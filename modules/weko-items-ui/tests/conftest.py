# -*- coding: utf-8 -*-
#
# This file is part of WEKO3.
# Copyright (C) 2017 National Institute of Informatics.
#
# WEKO3 is free software; you can redistribute it
# and/or modify it under the terms of the GNU General Public License as
# published by the Free Software Foundation; either version 2 of the
# License, or (at your option) any later version.
#
# WEKO3 is distributed in the hope that it will be
# useful, but WITHOUT ANY WARRANTY; without even the implied warranty of
# MERCHANTABILITY or FITNESS FOR A PARTICULAR PURPOSE.  See the GNU
# General Public License for more details.
#
# You should have received a copy of the GNU General Public License
# along with WEKO3; if not, write to the
# Free Software Foundation, Inc., 59 Temple Place, Suite 330, Boston,
# MA 02111-1307, USA.

"""Pytest configuration."""

import json
import os
from re import T
import shutil
import tempfile
import uuid
import time
from datetime import datetime
from os.path import dirname, exists, join
import copy
import pytest
from kombu import Exchange, Queue
from mock import patch
from click.testing import CliRunner
from flask import Blueprint, Flask
from flask_assets import assets
from flask_babelex import Babel
from flask_menu import Menu
from invenio_access import InvenioAccess
from invenio_access.models import ActionRoles, ActionUsers
from invenio_accounts import InvenioAccounts
<<<<<<< HEAD
from invenio_accounts.views.settings import \
    blueprint as invenio_accounts_blueprint
from invenio_db import InvenioDB

=======
from invenio_accounts.models import Role, User
from invenio_accounts.testutils import create_test_user, login_user_via_session
from invenio_accounts.views.settings import blueprint as invenio_accounts_blueprint
from invenio_admin import InvenioAdmin
from invenio_admin.views import blueprint as invenio_admin_blueprint
from invenio_assets import InvenioAssets
from invenio_assets.cli import collect, npm
from invenio_cache import InvenioCache
from invenio_communities import InvenioCommunities
from invenio_communities.views.ui import blueprint as invenio_communities_blueprint
from invenio_db import InvenioDB
from invenio_db import db as db_
from invenio_deposit import InvenioDeposit
from invenio_deposit.config import (
    DEPOSIT_DEFAULT_STORAGE_CLASS,
    DEPOSIT_RECORDS_UI_ENDPOINTS,
    DEPOSIT_REST_ENDPOINTS,
    DEPOSIT_DEFAULT_JSONSCHEMA,
    DEPOSIT_JSONSCHEMAS_PREFIX,
)
from invenio_deposit.ext import InvenioDeposit, InvenioDepositREST
from invenio_files_rest import InvenioFilesREST
from invenio_files_rest.config import FILES_REST_STORAGE_CLASS_LIST
from invenio_files_rest.models import Location
from invenio_i18n import InvenioI18N
from invenio_indexer import InvenioIndexer
from invenio_jsonschemas import InvenioJSONSchemas
from invenio_oaiserver import InvenioOAIServer
from invenio_pidrelations import InvenioPIDRelations
from celery.messaging import establish_connection
from invenio_pidrelations.models import PIDRelation
from invenio_pidstore import InvenioPIDStore
from invenio_pidstore.models import PersistentIdentifier, PIDStatus, Redirect
from invenio_records import InvenioRecords
from invenio_records_rest import InvenioRecordsREST
from invenio_rest import InvenioREST
from invenio_search import InvenioSearch, RecordsSearch, current_search, current_search_client
from invenio_stats import InvenioStats
from invenio_stats.config import SEARCH_INDEX_PREFIX as index_prefix
from invenio_theme import InvenioTheme
from sqlalchemy import event
from sqlalchemy.engine import Engine
from sqlalchemy.orm import Session
from sqlalchemy_utils.functions import create_database, database_exists
from weko_admin import WekoAdmin
from weko_admin.config import WEKO_ADMIN_DEFAULT_ITEM_EXPORT_SETTINGS
from weko_admin.models import SessionLifetime,RankingSettings
from weko_deposit import WekoDeposit
from weko_deposit.api import WekoIndexer
from weko_deposit.config import DEPOSIT_RECORDS_API,WEKO_DEPOSIT_ITEMS_CACHE_PREFIX
from weko_index_tree import WekoIndexTree, WekoIndexTreeREST
from weko_index_tree.api import Indexes
from weko_index_tree.models import Index
from weko_index_tree.config import WEKO_INDEX_TREE_REST_ENDPOINTS,WEKO_INDEX_TREE_DEFAULT_DISPLAY_NUMBER
from weko_records import WekoRecords
from weko_records.models import ItemType, ItemTypeMapping, ItemTypeName
from weko_records_ui import WekoRecordsUI
from weko_records_ui.config import WEKO_RECORDS_UI_LICENSE_DICT
from weko_schema_ui import WekoSchemaUI
from weko_schema_ui.models import OAIServerSchema
from weko_search_ui import WekoSearchREST, WekoSearchUI
from weko_search_ui.config import WEKO_SEARCH_REST_ENDPOINTS,RECORDS_REST_SORT_OPTIONS,INDEXER_DEFAULT_DOCTYPE,INDEXER_FILE_DOC_TYPE
from weko_theme import WekoTheme
from weko_theme.views import blueprint as weko_theme_blueprint
from weko_user_profiles.models import UserProfile
from weko_user_profiles.config import WEKO_USERPROFILES_ROLES,WEKO_USERPROFILES_GENERAL_ROLE
from weko_search_ui.config import SEARCH_UI_SEARCH_INDEX
from weko_workflow import WekoWorkflow
from weko_authors.models import AuthorsPrefixSettings,Authors,AuthorsAffiliationSettings
from weko_workflow.models import (
    Action,
    ActionStatus,
    ActionStatusPolicy,
    Activity,
    FlowAction,
    FlowDefine,
    WorkFlow,
)
from weko_workflow.views import workflow_blueprint as weko_workflow_blueprint
from werkzeug.local import LocalProxy

from tests.helpers import create_record, json_data
>>>>>>> f982443f
from weko_items_ui import WekoItemsUI
from weko_items_ui.views import blueprint as weko_items_ui_blueprint
from weko_items_ui.views import blueprint_api as weko_items_ui_blueprint_api
from weko_groups import WekoGroups

from invenio_pidrelations.config import PIDRELATIONS_RELATION_TYPES


@event.listens_for(Engine, "connect")
def set_sqlite_pragma(dbapi_connection, connection_record):
    cursor = dbapi_connection.cursor()
    cursor.execute("PRAGMA foreign_keys=OFF;")
    cursor.close()


@event.listens_for(Session, "after_begin")
def receive_after_begin(session, transaction, connection):
    connection.execute("PRAGMA foreign_keys=OFF;")


@pytest.yield_fixture()
def instance_path():
    """Temporary instance path."""
    path = tempfile.mkdtemp()
    yield path
    shutil.rmtree(path)


@pytest.fixture()
def base_app(instance_path):
    """Flask application fixture."""
    app_ = Flask(
        "testapp",
        instance_path=instance_path,
        static_folder=join(instance_path, "static"),
    )
    app_.config.update(
        SECRET_KEY="SECRET_KEY",
        TESTING=True,
        SERVER_NAME="test_server",
        SQLALCHEMY_DATABASE_URI=os.environ.get(
            "SQLALCHEMY_DATABASE_URI", "sqlite:///test.db"
        ),
        SQLALCHEMY_TRACK_MODIFICATIONS=True,
        ACCOUNTS_USERINFO_HEADERS=True,
        WEKO_PERMISSION_SUPER_ROLE_USER=[
            "System Administrator",
            "Repository Administrator",
        ],
        WEKO_PERMISSION_ROLE_COMMUNITY=["Community Administrator"],
        THEME_SITEURL="https://localhost",
        WEKO_THEME_DEFAULT_COMMUNITY="Root Index",
        #  WEKO_ITEMS_UI_BASE_TEMPLATE = 'weko_items_ui/base.html',
        #  WEKO_ITEMS_UI_INDEX_TEMPLATE= 'weko_items_ui/item_index.html',
        CACHE_TYPE="redis",
        ACCOUNTS_SESSION_REDIS_DB_NO=1,
        CACHE_REDIS_HOST=os.environ.get("INVENIO_REDIS_HOST"),
        REDIS_PORT="6379",
        WEKO_BUCKET_QUOTA_SIZE=50 * 1024 * 1024 * 1024,
        WEKO_MAX_FILE_SIZE=50 * 1024 * 1024 * 1024,
        SEARCH_ELASTIC_HOSTS=os.environ.get("INVENIO_ELASTICSEARCH_HOST"),
        SEARCH_INDEX_PREFIX="{}-".format('test'),
        SEARCH_CLIENT_CONFIG=dict(timeout=120, max_retries=10),
        OAISERVER_ID_PREFIX="oai:inveniosoftware.org:recid/",
        OAISERVER_RECORD_INDEX="_all",
        OAISERVER_REGISTER_SET_SIGNALS=True,
        OAISERVER_METADATA_FORMATS={
            "jpcoar_1.0": {
                "serializer": (
                    "weko_schema_ui.utils:dumps_oai_etree",
                    {
                        "schema_type": "jpcoar_v1",
                    },
                ),
                "namespace": "https://irdb.nii.ac.jp/schema/jpcoar/1.0/",
                "schema": "https://irdb.nii.ac.jp/schema/jpcoar/1.0/jpcoar_scm.xsd",
            }
        },
        DEPOSIT_RECORDS_UI_ENDPOINTS=DEPOSIT_RECORDS_UI_ENDPOINTS,
        DEPOSIT_REST_ENDPOINTS=DEPOSIT_REST_ENDPOINTS,
        DEPOSIT_DEFAULT_STORAGE_CLASS=DEPOSIT_DEFAULT_STORAGE_CLASS,
        
        WEKO_RECORDS_UI_LICENSE_DICT=WEKO_RECORDS_UI_LICENSE_DICT,
        INDEXER_DEFAULT_INDEX="{}-weko-item-v1.0.0".format(
            'test'
        ),
        WEKO_INDEX_TREE_REST_ENDPOINTS=WEKO_INDEX_TREE_REST_ENDPOINTS,
        WEKO_ADMIN_DEFAULT_ITEM_EXPORT_SETTINGS=WEKO_ADMIN_DEFAULT_ITEM_EXPORT_SETTINGS,
        FILES_REST_STORAGE_CLASS_LIST=FILES_REST_STORAGE_CLASS_LIST,
        FILES_REST_DEFAULT_QUOTA_SIZE=None,
        FILES_REST_DEFAULT_MAX_FILE_SIZE=None,
        DEPOSIT_RECORDS_API=DEPOSIT_RECORDS_API,
        RECORDS_REST_SORT_OPTIONS=RECORDS_REST_SORT_OPTIONS,
        PIDRELATIONS_RELATION_TYPES=PIDRELATIONS_RELATION_TYPES,
        WEKO_USERPROFILES_ROLES=WEKO_USERPROFILES_ROLES,
        EMAIL_DISPLAY_FLG = True,
        SEARCH_UI_SEARCH_INDEX="test-weko",
        WEKO_USERPROFILES_GENERAL_ROLE=WEKO_USERPROFILES_GENERAL_ROLE,
        CACHE_REDIS_DB = 0,
        WEKO_DEPOSIT_ITEMS_CACHE_PREFIX=WEKO_DEPOSIT_ITEMS_CACHE_PREFIX,
        INDEXER_DEFAULT_DOCTYPE=INDEXER_DEFAULT_DOCTYPE,
        INDEXER_FILE_DOC_TYPE=INDEXER_FILE_DOC_TYPE,
        WEKO_INDEX_TREE_DEFAULT_DISPLAY_NUMBER=WEKO_INDEX_TREE_DEFAULT_DISPLAY_NUMBER,
        DEPOSIT_DEFAULT_JSONSCHEMA=DEPOSIT_DEFAULT_JSONSCHEMA,
        DEPOSIT_JSONSCHEMAS_PREFIX=DEPOSIT_JSONSCHEMAS_PREFIX,
        WEKO_SEARCH_REST_ENDPOINTS=WEKO_SEARCH_REST_ENDPOINTS,
        INDEXER_MQ_QUEUE = Queue("indexer", exchange=Exchange("indexer", type="direct"), routing_key="indexer",queue_arguments={"x-queue-type":"quorum"}),
    )
<<<<<<< HEAD
    InvenioAccounts(app_)
    Babel(app_)
    Menu(app_)
    InvenioAccounts(app_)
=======
    
    app_.config['WEKO_SEARCH_REST_ENDPOINTS']['recid']['search_index']='test-weko'
    # tmp = app_.config['RECORDS_REST_SORT_OPTIONS']['tenant1-weko']
    # app_.config['RECORDS_REST_SORT_OPTIONS']['test-weko']=tmp
    # Babel(app_)
    InvenioI18N(app_)
    InvenioAssets(app_)
>>>>>>> f982443f
    InvenioDB(app_)
    InvenioAccounts(app_)
    InvenioAccess(app_)
    # InvenioTheme(app_)
    # InvenioREST(app_)

    # InvenioCache(app_)

    # InvenioDeposit(app_)
    # InvenioPIDStore(app_)
    # InvenioPIDRelations(app_)
    InvenioRecords(app_)
    # InvenioRecordsREST(app_)
    InvenioFilesREST(app_)
    InvenioJSONSchemas(app_)
    # InvenioOAIServer(app_)

    search = InvenioSearch(app_)
 
    # WekoSchemaUI(app_)
    InvenioStats(app_)

    # InvenioAdmin(app_)
    Menu(app_)
    WekoRecords(app_)
    WekoDeposit(app_)
    WekoWorkflow(app_)
    WekoGroups(app_)
    # WekoAdmin(app_)
    # WekoTheme(app_)
    # WekoRecordsUI(app_)
    # InvenioCommunities(app_)

    InvenioIndexer(app_)
    # WekoSearchREST(app_)
    # WekoIndexTree(app_)
    # WekoIndexTreeREST(app_)
    WekoRecords(app_)
    WekoSearchUI(app_)
    # ext.init_config(app_)
    WekoItemsUI(app_)

    # app_.register_blueprint(invenio_accounts_blueprint)
    # app_.register_blueprint(weko_theme_blueprint)
    # app_.register_blueprint(weko_items_ui_blueprint)
    # app_.register_blueprint(invenio_communities_blueprint)
    # app_.register_blueprint(weko_workflow_blueprint)

    # runner = CliRunner()
    # result = runner.invoke(collect, [],obj=weko_items_ui_blueprint)
    # Run build
    # result = runner.invoke(assets, ['build'],obj=weko_items_ui_blueprint)
    # result = runner.invoke(npm,obj=weko_items_ui_blueprint)

    current_assets = LocalProxy(lambda: app_.extensions["invenio-assets"])
    current_assets.collect.collect()

    return app_



@pytest.yield_fixture()
def app(base_app):
    """Flask application fixture."""
    with base_app.app_context():
        yield base_app


@pytest.yield_fixture()
def client_api(app):
    app.register_blueprint(weko_items_ui_blueprint_api, url_prefix="/api/items")
    with app.test_client() as client:
        yield client



@pytest.yield_fixture()
def client(app):
    """make a test client.

    Args:
        app (Flask): flask app.

    Yields:
        FlaskClient: test client
    """
    app.register_blueprint(weko_items_ui_blueprint, url_prefix="/items")
    with app.test_client() as client:
        yield client


@pytest.fixture()
def db(app):
    """Database fixture."""
    if not database_exists(str(db_.engine.url)):
        create_database(str(db_.engine.url))
    db_.create_all()
    yield db_
    db_.session.remove()
    db_.drop_all()

@pytest.fixture()
def esindex(app,db_records):
    with open("tests/data/mappings/item-v1.0.0.json","r") as f:
        mapping = json.load(f)

    search = LocalProxy(lambda: app.extensions["invenio-search"])

    with app.test_request_context():
        search.client.indices.create(app.config["INDEXER_DEFAULT_INDEX"],body=mapping)
        search.client.indices.put_alias(index=app.config["INDEXER_DEFAULT_INDEX"], name="test-weko")
        # print(current_search_client.indices.get_alias())
    
    for depid, recid, parent, doi, record, item in db_records:
        search.client.index(index='test-weko-item-v1.0.0', doc_type='item-v1.0.0', id=record.id, body=record,refresh='true')
    

    yield search

    with app.test_request_context():
        search.client.indices.delete_alias(index=app.config["INDEXER_DEFAULT_INDEX"], name="test-weko")
        search.client.indices.delete(index=app.config["INDEXER_DEFAULT_INDEX"], ignore=[400, 404])
        


@pytest.fixture()
def users(app, db):
    """Create users."""
    ds = app.extensions["invenio-accounts"].datastore
    user_count = User.query.filter_by(email="user@test.org").count()
    if user_count != 1:
        user = create_test_user(email="user@test.org")
        contributor = create_test_user(email="contributor@test.org")
        comadmin = create_test_user(email="comadmin@test.org")
        repoadmin = create_test_user(email="repoadmin@test.org")
        sysadmin = create_test_user(email="sysadmin@test.org")
        generaluser = create_test_user(email="generaluser@test.org")
        originalroleuser = create_test_user(email="originalroleuser@test.org")
        originalroleuser2 = create_test_user(email="originalroleuser2@test.org")
    else:
        user = User.query.filter_by(email="user@test.org").first()
        contributor = User.query.filter_by(email="contributor@test.org").first()
        comadmin = User.query.filter_by(email="comadmin@test.org").first()
        repoadmin = User.query.filter_by(email="repoadmin@test.org").first()
        sysadmin = User.query.filter_by(email="sysadmin@test.org").first()
        generaluser = User.query.filter_by(email="generaluser@test.org")
        originalroleuser = create_test_user(email="originalroleuser@test.org")
        originalroleuser2 = create_test_user(email="originalroleuser2@test.org")

    role_count = Role.query.filter_by(name="System Administrator").count()
    if role_count != 1:
        sysadmin_role = ds.create_role(name="System Administrator")
        repoadmin_role = ds.create_role(name="Repository Administrator")
        contributor_role = ds.create_role(name="Contributor")
        comadmin_role = ds.create_role(name="Community Administrator")
        general_role = ds.create_role(name="General")
        originalrole = ds.create_role(name="Original Role")
    else:
        sysadmin_role = Role.query.filter_by(name="System Administrator").first()
        repoadmin_role = Role.query.filter_by(name="Repository Administrator").first()
        contributor_role = Role.query.filter_by(name="Contributor").first()
        comadmin_role = Role.query.filter_by(name="Community Administrator").first()
        general_role = Role.query.filter_by(name="General").first()
        originalrole = Role.query.filter_by(name="Original Role").first()



    # Assign access authorization
    with db.session.begin_nested():
        action_users = [
            ActionUsers(action="superuser-access", user=sysadmin),
        ]
        db.session.add_all(action_users)
        action_roles = [
            ActionRoles(action="superuser-access", role=sysadmin_role),
            ActionRoles(action="admin-access", role=repoadmin_role),
            ActionRoles(action="schema-access", role=repoadmin_role),
            ActionRoles(action="index-tree-access", role=repoadmin_role),
            ActionRoles(action="indextree-journal-access", role=repoadmin_role),
            ActionRoles(action="item-type-access", role=repoadmin_role),
            ActionRoles(action="item-access", role=repoadmin_role),
            ActionRoles(action="files-rest-bucket-update", role=repoadmin_role),
            ActionRoles(action="files-rest-object-delete", role=repoadmin_role),
            ActionRoles(action="files-rest-object-delete-version", role=repoadmin_role),
            ActionRoles(action="files-rest-object-read", role=repoadmin_role),
            ActionRoles(action="search-access", role=repoadmin_role),
            ActionRoles(action="detail-page-acces", role=repoadmin_role),
            ActionRoles(action="download-original-pdf-access", role=repoadmin_role),
            ActionRoles(action="author-access", role=repoadmin_role),
            ActionRoles(action="items-autofill", role=repoadmin_role),
            ActionRoles(action="stats-api-access", role=repoadmin_role),
            ActionRoles(action="read-style-action", role=repoadmin_role),
            ActionRoles(action="update-style-action", role=repoadmin_role),
            ActionRoles(action="detail-page-acces", role=repoadmin_role),
            ActionRoles(action="admin-access", role=comadmin_role),
            ActionRoles(action="index-tree-access", role=comadmin_role),
            ActionRoles(action="indextree-journal-access", role=comadmin_role),
            ActionRoles(action="item-access", role=comadmin_role),
            ActionRoles(action="files-rest-bucket-update", role=comadmin_role),
            ActionRoles(action="files-rest-object-delete", role=comadmin_role),
            ActionRoles(action="files-rest-object-delete-version", role=comadmin_role),
            ActionRoles(action="files-rest-object-read", role=comadmin_role),
            ActionRoles(action="search-access", role=comadmin_role),
            ActionRoles(action="detail-page-acces", role=comadmin_role),
            ActionRoles(action="download-original-pdf-access", role=comadmin_role),
            ActionRoles(action="author-access", role=comadmin_role),
            ActionRoles(action="items-autofill", role=comadmin_role),
            ActionRoles(action="detail-page-acces", role=comadmin_role),
            ActionRoles(action="detail-page-acces", role=comadmin_role),
            ActionRoles(action="item-access", role=contributor_role),
            ActionRoles(action="files-rest-bucket-update", role=contributor_role),
            ActionRoles(action="files-rest-object-delete", role=contributor_role),
            ActionRoles(
                action="files-rest-object-delete-version", role=contributor_role
            ),
            ActionRoles(action="files-rest-object-read", role=contributor_role),
            ActionRoles(action="search-access", role=contributor_role),
            ActionRoles(action="detail-page-acces", role=contributor_role),
            ActionRoles(action="download-original-pdf-access", role=contributor_role),
            ActionRoles(action="author-access", role=contributor_role),
            ActionRoles(action="items-autofill", role=contributor_role),
            ActionRoles(action="detail-page-acces", role=contributor_role),
            ActionRoles(action="detail-page-acces", role=contributor_role),
        ]
        db.session.add_all(action_roles)
        ds.add_role_to_user(sysadmin, sysadmin_role)
        ds.add_role_to_user(repoadmin, repoadmin_role)
        ds.add_role_to_user(contributor, contributor_role)
        ds.add_role_to_user(comadmin, comadmin_role)
        ds.add_role_to_user(generaluser, general_role)
        ds.add_role_to_user(originalroleuser, originalrole)
        ds.add_role_to_user(originalroleuser2, originalrole)
        ds.add_role_to_user(originalroleuser2, repoadmin_role)
        

    return [
        {"email": contributor.email, "id": contributor.id, "obj": contributor},
        {"email": repoadmin.email, "id": repoadmin.id, "obj": repoadmin},
        {"email": sysadmin.email, "id": sysadmin.id, "obj": sysadmin},
        {"email": comadmin.email, "id": comadmin.id, "obj": comadmin},
        {"email": generaluser.email, "id": generaluser.id, "obj": sysadmin},
        {
            "email": originalroleuser.email,
            "id": originalroleuser.id,
            "obj": originalroleuser,
        },
        {
            "email": originalroleuser2.email,
            "id": originalroleuser2.id,
            "obj": originalroleuser2,
        },
        {"email": user.email, "id": user.id, "obj": user},
    ]



@pytest.fixture()
def db_oaischema(app, db):
    schema_name = "jpcoar_mapping"
    form_data = {"name": "jpcoar", "file_name": "jpcoar_scm.xsd", "root_name": "jpcoar"}
    xsd = '{"dc:title": {"type": {"maxOccurs": "unbounded", "minOccurs": 1, "attributes": [{"use": "optional", "name": "xml:lang", "ref": "xml:lang"}]}}, "dcterms:alternative": {"type": {"maxOccurs": "unbounded", "minOccurs": 0, "attributes": [{"use": "optional", "name": "xml:lang", "ref": "xml:lang"}]}}, "jpcoar:creator": {"type": {"maxOccurs": "unbounded", "minOccurs": 0}, "jpcoar:nameIdentifier": {"type": {"maxOccurs": "unbounded", "minOccurs": 0, "attributes": [{"use": "required", "name": "nameIdentifierScheme", "ref": null, "restriction": {"enumeration": ["e-Rad", "NRID", "ORCID", "ISNI", "VIAF", "AID", "kakenhi", "Ringgold", "GRID"]}}, {"use": "optional", "name": "nameIdentifierURI", "ref": null}]}}, "jpcoar:creatorName": {"type": {"maxOccurs": "unbounded", "minOccurs": 0, "attributes": [{"use": "optional", "name": "xml:lang", "ref": "xml:lang"}]}}, "jpcoar:familyName": {"type": {"maxOccurs": "unbounded", "minOccurs": 0, "attributes": [{"use": "optional", "name": "xml:lang", "ref": "xml:lang"}]}}, "jpcoar:givenName": {"type": {"maxOccurs": "unbounded", "minOccurs": 0, "attributes": [{"use": "optional", "name": "xml:lang", "ref": "xml:lang"}]}}, "jpcoar:creatorAlternative": {"type": {"maxOccurs": "unbounded", "minOccurs": 0, "attributes": [{"use": "optional", "name": "xml:lang", "ref": "xml:lang"}]}}, "jpcoar:affiliation": {"type": {"maxOccurs": "unbounded", "minOccurs": 0}, "jpcoar:nameIdentifier": {"type": {"maxOccurs": "unbounded", "minOccurs": 0, "attributes": [{"use": "required", "name": "nameIdentifierScheme", "ref": null, "restriction": {"enumeration": ["e-Rad", "NRID", "ORCID", "ISNI", "VIAF", "AID", "kakenhi", "Ringgold", "GRID"]}}, {"use": "optional", "name": "nameIdentifierURI", "ref": null}]}}, "jpcoar:affiliationName": {"type": {"maxOccurs": "unbounded", "minOccurs": 0, "attributes": [{"use": "optional", "name": "xml:lang", "ref": "xml:lang"}]}}}}, "jpcoar:contributor": {"type": {"maxOccurs": "unbounded", "minOccurs": 0, "attributes": [{"use": "optional", "name": "contributorType", "ref": null, "restriction": {"enumeration": ["ContactPerson", "DataCollector", "DataCurator", "DataManager", "Distributor", "Editor", "HostingInstitution", "Producer", "ProjectLeader", "ProjectManager", "ProjectMember", "RegistrationAgency", "RegistrationAuthority", "RelatedPerson", "Researcher", "ResearchGroup", "Sponsor", "Supervisor", "WorkPackageLeader", "Other"]}}]}, "jpcoar:nameIdentifier": {"type": {"maxOccurs": "unbounded", "minOccurs": 0, "attributes": [{"use": "required", "name": "nameIdentifierScheme", "ref": null, "restriction": {"enumeration": ["e-Rad", "NRID", "ORCID", "ISNI", "VIAF", "AID", "kakenhi", "Ringgold", "GRID"]}}, {"use": "optional", "name": "nameIdentifierURI", "ref": null}]}}, "jpcoar:contributorName": {"type": {"maxOccurs": "unbounded", "minOccurs": 0, "attributes": [{"use": "optional", "name": "xml:lang", "ref": "xml:lang"}]}}, "jpcoar:familyName": {"type": {"maxOccurs": "unbounded", "minOccurs": 0, "attributes": [{"use": "optional", "name": "xml:lang", "ref": "xml:lang"}]}}, "jpcoar:givenName": {"type": {"maxOccurs": "unbounded", "minOccurs": 0, "attributes": [{"use": "optional", "name": "xml:lang", "ref": "xml:lang"}]}}, "jpcoar:contributorAlternative": {"type": {"maxOccurs": "unbounded", "minOccurs": 0, "attributes": [{"use": "optional", "name": "xml:lang", "ref": "xml:lang"}]}}, "jpcoar:affiliation": {"type": {"maxOccurs": "unbounded", "minOccurs": 0}, "jpcoar:nameIdentifier": {"type": {"maxOccurs": "unbounded", "minOccurs": 0, "attributes": [{"use": "required", "name": "nameIdentifierScheme", "ref": null, "restriction": {"enumeration": ["e-Rad", "NRID", "ORCID", "ISNI", "VIAF", "AID", "kakenhi", "Ringgold", "GRID"]}}, {"use": "optional", "name": "nameIdentifierURI", "ref": null}]}}, "jpcoar:affiliationName": {"type": {"maxOccurs": "unbounded", "minOccurs": 0, "attributes": [{"use": "optional", "name": "xml:lang", "ref": "xml:lang"}]}}}}, "dcterms:accessRights": {"type": {"maxOccurs": 1, "minOccurs": 0, "attributes": [{"use": "required", "name": "rdf:resource", "ref": "rdf:resource"}], "restriction": {"enumeration": ["embargoed access", "metadata only access", "open access", "restricted access"]}}}, "rioxxterms:apc": {"type": {"maxOccurs": 1, "minOccurs": 0, "restriction": {"enumeration": ["Paid", "Partially waived", "Fully waived", "Not charged", "Not required", "Unknown"]}}}, "dc:rights": {"type": {"maxOccurs": "unbounded", "minOccurs": 0, "attributes": [{"use": "optional", "name": "rdf:resource", "ref": "rdf:resource"}, {"use": "optional", "name": "xml:lang", "ref": "xml:lang"}]}}, "jpcoar:rightsHolder": {"type": {"maxOccurs": "unbounded", "minOccurs": 0}, "jpcoar:nameIdentifier": {"type": {"maxOccurs": "unbounded", "minOccurs": 0, "attributes": [{"use": "required", "name": "nameIdentifierScheme", "ref": null, "restriction": {"enumeration": ["e-Rad", "NRID", "ORCID", "ISNI", "VIAF", "AID", "kakenhi", "Ringgold", "GRID"]}}, {"use": "optional", "name": "nameIdentifierURI", "ref": null}]}}, "jpcoar:rightsHolderName": {"type": {"maxOccurs": "unbounded", "minOccurs": 0, "attributes": [{"use": "optional", "name": "xml:lang", "ref": "xml:lang"}]}}}, "jpcoar:subject": {"type": {"maxOccurs": "unbounded", "minOccurs": 0, "attributes": [{"use": "optional", "name": "xml:lang", "ref": "xml:lang"}, {"use": "optional", "name": "subjectURI", "ref": null}, {"use": "required", "name": "subjectScheme", "ref": null, "restriction": {"enumeration": ["BSH", "DDC", "LCC", "LCSH", "MeSH", "NDC", "NDLC", "NDLSH", "Sci-Val", "UDC", "Other"]}}]}}, "datacite:description": {"type": {"maxOccurs": "unbounded", "minOccurs": 0, "attributes": [{"use": "optional", "name": "xml:lang", "ref": "xml:lang"}, {"use": "required", "name": "descriptionType", "ref": null, "restriction": {"enumeration": ["Abstract", "Methods", "TableOfContents", "TechnicalInfo", "Other"]}}]}}, "dc:publisher": {"type": {"maxOccurs": "unbounded", "minOccurs": 0, "attributes": [{"use": "optional", "name": "xml:lang", "ref": "xml:lang"}]}}, "datacite:date": {"type": {"maxOccurs": "unbounded", "minOccurs": 0, "attributes": [{"use": "required", "name": "dateType", "ref": null, "restriction": {"enumeration": ["Accepted", "Available", "Collected", "Copyrighted", "Created", "Issued", "Submitted", "Updated", "Valid"]}}]}}, "dc:language": {"type": {"maxOccurs": "unbounded", "minOccurs": 0, "restriction": {"patterns": ["^[a-z]{3}$"]}}}, "dc:type": {"type": {"maxOccurs": 1, "minOccurs": 1, "attributes": [{"use": "required", "name": "rdf:resource", "ref": "rdf:resource"}], "restriction": {"enumeration": ["conference paper", "data paper", "departmental bulletin paper", "editorial", "journal article", "newspaper", "periodical", "review article", "software paper", "article", "book", "book part", "cartographic material", "map", "conference object", "conference proceedings", "conference poster", "dataset", "aggregated data", "clinical trial data", "compiled data", "encoded data", "experimental data", "genomic data", "geospatial data", "laboratory notebook", "measurement and test data", "observational data", "recorded data", "simulation data", "survey data", "interview", "image", "still image", "moving image", "video", "lecture", "patent", "internal report", "report", "research report", "technical report", "policy report", "report part", "working paper", "data management plan", "sound", "thesis", "bachelor thesis", "master thesis", "doctoral thesis", "interactive resource", "learning object", "manuscript", "musical notation", "research proposal", "software", "technical documentation", "workflow", "other"]}}}, "datacite:version": {"type": {"maxOccurs": 1, "minOccurs": 0}}, "oaire:versiontype": {"type": {"maxOccurs": 1, "minOccurs": 0, "attributes": [{"use": "required", "name": "rdf:resource", "ref": "rdf:resource"}], "restriction": {"enumeration": ["AO", "SMUR", "AM", "P", "VoR", "CVoR", "EVoR", "NA"]}}}, "jpcoar:identifier": {"type": {"maxOccurs": "unbounded", "minOccurs": 0, "attributes": [{"use": "required", "name": "identifierType", "ref": null, "restriction": {"enumeration": ["DOI", "HDL", "URI"]}}]}}, "jpcoar:identifierRegistration": {"type": {"maxOccurs": 1, "minOccurs": 0, "attributes": [{"use": "required", "name": "identifierType", "ref": null, "restriction": {"enumeration": ["JaLC", "Crossref", "DataCite", "PMID"]}}]}}, "jpcoar:relation": {"type": {"maxOccurs": "unbounded", "minOccurs": 0, "attributes": [{"use": "optional", "name": "relationType", "ref": null, "restriction": {"enumeration": ["isVersionOf", "hasVersion", "isPartOf", "hasPart", "isReferencedBy", "references", "isFormatOf", "hasFormat", "isReplacedBy", "replaces", "isRequiredBy", "requires", "isSupplementTo", "isSupplementedBy", "isIdenticalTo", "isDerivedFrom", "isSourceOf"]}}]}, "jpcoar:relatedIdentifier": {"type": {"maxOccurs": 1, "minOccurs": 0, "attributes": [{"use": "required", "name": "identifierType", "ref": null, "restriction": {"enumeration": ["ARK", "arXiv", "DOI", "HDL", "ICHUSHI", "ISBN", "J-GLOBAL", "Local", "PISSN", "EISSN", "NAID", "PMID", "PURL", "SCOPUS", "URI", "WOS"]}}]}}, "jpcoar:relatedTitle": {"type": {"maxOccurs": "unbounded", "minOccurs": 0, "attributes": [{"use": "optional", "name": "xml:lang", "ref": "xml:lang"}]}}}, "dcterms:temporal": {"type": {"maxOccurs": "unbounded", "minOccurs": 0, "attributes": [{"use": "optional", "name": "xml:lang", "ref": "xml:lang"}]}}, "datacite:geoLocation": {"type": {"maxOccurs": "unbounded", "minOccurs": 0}, "datacite:geoLocationPoint": {"type": {"maxOccurs": 1, "minOccurs": 0}, "datacite:pointLongitude": {"type": {"maxOccurs": 1, "minOccurs": 1, "restriction": {"maxInclusive": 180, "minInclusive": -180}}}, "datacite:pointLatitude": {"type": {"maxOccurs": 1, "minOccurs": 1, "restriction": {"maxInclusive": 90, "minInclusive": -90}}}}, "datacite:geoLocationBox": {"type": {"maxOccurs": 1, "minOccurs": 0}, "datacite:westBoundLongitude": {"type": {"maxOccurs": 1, "minOccurs": 1, "restriction": {"maxInclusive": 180, "minInclusive": -180}}}, "datacite:eastBoundLongitude": {"type": {"maxOccurs": 1, "minOccurs": 1, "restriction": {"maxInclusive": 180, "minInclusive": -180}}}, "datacite:southBoundLatitude": {"type": {"maxOccurs": 1, "minOccurs": 1, "restriction": {"maxInclusive": 90, "minInclusive": -90}}}, "datacite:northBoundLatitude": {"type": {"maxOccurs": 1, "minOccurs": 1, "restriction": {"maxInclusive": 90, "minInclusive": -90}}}}, "datacite:geoLocationPlace": {"type": {"maxOccurs": "unbounded", "minOccurs": 0}}}, "jpcoar:fundingReference": {"type": {"maxOccurs": "unbounded", "minOccurs": 0}, "datacite:funderIdentifier": {"type": {"maxOccurs": 1, "minOccurs": 0, "attributes": [{"use": "required", "name": "funderIdentifierType", "ref": null, "restriction": {"enumeration": ["Crossref Funder", "GRID", "ISNI", "Other"]}}]}}, "jpcoar:funderName": {"type": {"maxOccurs": "unbounded", "minOccurs": 1, "attributes": [{"use": "optional", "name": "xml:lang", "ref": "xml:lang"}]}}, "datacite:awardNumber": {"type": {"maxOccurs": 1, "minOccurs": 0, "attributes": [{"use": "optional", "name": "awardURI", "ref": null}]}}, "jpcoar:awardTitle": {"type": {"maxOccurs": "unbounded", "minOccurs": 0, "attributes": [{"use": "optional", "name": "xml:lang", "ref": "xml:lang"}]}}}, "jpcoar:sourceIdentifier": {"type": {"maxOccurs": "unbounded", "minOccurs": 0, "attributes": [{"use": "required", "name": "identifierType", "ref": null, "restriction": {"enumeration": ["PISSN", "EISSN", "ISSN", "NCID"]}}]}}, "jpcoar:sourceTitle": {"type": {"maxOccurs": "unbounded", "minOccurs": 0, "attributes": [{"use": "optional", "name": "xml:lang", "ref": "xml:lang"}]}}, "jpcoar:volume": {"type": {"maxOccurs": 1, "minOccurs": 0}}, "jpcoar:issue": {"type": {"maxOccurs": 1, "minOccurs": 0}}, "jpcoar:numPages": {"type": {"maxOccurs": 1, "minOccurs": 0}}, "jpcoar:pageStart": {"type": {"maxOccurs": 1, "minOccurs": 0}}, "jpcoar:pageEnd": {"type": {"maxOccurs": 1, "minOccurs": 0}}, "dcndl:dissertationNumber": {"type": {"maxOccurs": 1, "minOccurs": 0}}, "dcndl:degreeName": {"type": {"maxOccurs": "unbounded", "minOccurs": 0, "attributes": [{"use": "optional", "name": "xml:lang", "ref": "xml:lang"}]}}, "dcndl:dateGranted": {"type": {"maxOccurs": 1, "minOccurs": 0}}, "jpcoar:degreeGrantor": {"type": {"maxOccurs": "unbounded", "minOccurs": 0}, "jpcoar:nameIdentifier": {"type": {"maxOccurs": "unbounded", "minOccurs": 0, "attributes": [{"use": "required", "name": "nameIdentifierScheme", "ref": null, "restriction": {"enumeration": ["e-Rad", "NRID", "ORCID", "ISNI", "VIAF", "AID", "kakenhi", "Ringgold", "GRID"]}}, {"use": "optional", "name": "nameIdentifierURI", "ref": null}]}}, "jpcoar:degreeGrantorName": {"type": {"maxOccurs": "unbounded", "minOccurs": 0, "attributes": [{"use": "optional", "name": "xml:lang", "ref": "xml:lang"}]}}}, "jpcoar:conference": {"type": {"maxOccurs": "unbounded", "minOccurs": 0}, "jpcoar:conferenceName": {"type": {"maxOccurs": "unbounded", "minOccurs": 0, "attributes": [{"use": "optional", "name": "xml:lang", "ref": "xml:lang"}]}}, "jpcoar:conferenceSequence": {"type": {"maxOccurs": 1, "minOccurs": 0}}, "jpcoar:conferenceSponsor": {"type": {"maxOccurs": "unbounded", "minOccurs": 0, "attributes": [{"use": "optional", "name": "xml:lang", "ref": "xml:lang"}]}}, "jpcoar:conferenceDate": {"type": {"maxOccurs": 1, "minOccurs": 0, "attributes": [{"use": "optional", "name": "startMonth", "ref": null, "restriction": {"maxInclusive": 12, "minInclusive": 1, "totalDigits": 2}}, {"use": "optional", "name": "endYear", "ref": null, "restriction": {"maxInclusive": 2200, "minInclusive": 1400, "totalDigits": 4}}, {"use": "optional", "name": "startDay", "ref": null, "restriction": {"maxInclusive": 31, "minInclusive": 1, "totalDigits": 2}}, {"use": "optional", "name": "endDay", "ref": null, "restriction": {"maxInclusive": 31, "minInclusive": 1, "totalDigits": 2}}, {"use": "optional", "name": "endMonth", "ref": null, "restriction": {"maxInclusive": 12, "minInclusive": 1, "totalDigits": 2}}, {"use": "optional", "name": "xml:lang", "ref": "xml:lang"}, {"use": "optional", "name": "startYear", "ref": null, "restriction": {"maxInclusive": 2200, "minInclusive": 1400, "totalDigits": 4}}]}}, "jpcoar:conferenceVenue": {"type": {"maxOccurs": "unbounded", "minOccurs": 0, "attributes": [{"use": "optional", "name": "xml:lang", "ref": "xml:lang"}]}}, "jpcoar:conferencePlace": {"type": {"maxOccurs": "unbounded", "minOccurs": 0, "attributes": [{"use": "optional", "name": "xml:lang", "ref": "xml:lang"}]}}, "jpcoar:conferenceCountry": {"type": {"maxOccurs": 1, "minOccurs": 0, "restriction": {"patterns": ["^[A-Z]{3}$"]}}}}, "jpcoar:file": {"type": {"maxOccurs": "unbounded", "minOccurs": 0}, "jpcoar:URI": {"type": {"maxOccurs": 1, "minOccurs": 0, "attributes": [{"use": "optional", "name": "label", "ref": null}, {"use": "optional", "name": "objectType", "ref": null, "restriction": {"enumeration": ["abstract", "dataset", "fulltext", "software", "summary", "thumbnail", "other"]}}]}}, "jpcoar:mimeType": {"type": {"maxOccurs": 1, "minOccurs": 0}}, "jpcoar:extent": {"type": {"maxOccurs": "unbounded", "minOccurs": 0}}, "datacite:date": {"type": {"maxOccurs": "unbounded", "minOccurs": 0, "attributes": [{"use": "required", "name": "dateType", "ref": null, "restriction": {"enumeration": ["Accepted", "Available", "Collected", "Copyrighted", "Created", "Issued", "Submitted", "Updated", "Valid"]}}]}}, "datacite:version": {"type": {"maxOccurs": 1, "minOccurs": 0}}}, "custom:system_file": {"type": {"minOccurs": 0, "maxOccurs": "unbounded"}, "jpcoar:URI": {"type": {"minOccurs": 0, "maxOccurs": 1, "attributes": [{"name": "objectType", "ref": null, "use": "optional", "restriction": {"enumeration": ["abstract", "summary", "fulltext", "thumbnail", "other"]}}, {"name": "label", "ref": null, "use": "optional"}]}}, "jpcoar:mimeType": {"type": {"minOccurs": 0, "maxOccurs": 1}}, "jpcoar:extent": {"type": {"minOccurs": 0, "maxOccurs": "unbounded"}}, "datacite:date": {"type": {"minOccurs": 1, "maxOccurs": "unbounded", "attributes": [{"name": "dateType", "ref": null, "use": "required", "restriction": {"enumeration": ["Accepted", "Available", "Collected", "Copyrighted", "Created", "Issued", "Submitted", "Updated", "Valid"]}}]}}, "datacite:version": {"type": {"minOccurs": 0, "maxOccurs": 1}}}}'
    namespaces = {
        "": "https://github.com/JPCOAR/schema/blob/master/1.0/",
        "dc": "http://purl.org/dc/elements/1.1/",
        "xs": "http://www.w3.org/2001/XMLSchema",
        "rdf": "http://www.w3.org/1999/02/22-rdf-syntax-ns#",
        "xml": "http://www.w3.org/XML/1998/namespace",
        "dcndl": "http://ndl.go.jp/dcndl/terms/",
        "oaire": "http://namespace.openaire.eu/schema/oaire/",
        "jpcoar": "https://github.com/JPCOAR/schema/blob/master/1.0/",
        "dcterms": "http://purl.org/dc/terms/",
        "datacite": "https://schema.datacite.org/meta/kernel-4/",
        "rioxxterms": "http://www.rioxx.net/schema/v2.0/rioxxterms/",
    }
    schema_location = "https://github.com/JPCOAR/schema/blob/master/1.0/jpcoar_scm.xsd"
    oaischema = OAIServerSchema(
        id=uuid.uuid4(),
        schema_name=schema_name,
        form_data=form_data,
        xsd=xsd,
        namespaces=namespaces,
        schema_location=schema_location,
        isvalid=True,
        is_mapping=False,
        isfixed=False,
        version_id=1,
    )
    with db.session.begin_nested():
        db.session.add(oaischema)


@pytest.fixture()
def db_userprofile(app, db):
    profiles = {}
    with db.session.begin_nested():
        users = User.query.all()
        for user in users:
            p = UserProfile()
            p.user_id = user.id
            p._username = (user.email).split("@")[0]
            profiles[user.email] = p
            db.session.add(p)
    return profiles

@pytest.fixture()
def db_itemtype2(app, db):
    item_type_name = ItemTypeName(id=2,
        name="テストアイテムタイプ2", has_site_license=True, is_active=True
    )
    item_type_schema = dict()
    with open("tests/data/itemtype1_schema.json", "r") as f:
        item_type_schema = json.load(f)

    item_type_form = dict()
    with open("tests/data/itemtype1_form.json", "r") as f:
        item_type_form = json.load(f)

    item_type_render = dict()
    with open("tests/data/itemtype1_render.json", "r") as f:
        item_type_render = json.load(f)

    item_type_mapping = dict()
    with open("tests/data/itemtype1_mapping.json", "r") as f:
        item_type_mapping = json.load(f)

    item_type = ItemType(id=2,
        name_id=2,
        harvesting_type=True,
        schema=item_type_schema,
        form=item_type_form,
        render=item_type_render,
        tag=1,
        version_id=1,
        is_deleted=False,
    )

    item_type_mapping = ItemTypeMapping(id=2,item_type_id=2, mapping=item_type_mapping)

    with db.session.begin_nested():
        db.session.add(item_type_name)
        db.session.add(item_type)
        db.session.add(item_type_mapping)

    return {"item_type_name": item_type_name, "item_type": item_type, "item_type_mapping":item_type_mapping}

@pytest.fixture()
def db_itemtype3(app, db):
    item_type_name = ItemTypeName(id=3,
        name="テストアイテムタイプ3", has_site_license=True, is_active=True
    )
    item_type_schema = dict()
    with open("tests/data/itemtype2_schema.json", "r") as f:
        item_type_schema = json.load(f)

    item_type_form = dict()
    with open("tests/data/itemtype2_form.json", "r") as f:
        item_type_form = json.load(f)

    item_type_render = dict()
    with open("tests/data/itemtype2_render.json", "r") as f:
        item_type_render = json.load(f)

    item_type_mapping = dict()
    with open("tests/data/itemtype2_mapping.json", "r") as f:
        item_type_mapping = json.load(f)

    item_type = ItemType(
        id=3,
        name_id=3,
        harvesting_type=True,
        schema=item_type_schema,
        form=item_type_form,
        render=item_type_render,
        tag=1,
        version_id=1,
        is_deleted=False,
    )

    item_type_mapping = ItemTypeMapping(id=3,item_type_id=3, mapping=item_type_mapping)

    with db.session.begin_nested():
        db.session.add(item_type_name)
        db.session.add(item_type)
        db.session.add(item_type_mapping)

    return {"item_type_name": item_type_name, "item_type": item_type, "item_type_mapping":item_type_mapping}

@pytest.fixture()
def db_itemtype4(app, db):
    item_type_name = ItemTypeName(id=4,
        name="テストアイテムタイプ4", has_site_license=True, is_active=True
    )
    item_type_schema = dict()
    with open("tests/data/itemtype3_schema.json", "r") as f:
        item_type_schema = json.load(f)

    item_type_form = dict()
    with open("tests/data/itemtype3_form.json", "r") as f:
        item_type_form = json.load(f)

    item_type_render = dict()
    with open("tests/data/itemtype3_render.json", "r") as f:
        item_type_render = json.load(f)

    item_type_mapping = dict()
    with open("tests/data/itemtype3_mapping.json", "r") as f:
        item_type_mapping = json.load(f)

    item_type = ItemType(
        id=4,
        name_id=4,
        harvesting_type=True,
        schema=item_type_schema,
        form=item_type_form,
        render=item_type_render,
        tag=1,
        version_id=1,
        is_deleted=False,
    )

    item_type_mapping = ItemTypeMapping(id=4,item_type_id=4, mapping=item_type_mapping)

    with db.session.begin_nested():
        db.session.add(item_type_name)
        db.session.add(item_type)
        db.session.add(item_type_mapping)

    return {"item_type_name": item_type_name, "item_type": item_type, "item_type_mapping":item_type_mapping}

@pytest.fixture()
def db_itemtype5(app, db):
    item_type_name = ItemTypeName(id=5,
        name="テストアイテムタイプ5", has_site_license=True, is_active=True
    )
    item_type_schema = dict()
    with open("tests/data/itemtype4_schema.json", "r") as f:
        item_type_schema = json.load(f)

    item_type_form = dict()
    with open("tests/data/itemtype4_form.json", "r") as f:
        item_type_form = json.load(f)

    item_type_render = dict()
    with open("tests/data/itemtype4_render.json", "r") as f:
        item_type_render = json.load(f)

    item_type_mapping = dict()
    with open("tests/data/itemtype4_mapping.json", "r") as f:
        item_type_mapping = json.load(f)

    item_type = ItemType(
        id=5,
        name_id=5,
        harvesting_type=True,
        schema=item_type_schema,
        form=item_type_form,
        render=item_type_render,
        tag=1,
        version_id=1,
        is_deleted=False,
    )

    item_type_mapping = ItemTypeMapping(id=5,item_type_id=5, mapping=item_type_mapping)

    with db.session.begin_nested():
        db.session.add(item_type_name)
        db.session.add(item_type)
        db.session.add(item_type_mapping)

    return {"item_type_name": item_type_name, "item_type": item_type, "item_type_mapping":item_type_mapping}

@pytest.fixture()
def db_itemtype(app, db):
    item_type_name = ItemTypeName(id=1,
        name="テストアイテムタイプ", has_site_license=True, is_active=True
    )
    item_type_schema = dict()
    with open("tests/data/itemtype_schema.json", "r") as f:
        item_type_schema = json.load(f)

    item_type_form = dict()
    with open("tests/data/itemtype_form.json", "r") as f:
        item_type_form = json.load(f)

    item_type_render = dict()
    with open("tests/data/itemtype_render.json", "r") as f:
        item_type_render = json.load(f)

    item_type_mapping = dict()
    with open("tests/data/itemtype_mapping.json", "r") as f:
        item_type_mapping = json.load(f)

    item_type = ItemType(
        id=1,
        name_id=1,
        harvesting_type=True,
        schema=item_type_schema,
        form=item_type_form,
        render=item_type_render,
        tag=1,
        version_id=1,
        is_deleted=False,
    )

    item_type_mapping = ItemTypeMapping(id=1,item_type_id=1, mapping=item_type_mapping)

    with db.session.begin_nested():
        db.session.add(item_type_name)
        db.session.add(item_type)
        db.session.add(item_type_mapping)

    return {"item_type_name": item_type_name, "item_type": item_type, "item_type_mapping":item_type_mapping}


@pytest.fixture()
def db_records(db,instance_path,users):
    with db.session.begin_nested():
        Location.query.delete()
        loc = Location(name="local", uri=instance_path, default=True)
        db.session.add(loc)
    db.session.commit()

    record_data = json_data("data/test_records.json")
    item_data = json_data("data/test_items.json")
    record_num = len(record_data)
    result = []
    with db.session.begin_nested():
        for d in range(record_num):
            result.append(create_record(record_data[d], item_data[d]))
    db.session.commit()

    index_metadata = {
            'id': 1,
            'parent': 0,
            'value': 'Index(public_state = True,harvest_public_state = True)'
        }
    with patch("flask_login.utils._get_user", return_value=users[2]["obj"]):
        ret = Indexes.create(0, index_metadata)
        index = Index.get_index_by_id(1)
        index.public_state = True
        index.harvest_public_state = True
    
    index_metadata = {
            'id': 2,
            'parent': 0,
            'value': 'Index(public_state = True,harvest_public_state = False)',
        }
    
    with patch("flask_login.utils._get_user", return_value=users[2]["obj"]):
        Indexes.create(0, index_metadata)
        index = Index.get_index_by_id(2)
        index.public_state = True
        index.harvest_public_state = False
    
    index_metadata = {
            'id': 3,
            'parent': 0,
            'value': 'Index(public_state = False,harvest_public_state = True)',
    }
    
    with patch("flask_login.utils._get_user", return_value=users[2]["obj"]):
        Indexes.create(0, index_metadata)
        index = Index.get_index_by_id(3)
        index.public_state = False
        index.harvest_public_state = True
    
    index_metadata = {
            'id': 4,
            'parent': 0,
            'value': 'Index(public_state = False,harvest_public_state = False)',
    }
    
    with patch("flask_login.utils._get_user", return_value=users[2]["obj"]):
        Indexes.create(0, index_metadata)
        index = Index.get_index_by_id(4)
        index.public_state = False
        index.harvest_public_state = False

 
    yield result

@pytest.fixture()
def db_records2(db,instance_path,users):
    record_data = json_data("data/test_records2.json")
    item_data = json_data("data/test_items2.json")
    record_num = len(record_data)
    result = []
    with db.session.begin_nested():
        for d in range(record_num):
            result.append(create_record(record_data[d], item_data[d]))
    db.session.commit()
 
    yield result


@pytest.fixture()
def db_workflow(app, db, db_itemtype, users):
    action_datas = dict()
    with open("tests/data/actions.json", "r") as f:
        action_datas = json.load(f)
    actions_db = list()
    with db.session.begin_nested():
        for data in action_datas:
            actions_db.append(Action(**data))
        db.session.add_all(actions_db)

    actionstatus_datas = dict()
    with open("tests/data/action_status.json") as f:
        actionstatus_datas = json.load(f)
    actionstatus_db = list()
    with db.session.begin_nested():
        for data in actionstatus_datas:
            actionstatus_db.append(ActionStatus(**data))
        db.session.add_all(actionstatus_db)

    flow_id = uuid.uuid4()
    flow_define = FlowDefine(
        flow_id=flow_id, flow_name="Registration Flow", flow_user=1, flow_status="A"
    )
    flow_action1 = FlowAction(
        status="N",
        flow_id=flow_id,
        action_id=1,
        action_version="1.0.0",
        action_order=1,
        action_condition="",
        action_status="A",
        action_date=datetime.strptime("2018/07/28 0:00:00", "%Y/%m/%d %H:%M:%S"),
        send_mail_setting={},
    )
    flow_action2 = FlowAction(
        status="N",
        flow_id=flow_id,
        action_id=3,
        action_version="1.0.0",
        action_order=2,
        action_condition="",
        action_status="A",
        action_date=datetime.strptime("2018/07/28 0:00:00", "%Y/%m/%d %H:%M:%S"),
        send_mail_setting={},
    )
    flow_action3 = FlowAction(
        status="N",
        flow_id=flow_id,
        action_id=5,
        action_version="1.0.0",
        action_order=3,
        action_condition="",
        action_status="A",
        action_date=datetime.strptime("2018/07/28 0:00:00", "%Y/%m/%d %H:%M:%S"),
        send_mail_setting={},
    )

    workflow = WorkFlow(
        flows_id=uuid.uuid4(),
        flows_name="test workflow1",
        itemtype_id=1,
        index_tree_id=None,
        flow_id=1,
        is_deleted=False,
        open_restricted=False,
        location_id=None,
        is_gakuninrdm=False,
    )
    activity = Activity(
        activity_id="A-00000000-00000",
        workflow_id=1,
        flow_id=flow_define.id,
        action_id=1,
        activity_login_user=1,
        activity_update_user=1,
        activity_start=datetime.strptime(
            "2022/04/14 3:01:53.931", "%Y/%m/%d %H:%M:%S.%f"
        ),
        activity_community_id=3,
        activity_confirm_term_of_use=True,
        title="test",
        shared_user_id=-1,
        extra_info={},
        action_order=6,
    )

    with db.session.begin_nested():
        db.session.add(flow_define)
        db.session.add(flow_action1)
        db.session.add(flow_action2)
        db.session.add(flow_action3)
        db.session.add(workflow)
        db.session.add(activity)

    return {
        "flow_define": flow_define,
        "workflow": workflow,
        "activity": activity,
        "flow_action1": flow_action1,
        "flow_action2": flow_action2,
        "flow_action3": flow_action3,
    }


@pytest.fixture()
def db_sessionlifetime(app, db):
    session_lifetime = SessionLifetime(lifetime=60, is_delete=False)
    with db.session.begin_nested():
        db.session.add(session_lifetime)


@pytest.fixture()
def db_activity(db, db_records, db_itemtype, db_workflow, users):
    user = users[3]["obj"]
    depid, recid, parent, doi, record, item = db_records[0]
    rec_uuid = uuid.uuid4()
    draft = PersistentIdentifier.create(
        "recid",
        "{}.0".format((parent.pid_value).split(":")[1]),
        object_type="rec",
        object_uuid=rec_uuid,
        status=PIDStatus.REGISTERED,
    )
    rel = PIDRelation.create(parent, draft, 2)
    flow_define = db_workflow["flow_define"]
    workflow = db_workflow["workflow"]
    activity = Activity(
        activity_id="A-00000000-00001",
        workflow_id=workflow.id,
        flow_id=flow_define.id,
        action_id=2,
        activity_login_user=user.id,
        action_status=ActionStatusPolicy.ACTION_DOING,
        activity_update_user=user.id,
        item_id=draft.object_uuid,
        activity_start=datetime.strptime(
            "2022/04/14 3:01:53.931", "%Y/%m/%d %H:%M:%S.%f"
        ),
        activity_confirm_term_of_use=True,
        title="test",
        shared_user_id=-1,
        extra_info={},
        action_order=6,
    )
    with db.session.begin_nested():
        db.session.add(activity)
        db.session.add(rel)

    return {"activity": activity, "recid": recid}


@pytest.fixture()
def db_author(db):
    prefix1 = AuthorsPrefixSettings(name="WEKO",scheme="WEKO",url="")
    prefix2 = AuthorsPrefixSettings(name="ORCID",scheme="ORCID",url="https://orcid.org/##")
    prefix3 = AuthorsPrefixSettings(name="CiNii",scheme="CiNii",url="https://ci.nii.ac.jp/author/##")
    prefix4 = AuthorsPrefixSettings(name="KAKEN2",scheme="KAKEN2",url="https://nrid.nii.ac.jp/nrid/##")
    prefix5 = AuthorsPrefixSettings(name="ROR",scheme="ROR",url="https://ror.org/##")

    affiliation_prefix1 =AuthorsAffiliationSettings(name="ISNI",scheme="ISNI",url="http://www.isni.org/isni/##")
    affiliation_prefix2 =AuthorsAffiliationSettings(name="GRID",scheme="GRID",url="https://www.grid.ac/institutes/#")
    affiliation_prefix3 =AuthorsAffiliationSettings(name="Ringgold",scheme="Ringgold",url="")
    affiliation_prefix4 =AuthorsAffiliationSettings(name="kakenhi",scheme="kakenhi",url="")

    author_json = {"affiliationInfo": [{"affiliationNameInfo": [{"affiliationName": "xxx", "affiliationNameLang": "ja", "affiliationNameShowFlg": "true"}], "identifierInfo": [{"affiliationId": "xxx", "affiliationIdType": "1", "identifierShowFlg": "true"}]}], "authorIdInfo": [{"authorId": "1", "authorIdShowFlg": "true", "idType": "1"}, {"authorId": "xxxx", "authorIdShowFlg": "true", "idType": "2"}], "authorNameInfo": [{"familyName": "LAST", "firstName": "FIRST", "fullName": "LAST FIRST", "language": "en", "nameFormat": "familyNmAndNm", "nameShowFlg": "true"}], "emailInfo": [{"email": "hoge@hoge"}], "gather_flg": 0, "id": {"_id": "sBXZ7oIBMJ49WnxY8sLQ", "_index": "tenant1-authors-author-v1.0.0", "_primary_term": 4, "_seq_no": 0, "_shards": {"failed": 0, "successful": 1, "total": 2}, "_type": "author-v1.0.0", "_version": 1, "result": "created"}, "is_deleted": "false", "pk_id": "1"}
    author1 = Authors(json=author_json)


    with db.session.begin_nested():
        db.session.add(prefix1)
        db.session.add(prefix2)
        db.session.add(prefix3)
        db.session.add(prefix4)
        db.session.add(prefix5)
        db.session.add(affiliation_prefix1)
        db.session.add(affiliation_prefix2)
        db.session.add(affiliation_prefix3)
        db.session.add(affiliation_prefix4)
        db.session.add(author1)
    
    return {"author_prefix":[prefix1,prefix2,prefix3,prefix4,prefix5],"affiliation_prefix":[affiliation_prefix1,affiliation_prefix2,affiliation_prefix3,affiliation_prefix4],"author":[author1]}

@pytest.fixture()
def db_ranking(db):
    ranking_settings = RankingSettings(is_show=True,new_item_period=12,statistical_period=365,display_rank=10,rankings={"new_items": True, "most_reviewed_items": True, "most_downloaded_items": True, "most_searched_keywords": True, "created_most_items_user": True})
    with db.session.begin_nested():
        db.session.add(ranking_settings)

    return {"settings":ranking_settings}

# @pytest.fixture(autouse=True)
# def slow_down_tests():
#     yield
#     time.sleep(1)


# @pytest.fixture()
# def queue(app):
#     """Get queue object for testing bulk operations."""
#     queue = app.config["INDEXER_MQ_QUEUE"]

#     with app.app_context():
#         with establish_connection() as c:
#             q = queue(c)
#             q.declare()
#             q.purge()

#     return queue<|MERGE_RESOLUTION|>--- conflicted
+++ resolved
@@ -41,12 +41,6 @@
 from invenio_access import InvenioAccess
 from invenio_access.models import ActionRoles, ActionUsers
 from invenio_accounts import InvenioAccounts
-<<<<<<< HEAD
-from invenio_accounts.views.settings import \
-    blueprint as invenio_accounts_blueprint
-from invenio_db import InvenioDB
-
-=======
 from invenio_accounts.models import Role, User
 from invenio_accounts.testutils import create_test_user, login_user_via_session
 from invenio_accounts.views.settings import blueprint as invenio_accounts_blueprint
@@ -129,7 +123,6 @@
 from werkzeug.local import LocalProxy
 
 from tests.helpers import create_record, json_data
->>>>>>> f982443f
 from weko_items_ui import WekoItemsUI
 from weko_items_ui.views import blueprint as weko_items_ui_blueprint
 from weko_items_ui.views import blueprint_api as weko_items_ui_blueprint_api
@@ -238,12 +231,6 @@
         WEKO_SEARCH_REST_ENDPOINTS=WEKO_SEARCH_REST_ENDPOINTS,
         INDEXER_MQ_QUEUE = Queue("indexer", exchange=Exchange("indexer", type="direct"), routing_key="indexer",queue_arguments={"x-queue-type":"quorum"}),
     )
-<<<<<<< HEAD
-    InvenioAccounts(app_)
-    Babel(app_)
-    Menu(app_)
-    InvenioAccounts(app_)
-=======
     
     app_.config['WEKO_SEARCH_REST_ENDPOINTS']['recid']['search_index']='test-weko'
     # tmp = app_.config['RECORDS_REST_SORT_OPTIONS']['tenant1-weko']
@@ -251,7 +238,6 @@
     # Babel(app_)
     InvenioI18N(app_)
     InvenioAssets(app_)
->>>>>>> f982443f
     InvenioDB(app_)
     InvenioAccounts(app_)
     InvenioAccess(app_)
