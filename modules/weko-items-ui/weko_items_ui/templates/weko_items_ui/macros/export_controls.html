--- conflicted
+++ resolved
@@ -15,15 +15,9 @@
         <div class="form-group">
           <label class="radio-inline" for="export_format_radio_tsv">
             <input type="radio" name="export_format_radio"
-<<<<<<< HEAD
-              id="export_format_radio_json" value="JSON"
+              id="export_format_radio_tsv" value="TSV"
               ng-model="selectedExportFormat" ng-change="checkExportFormat()">
             {{_('TSV')}}{# To distinguish among all formats, JSON -> TSV #}
-=======
-              id="export_format_radio_tsv" value="TSV"
-              {{ 'checked' if  True else '' }}>
-            {{_('TSV')}}
->>>>>>> 3aa12c21
           </label>
           <label class="radio-inline" for="export_format_radio_bibtex">
             <input type="radio" name="export_format_radio"
