--- conflicted
+++ resolved
@@ -27,15 +27,10 @@
 
 {%- block javascript %}
   {{ super() }}
-<<<<<<< HEAD
-  {{ webpack['items_ui_js_dependencies_angularjs.js']}}
-  {{ webpack['theme-js-widget.js']}}
-=======
   <script src="{{ url_for('static', filename='js/weko_items_ui/inline.bundle.js') }}"></script>
   <script src="{{ url_for('static', filename='js/weko_items_ui/polyfills.bundle.js') }}"></script>
   <script src="{{ url_for('static', filename='js/weko_items_ui/main.bundle.js') }}"></script>
-  {% assets "weko_theme_js_widget" %}<script src="{{ ASSET_URL }}"></script>{% endassets %}
->>>>>>> c3c285ed
+  {{ webpack['theme-js-widget.js']}}
 {%- endblock javascript %}
 
 {%- block page_body_tabs %}
