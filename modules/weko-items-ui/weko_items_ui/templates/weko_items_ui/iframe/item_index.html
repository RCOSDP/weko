{#
# This file is part of WEKO3.
# Copyright (C) 2017 National Institute of Informatics.
#
# WEKO3 is free software; you can redistribute it
# and/or modify it under the terms of the GNU General Public License as
# published by the Free Software Foundation; either version 2 of the
# License, or (at your option) any later version.
#
# WEKO3 is distributed in the hope that it will be
# useful, but WITHOUT ANY WARRANTY; without even the implied warranty of
# MERCHANTABILITY or FITNESS FOR A PARTICULAR PURPOSE.  See the GNU
# General Public License for more details.
#
# You should have received a copy of the GNU General Public License
# along with WEKO3; if not, write to the
# Free Software Foundation, Inc., 59 Temple Place, Suite 330, Boston,
# MA 02111-1307, USA.
#}

{%- extends config.WEKO_WORKFLOW_BASE_TEMPLATE %}
{%- from "invenio_communities/macros.html" import community_header %}

{%- block css %}
  {{ super() }}
  {% assets "weko_records_ui_css" %}<link href="{{ ASSET_URL }}" rel="stylesheet">{% endassets %}
  {% assets "weko_items_ui_indextree_css" %}
  <link href="{{ ASSET_URL }}" rel="stylesheet">{% endassets %}
  <link href="/static/css/weko_workflow/style.css" rel="stylesheet">
  {% assets "workflow_css" %}<link href="{{ ASSET_URL }}" rel="stylesheet">{% endassets %}
  {% assets "weko_records_ui_bootstrap_popover_css" %}<link href="{{ ASSET_URL }}" rel="stylesheet">{% endassets %}
{%- endblock css %}

{%- block javascript %}
  {{ super() }}
  {% assets "weko_items_ui_js_dependencies" %}<script src="{{ ASSET_URL }}"></script>{% endassets %}
  {% assets "workflow_quit_confirmation_js" %}<script src="{{ ASSET_URL }}"></script>{% endassets %}
  {% assets "workflow_lock_activity_js" %}<script src="{{ ASSET_URL }}"></script>{% endassets %}
  {% assets "weko_theme_js_widget" %}<script src="{{ ASSET_URL }}"></script>{% endassets %}
  {% assets "weko_records_ui_preview_carousel_js" %}<script src="{{ ASSET_URL }}"></script>{% endassets %}
  {% assets "workflow_js" %}<script src="{{ ASSET_URL }}"></script>{% endassets %}
  {% assets "weko_records_ui_bootstrap_popover_js" %}<script src="{{ ASSET_URL }}"></script>{% endassets %}
{%- endblock javascript %}

{%- block page_body_tabs %}
  {% from "weko_theme/macros/tabs_selector.html" import tabs_selector with context %}
  {{ tabs_selector('flow', community_id) }}
{%- endblock page_body_tabs %}

{%- block page_header %}
  {%- if not community %}
    {{ super() }}
  {%- endif%}
{%- endblock page_header %}

{%- block page_footer %}
  {%-if not community %}
    {{ super() }}
  {%- endif%}
{%- endblock page_footer %}

{%- set items_show_list = record.items_show_list -%}

{% set guest_email = None %}
<<<<<<< HEAD
  {% if activity and activity.extra_info and 'guest_mail' in activity.extra_info %}
    {% set guest_email = activity.extra_info.guest_mail %}
{% endif %}

=======
{% if activity and activity.extra_info and 'guest_mail' in activity.extra_info %}
  {% set guest_email = activity.extra_info.guest_mail %}
{% endif %}
>>>>>>> 3f886c80
{%- block page_body_main %}
<div class="row" style="height:100%">
  {%- if page %}
    <div id="widget-page-id" hidden>{{ page.id }}</div>
  {%- endif %}
  {%-if community %}
    <div id="community_id" class="hide">{{ community.id }}</div>
  {%-else %}
    <div id="community_id" class="hide"></div>
  {%-endif %}
  <div class="col-sm-12">
    <div id="workFlow" class="panel-group">
      <div class="panel panel-default">
        <div class="panel-body">
          <div class="container-fluid">
            <div class="row col-sm-9">
            <div class="col-sm-3">
              <div class="form-horizontal">
                <div class="form-group">
                  <div class="col-xs-6 col-md-4 col-lg-4 control-label">
                    <label>{{_('Flow')}}</lable>
                  </div>
                  <div class="col-xs-12 col-md-8 col-lg-8">
                    <p class="form-control-static">{{activity.flow_define.flow_name}}</p>
                  </div>
                </div>
                <div class="form-group">
                  <div class="col-xs-6 col-md-4 col-lg-4 control-label">
                        <label>{{_('Activity')}}</label>
                  </div>
                  <div class="col-xs-12 col-md-8 col-lg-8">
                    <p id="activity_id_text" class="form-control-static">{{activity.activity_id}}</p>
                    <input id="activity_id_for_lock" type="hidden" value="{{activity.activity_id}}" />
                  </div>
                </div>
                <div class="form-group">
                  <div class="col-xs-6 col-md-4 col-lg-4 control-label">
                        <label>{{_('Status')}}</label>
                  </div>
                  <div class="col-xs-12 col-md-8 col-lg-8">
                    <p class="form-control-static">{{activity.activity_status_str}}</p>
                  </div>
                </div>
              </div>
            </div>
            <div class="col-sm-3">
              <div class="form-horizontal">
                <div class="form-group">
                  <div class="col-xs-6 col-md-4 col-lg-4 control-label">
                        <label>{{_('Created')}}</label>
                  </div>
                  <div class="col-xs-12 col-md-8 col-lg-8">
                    <p class="form-control-static">{{activity.activity_start.date()}}</p>
                  </div>
                </div>
                <div class="form-group">
                  <div class="col-xs-6 col-md-4 col-lg-4 control-label">
                        <label>{{_('Creater')}}</label>
                  </div>
                  <div class="col-xs-12 col-md-8 col-lg-8">
                    <p class="form-control-static">
                      {{activity.login_user if activity.login_user else activity.activity_login_user}}</p>
                  </div>
                </div>
              </div>
            </div>
            <div class="col-sm-2"></div>
            <div class="col-sm-3">
              <div class="form-horizontal" style="display: inline-block;">
                <div class="form-group">
                  <div class="col-xs-6 col-md-4 col-lg-4 control-label">
                        <label>{{_('Updated')}}</label>
                   </div>
                  <div class="col-xs-12 col-md-8 col-lg-8">
                    <p class="form-control-static">{{activity.updated.date()}}</p>
                  </div>
                </div>
                <div class="form-group">
                  <div class="col-xs-6 col-md-4 col-lg-4 control-label">
                        <label>{{_('Updater')}}</label>
                  </div>
                  <div class="col-xs-12 col-md-8 col-lg-8">
                    <p class="form-control-static">
                      {{activity.update_user if activity.update_user else (activity.activity_update_user if activity.activity_update_user else guest_email)}}</p>
                  </div>
                </div>
                <div class="col-sm-1"></div>
              </div>
            </div>
          </div></div>
        </div>
      </div>
      <div class="panel panel-default">
        <div class="panel-body">
          <div class="row col-sm-9">
               <div class="col-xs-1 col-md-1 col-lg-1">
                  <label>{{_('Item')}}</label>
               </div>
               <div class="col-xs-11 col-md-11 col-lg-11">
                   <a href="#" id="lnk_item_detail">{{ item.get('title_ja', item.get('title')) if item }}</a>
               </div>
          </div>
        </div>
      </div>
      <div class="panel panel-default">
        <span class="indent">{{_('Step')}}</span>
        <div class="panel-body panel-styling">
          <div class="col-sm-9 table-responsive table-bordered">
          <div class="row" style="display: flex;">
            {%- for step in steps %}
            <div class="col-xl-3">
              <div class="row" style="display: flex;">
                <div class="col-md-8 col-xl-8">
                  <ul class="list-group workflow-ul">
                    <li
                      class="list-group-item break-word {% if cur_step == step.ActionEndpoint %} style_li {% endif %}">
                      <span class="action-name {% if cur_step == step.ActionEndpoint %} cur_step style_a {% endif %}
                                  workflow-span"
                        data-action-version="{{step.ActionVersion}}"
                        data-cancel-uri="{{ url_for('weko_workflow.cancel_action', activity_id=step.ActivityId, action_id=step.ActionId) }}"
                        data-next-uri="{{url_for('weko_workflow.next_action', activity_id=step.ActivityId, action_id=step.ActionId)}}">{{step.ActionName}}</span>
                    </li>
                    <li
                      class="list-group-item break-word {% if cur_step == step.ActionEndpoint %} style_li {% endif %}">
                      <span
                        class="action-name {% if cur_step == step.ActionEndpoint %} style_a {% endif %} workflow-span">{{step.Author}}</span>
                    </li>
                    <li class="list-group-item {% if cur_step == step.ActionEndpoint %} style_li style_a {% endif %}">
                      <span class="workflow-span">{{_(step.Status)}}</span>
                    </li>
                  </ul>
                </div>
                {%- if 'end_action' != step.ActionEndpoint %}
                <div class="col-md-4 col-xl-4">
                  <span class="glyphicon glyphicon-arrow-right rightFoward_font" aria-hidden="true"></span>
                </div>
                {%- endif %}
              </div>
            </div>
            {% endfor %}
          </div>
        </div>
        </div>
      </div>
      {%- if 'F' != activity.activity_status %}
      <div class="panel panel-default hide" id="hide-res-check">{{res_check}}</div>
      <div class="panel panel-default">
        {%- if 0 != res_check %}
        <div class="panel-body" id="step_page_permission">
          {% include 'weko_workflow/permission_required.html' %}
        </div>
        {%- else %}
        <div class="panel-body" id="activity_locked">
          {% include 'weko_workflow/lock_activity.html' %}
        </div>
        <div class="panel-body" id="step_page">
          <div class="hide" id="hide-actionId">{{action_id}}</div>
          <div class="container-fluid">
            <div class="row">
              <div class="hide" id="post_url">{{ config.DEPOSIT_RECORDS_API.format(pid_value=pid_value) }}</div>
              <div class="hide" id="pub_status">{{ action }}</div>
              <div class="hide" id="post_success_url">{{url_for('weko_workflow.iframe_success')}}</div>
              <div class="hide" id="post_error_url">{{url_for('weko_items_ui.iframe_error')}}</div>
              <app-root-tree></app-root-tree>
              {% include "weko_workflow/modal_quit_confirmation.html" %}
            </div>
          </div>
        </div>
        {%- endif %}
      </div>
      {%- endif %}
      <div class="panel panel-default table-responsive">
        <span class="indent">{{_('History')}}</span>
        <div class="panel-body">
          <table class="table table-bordered table-striped">
            <thead>
              <tr>
                <th>{{_('Action')}}</th>
                <th>{{_('Updated')}}</th>
                <th>{{_('Updater')}}</th>
                <th>{{_('Result')}}</th>
                <th>{{_('Comment')}}</th>
              </tr>
            </thead>
            <tbody>
              {%- if histories %}
              {%- for history in histories %}
              <tr>
                <td>{{history.ActionName[0]}}</td>
                <td>{{history.action_date.strftime('%Y-%m-%d %H:%M')}}</td>
                <td>{{ history.user.email if history.user.email else guest_email }}</td>
                <td>{{_(history.StatusDesc)}}</td>
                <td>{{history.CommentDesc}}</td>
              </tr>
              {% endfor %}
              {% else %}
              <tr>
                <td></td>
                <td></td>
                <td></td>
                <td></td>
                <td></td>
              </tr>
              {% endif %}
            </tbody>
          </table>
        </div>
      </div>
    </div>
    {%- if community %}
    <a class="btn btn-info pull-left back-button"
      href="{{url_for('weko_workflow.index',community=community.id)}}">
        <span class="glyphicon glyphicon-chevron-left"></span>
            {{_('Back')}}</a>
    {%- else %}
    <a class="btn btn-info pull-left back-button" href="{{url_for('weko_workflow.index')}}">
        <span class="glyphicon glyphicon-chevron-left"></span>
            {{_('Back')}}</a>
    {%- endif %}
  </div>
</div>
{%- endblock page_body_main %}

{%- block page_body %}
  {%- if community %}
    <div class="communities">
      <div id="community-id" name="community-id" hidden>{{ community.id }}</div>
      {{ community_header(community, subtitle='') }}
      <div id="page_body" class="grid-stack hidden" {%- if render_widgets %}style="display: None;"{%- endif %}>
        <div id="main_contents">
  {%- endif%}
    {{ super() }}
    <div ng-controller="AuthorModalCtrl" class="modal fade" tabindex="-1" role="dialog" id="myModal">
      <div class="modal-dialog modelWidth modal-lg" role="document">
        <div class="modal-content">
          <div class="modal-body">
            {%- with preview_carousel_id='modal_preview_carousel' %}
              {% include 'weko_workflow/record_detail.html' %}
            {%- endwith %}
          </div>
          <div class="modal-footer">
            <button type="button" class="btn btn-info close-button" id="btnModalClose" data-dismiss="modal">
              <span class="glyphicon glyphicon-remove"></span>
              {{_('Close')}}
            </button>
          </div>
        </div>
      </div>
    </div>
  {%- if community %}
        </div>
      </div>
      {%- from "weko_theme/macros/footer-community.html" import community_footer_widget %}
      {{ community_footer_widget(render_widgets, community, link=False, subtitle='') }}
    </div>
    <div class="communities"></div>
  {%- endif%}
{%- endblock page_body %}<|MERGE_RESOLUTION|>--- conflicted
+++ resolved
@@ -62,16 +62,10 @@
 {%- set items_show_list = record.items_show_list -%}
 
 {% set guest_email = None %}
-<<<<<<< HEAD
   {% if activity and activity.extra_info and 'guest_mail' in activity.extra_info %}
     {% set guest_email = activity.extra_info.guest_mail %}
 {% endif %}
 
-=======
-{% if activity and activity.extra_info and 'guest_mail' in activity.extra_info %}
-  {% set guest_email = activity.extra_info.guest_mail %}
-{% endif %}
->>>>>>> 3f886c80
 {%- block page_body_main %}
 <div class="row" style="height:100%">
   {%- if page %}
