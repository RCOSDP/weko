# -*- coding: utf-8 -*-
#
# This file is part of WEKO3.
# Copyright (C) 2017 National Institute of Informatics.
#
# WEKO3 is free software; you can redistribute it
# and/or modify it under the terms of the GNU General Public License as
# published by the Free Software Foundation; either version 2 of the
# License, or (at your option) any later version.
#
# WEKO3 is distributed in the hope that it will be
# useful, but WITHOUT ANY WARRANTY; without even the implied warranty of
# MERCHANTABILITY or FITNESS FOR A PARTICULAR PURPOSE.  See the GNU
# General Public License for more details.
#
# You should have received a copy of the GNU General Public License
# along with WEKO3; if not, write to the
# Free Software Foundation, Inc., 59 Temple Place, Suite 330, Boston,
# MA 02111-1307, USA.

"""Configuration for weko-items-ui."""
from invenio_stats.queries import ESWekoRankingQuery

WEKO_WORKFLOW_BASE_TEMPLATE = 'weko_workflow/base.html'
"""Default base template for the demo page."""

WEKO_ITEMS_UI_BASE_TEMPLATE = 'weko_items_ui/base.html'
"""Default base template for the item page."""

WEKO_ITEMS_UI_INDEX_TEMPLATE = 'weko_items_ui/item_index.html'
"""Edit template with file upload for the item page."""

WEKO_ITEMS_UI_ITME_EDIT_TEMPLATE = 'weko_items_ui/iframe/item_edit.html'
"""Edit template with item login for the item page."""

WEKO_ITEMS_UI_FORM_TEMPLATE = 'weko_items_ui/edit.html'
"""Edit template with file upload for the item page."""

WEKO_ITEMS_UI_ERROR_TEMPLATE = 'weko_items_ui/error.html'
"""Error template for the item page."""

WEKO_ITEMS_UI_UPLOAD_TEMPLATE = 'weko_items_ui/upload.html'
"""Demo template for the item page post test data."""

WEKO_ITEMS_UI_EXPORT_TEMPLATE = 'weko_items_ui/export.html'
"""Item export template."""

WEKO_ITEMS_UI_EXPORT_RESULTS_LIST_TEMPLATE = 'weko_items_ui/' \
                                             'export_results_list.html'
"""Item export results list template."""

WEKO_ITEMS_UI_JSTEMPLATE_EXPORT_LIST = 'templates/weko_items_ui/' \
                                       'export_list.html'
"""Javascript template for item export list."""

WEKO_ITEMS_UI_INDEX_URL = '/items/index/{pid_value}'

WEKO_ITEMS_UI_RANKING_TEMPLATE = 'weko_items_ui/ranking.html'

WEKO_ITEMS_UI_DEFAULT_MAX_EXPORT_NUM = 100
"""Default max number of allowed to be exported."""

WEKO_ITEMS_UI_MAX_EXPORT_NUM_PER_ROLE = {
    'System Administrator': WEKO_ITEMS_UI_DEFAULT_MAX_EXPORT_NUM,
    'Repository Administrator': WEKO_ITEMS_UI_DEFAULT_MAX_EXPORT_NUM,
    'Contributor': WEKO_ITEMS_UI_DEFAULT_MAX_EXPORT_NUM,
    'General': WEKO_ITEMS_UI_DEFAULT_MAX_EXPORT_NUM,
    'Community Administrator': WEKO_ITEMS_UI_DEFAULT_MAX_EXPORT_NUM
}
"""Max number of items that can be exported per role."""

WEKO_ITEMS_UI_EXPORT_FORMAT_TSV = 'TSV'
"""Format for exporting items -- TSV. """

WEKO_ITEMS_UI_EXPORT_FORMAT_BIBTEX = 'BIBTEX'
"""Format for exporting items -- BIBTEX. """

WEKO_ITEMS_UI_DATA_REGISTRATION = ""
WEKO_ITEMS_UI_APPLICATION_FOR_LIFE = ""
WEKO_ITEMS_UI_APPLICATION_FOR_ACCUMULATION = ""
WEKO_ITEMS_UI_APPLICATION_FOR_COMBINATIONAL_ANALYSIS = ""
WEKO_ITEMS_UI_APPLICATION_FOR_PERFECTURES = ""
WEKO_ITEMS_UI_APPLICATION_FOR_LOCATION_INFORMATION = ""
WEKO_ITEMS_UI_USAGE_REPORT = ""
WEKO_ITEMS_UI_OUTPUT_REPORT = ""
""" Item type """

WEKO_ITEMS_UI_APPLICATION_ITEM_TYPES_LIST = []

WEKO_ITEMS_UI_SHOW_TERM_AND_CONDITION = []

WEKO_ITEMS_UI_GROUP_APPROVAL_1 = {}

WEKO_ITEMS_UI_GROUP_APPROVAL_2 = {}

WEKO_ITEMS_UI_GROUP_TERMS = {}

WEKO_ITEMS_UI_GROUP_RESEARCH = {}

WEKO_ITEMS_UI_GROUP_OTHER = {}

WEKO_ITEMS_UI_GROUP_LOCATION = {}

WEKO_ITEMS_UI_GROUP_ALL = []

WEKO_ITEMS_UI_APPLICATION_FOR_LIFE_ROLES = {}
""" Application for Life """

WEKO_ITEMS_UI_APPLICATION_FOR_ACCUMULATION_ROLES = {}
""" Application for Accumulation """

WEKO_ITEMS_UI_APPLICATION_FOR_COMBINATIONAL_ANALYSIS_ROLES = {}
""" Application for Combinational Analysis """

WEKO_ITEMS_UI_APPLICATION_FOR_PERFECTURES_ROLES = {}
""" Application for Perfectures """

WEKO_ITEMS_UI_APPLICATION_FOR_LOCATION_INFORMATION_ROLES = {}
""" Application for location information """

WEKO_ITEMS_UI_USAGE_APPLICATION_ITEM_TYPE = {}

WEKO_ITEMS_UI_LIST_ITEM_TYPE_NOT_NEED_AGREE = []

WEKO_ITEMS_UI_PERFECTURE_LOCATION_ITEM_TYPES = []

WEKO_ITEMS_UI_HIDE_AUTO_FILL_METADATA = []

WEKO_ITEMS_UI_USAGE_APPLICATION_TITLE_KEY = ""
WEKO_ITEMS_UI_USAGE_APPLICATION_TITLE = ""
WEKO_ITEMS_UI_USAGE_REPORT_TITLE_KEY = ""
WEKO_ITEMS_UI_USAGE_REPORT_TITLE = ""
WEKO_ITEMS_UI_OUTPUT_REGISTRATION_TITLE_KEY = ""
WEKO_ITEMS_UI_OUTPUT_REGISTRATION_TITLE = ""
WEKO_ITEMS_UI_AUTO_FILL_TITLE_SETTING = {}
WEKO_ITEMS_UI_AUTO_FILL_DATA_TYPE_SETTING = {}

WEKO_ITEMS_UI_HIDE_PUBLICATION_DATE = []

WEKO_ITEMS_UI_ACTION_ENDPOINT_KEY = {}

WEKO_ITEMS_UI_APPROVAL_MAIL_SUBITEM_KEY = {}

WEKO_ITEMS_UI_USAGE_APPLICATION_ITEM_TYPES_LIST = []

WEKO_ITEMS_UI_API_RETURN_CODE_ERROR = -1
"""Number response indicates that API is not processing request."""

WEKO_ITEMS_UI_MS_MIME_TYPE = {
    'ms_word': ['application/msword',
                'application/vnd.openxmlformats-officedocument.'
                'wordprocessingml.document',
                'application/vnd.openxmlformats-officedocument.'
                'wordprocessingml.template',
                'application/vnd.ms-word.document.macroEnabled.12',
                'application/vnd.ms-word.template.macroEnabled.12'
                ],
    'ms_powerpoint': ['application/vnd.ms-powerpoint',
                      'application/vnd.openxmlformats-officedocument.'
                      'presentationml.presentation',
                      'application/vnd.openxmlformats-officedocument.'
                      'presentationml.template',
                      'application/vnd.openxmlformats-officedocument.'
                      'presentationml.slideshow',
                      'application/vnd.ms-powerpoint.addin.macroEnabled.12',
                      'application/vnd.ms-powerpoint.presentation.'
                      'macroEnabled.12',
                      'applcation/vnd.ms-powerpoint.template.macroEnabled.12',
                      'application/vnd.ms-powerpoint.slideshow.macroEnabled.12'
                      ],
    'ms_excel': ['application/vnd.ms-excel',
                 'application/vnd.openxmlformats-officedocument.'
                 'spreadsheetml.sheet',
                 'application/vnd.openxmlformats-officedocument.'
                 'spreadsheetml.template',
                 'application/vnd.ms-excel.sheet.macroEnabled.12',
                 'application/vnd.ms-excel.template.macroEnabled.12',
                 'application/vnd.ms-excel.addin.macroEnabled.12',
                 'application/vnd.ms-excel.sheet.binary.macroEnabled.12']
}

WEKO_ITEMS_UI_FILE_SISE_PREVIEW_LIMIT = {
    'ms_word': 30,
    'ms_powerpoint': 20,
    'ms_excel': 10
}
"""Limit size of preview-able file."""

WEKO_ITEMS_UI_MULTIPLE_APPROVALS = True

WEKO_ITEMS_UI_EXPORT_TMP_PREFIX = 'weko_export_'

WEKO_ITEMS_UI_INDEX_PATH_SPLIT = '///'

WEKO_ITEMS_UI_SAVE_FREQUENCY = 600000
"""Save once every millisecond."""

WEKO_ITEMS_UI_RANKING_DEFAULT_SETTINGS = {
    'is_show': False,
    'new_item_period': 14,
    'statistical_period': 365,
    'display_rank': 10,
    'rankings': {"new_items": False, "most_reviewed_items": False, "most_downloaded_items": False, "most_searched_keywords": False, "created_most_items_user": False}
}

WEKO_ITEMS_UI_RANKING_BUFFER = 100

WEKO_ITEMS_UI_SEARCH_RANK_KEY_FILTER = ['']

<<<<<<< HEAD
WEKO_ITEMS_UI_RANKING_QUERY = dict(
    most_view_ranking = dict(
        query_class = ESWekoRankingQuery,
        query_config = dict(
            index='{}-stats-{}',
            doc_type='{}-day-aggregation',
            main_fields=['start_date', 'end_date', 'group_field', 'agg_size', 'count_field'],
            metric_fields=dict(),
            main_query={
                "size": 0,
                "query": {
                    "bool": {
                        "must": [
                            {
                                "range": {
                                    "timestamp": {
                                        "gte": "@start_date",
                                        "lte": "@end_date",
                                        "time_zone": "@time_zone"
                                    }
                                }
                            }
                        ],
                        "must_not": "@must_not"
                    }
                },
                "aggs": {
                    "my_buckets": {
                        "terms": {
                            "size": "@agg_size",
                            "order": {
                                "my_sum": "desc"
                            },
                            "script":{
                              "source": "def @group_field = doc['@group_field'].value; return @group_field.contains('.') ? @group_field.substring(0, @group_field.indexOf('.')) : @group_field;"
                            }
                        },
                        "aggs": {
                            "my_sum": {
                                "sum": {
                                    "field": "@count_field"
                                }
                            }
                        }
                    }
                }
            }
        )
    )
)
=======
WEKO_ITEMS_UI_SHARED_USER_ROLE_ID_LIST = [1,2,3]
>>>>>>> e8d00a98
<|MERGE_RESOLUTION|>--- conflicted
+++ resolved
@@ -207,7 +207,8 @@
 
 WEKO_ITEMS_UI_SEARCH_RANK_KEY_FILTER = ['']
 
-<<<<<<< HEAD
+WEKO_ITEMS_UI_SHARED_USER_ROLE_ID_LIST = [1,2,3]
+
 WEKO_ITEMS_UI_RANKING_QUERY = dict(
     most_view_ranking = dict(
         query_class = ESWekoRankingQuery,
@@ -257,7 +258,4 @@
             }
         )
     )
-)
-=======
-WEKO_ITEMS_UI_SHARED_USER_ROLE_ID_LIST = [1,2,3]
->>>>>>> e8d00a98
+)