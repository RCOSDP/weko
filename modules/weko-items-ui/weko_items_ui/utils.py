--- conflicted
+++ resolved
@@ -289,7 +289,6 @@
             return None
 
 
-<<<<<<< HEAD
 def parse_ranking_results(results, display_rank, list_name='all',
                           title_key='title', count_key=None, pid_key=None,
                           search_key=None, date_key=None):
@@ -338,7 +337,8 @@
             if len(ranking_list) == display_rank:
                 break
     return ranking_list
-=======
+
+
 def update_json_schema_by_activity_id(json, activity_id):
     """Update json schema by activity id.
 
@@ -389,5 +389,4 @@
     if udpate_json_schema.get('properties'):
         # TODO
         pass
-    return json
->>>>>>> 97047eca
+    return json