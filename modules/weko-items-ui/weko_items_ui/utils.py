# -*- coding: utf-8 -*-
#
# This file is part of WEKO3.
# Copyright (C) 2017 National Institute of Informatics.
#
# WEKO3 is free software; you can redistribute it
# and/or modify it under the terms of the GNU General Public License as
# published by the Free Software Foundation; either version 2 of the
# License, or (at your option) any later version.
#
# WEKO3 is distributed in the hope that it will be
# useful, but WITHOUT ANY WARRANTY; without even the implied warranty of
# MERCHANTABILITY or FITNESS FOR A PARTICULAR PURPOSE.  See the GNU
# General Public License for more details.
#
# You should have received a copy of the GNU General Public License
# along with WEKO3; if not, write to the
# Free Software Foundation, Inc., 59 Temple Place, Suite 330, Boston,
# MA 02111-1307, USA.

"""Module of weko-items-ui utils.."""

import copy
import csv
import json
import os
import re
import shutil
import sys
import tempfile
import traceback
from collections import OrderedDict
from datetime import date, datetime, timedelta
from io import StringIO

import bagit
import redis
from redis import sentinel
from elasticsearch.exceptions import NotFoundError
from elasticsearch import exceptions as es_exceptions
from flask import abort, current_app, flash, redirect, request, send_file, \
    url_for,jsonify
from flask_babelex import gettext as _
from flask_login import current_user
from invenio_accounts.models import Role, userrole
from invenio_db import db
from invenio_i18n.ext import current_i18n
from invenio_indexer.api import RecordIndexer
from invenio_pidrelations.contrib.versioning import PIDVersioning
from invenio_pidrelations.models import PIDRelation
from invenio_pidstore.models import PersistentIdentifier, PIDStatus
from invenio_pidstore.errors import PIDDoesNotExistError
from invenio_records.api import RecordBase
from invenio_accounts.models import User
from invenio_search import RecordsSearch
from invenio_stats.utils import QueryRankingHelper, QuerySearchReportHelper
from invenio_stats.views import QueryRecordViewCount as _QueryRecordViewCount
from invenio_stats.proxies import current_stats
from invenio_stats import config
#from invenio_stats.views import QueryRecordViewCount
from jsonschema import SchemaError, ValidationError
from simplekv.memory.redisstore import RedisStore
from sqlalchemy import MetaData, Table
from sqlalchemy.exc import SQLAlchemyError
from weko_deposit.api import WekoDeposit, WekoRecord
from weko_deposit.pidstore import get_record_without_version
from weko_index_tree.api import Indexes
from weko_index_tree.utils import check_index_permissions, get_index_id, \
    get_user_roles
from weko_records.api import FeedbackMailList, ItemTypes, Mapping
from weko_records.serializers.utils import get_item_type_name
from weko_records.utils import replace_fqdn_of_file_metadata
from weko_records_ui.permissions import check_created_id, \
    check_file_download_permission, check_publish_status
from weko_redis.redis import RedisConnection
from weko_search_ui.config import WEKO_IMPORT_DOI_TYPE
from weko_search_ui.query import item_search_factory
from weko_search_ui.utils import check_sub_item_is_system, \
    get_root_item_option, get_sub_item_option, get_identifier_setting
from weko_schema_ui.models import PublishStatus
from weko_user_profiles import UserProfile
from weko_workflow.api import WorkActivity
from weko_workflow.config import IDENTIFIER_GRANT_LIST, \
    WEKO_SERVER_CNRI_HOST_LINK
from weko_workflow.models import ActionStatusPolicy as ASP
from weko_workflow.models import Activity, FlowAction, FlowActionRole, \
    FlowDefine
from weko_workflow.utils import IdentifierHandle


def get_list_username():
    """Get list username.

    Query database to get all available username
    return: list of username
    TODO: 
    """
    current_user_id = current_user.get_id()
    current_app.logger.debug("current_user:{}".format(current_user))
    from weko_user_profiles.models import UserProfile

    users = UserProfile.query.filter(UserProfile.user_id != current_user_id).all()
    result = list()
    for user in users:
        username = user.get_username
        if username:
            result.append(username)
    
    return result


def get_list_email():
    """Get list email.

    Query database to get all available email
    return: list of email
    """
    current_user_id = current_user.get_id()
    result = list()
    users = User.query.filter(User.id != current_user_id).all()
    for user in users:
        email = user.email
        if email:
            result.append(email)
    # try:
    #     metadata = MetaData()
    #     metadata.reflect(bind=db.engine)
    #     table_name = 'accounts_user'

    #     user_table = Table(table_name, metadata)
    #     record = db.session.query(user_table)

    #     data = record.all()

    #     for item in data:
    #         if not int(current_user_id) == item[0]:
    #             result.append(item[1])
    # except Exception as e:
    #     result = str(e)

    return result


def get_user_info_by_username(username):
    """Get user information by username.

    Query database to get user id by using username
    Get email from database using user id
    Pack response data: user id, user name, email

    parameter:
        username: The username
    return: response pack
    """
    result = dict()
    try:
        user = UserProfile.get_by_username(username)
        user_id = user.user_id

        metadata = MetaData()
        metadata.reflect(bind=db.engine)
        table_name = 'accounts_user'

        user_table = Table(table_name, metadata)
        record = db.session.query(user_table)

        data = record.all()

        for item in data:
            if item[0] == user_id:
                result['username'] = username
                result['user_id'] = user_id
                result['email'] = item[1]
                return result
        return None
    except Exception as e:
        result['error'] = str(e)


def validate_user(username, email):
    """Validate user information.

    Get user id from database using username
    Get user id from database using email
    Compare 2 user id to validate user information
    Pack responde data:
        results: user information (username, user id, email)
        validation: username is match with email or not
        error: null if no error occurs

    param:
        username: The username
        email: The email
    return: response data
    """
    result = {
        'results': '',
        'validation': False,
        'error': ''
    }
    try:
        user = UserProfile.get_by_username(username)
        user_id = 0

        metadata = MetaData()
        metadata.reflect(bind=db.engine)
        table_name = 'accounts_user'

        user_table = Table(table_name, metadata)
        record = db.session.query(user_table)

        data = record.all()

        for item in data:
            if item[1] == email:
                user_id = item[0]
                break

        if user.user_id == user_id:
            user_info = dict()
            user_info['username'] = username
            user_info['user_id'] = user_id
            user_info['email'] = email
            result['results'] = user_info
            result['validation'] = True
        return result
    except Exception as e:
        result['error'] = str(e)

    return result


def get_user_info_by_email(email):
    """
    Get user information by email.

    Query database to get user id by using email
    Get username from database using user id
    Pack response data: user id, user name, email

    parameter:
        email: The email
    return: response
    """
    result = dict()
    try:
        metadata = MetaData()
        metadata.reflect(bind=db.engine)
        table_name = 'accounts_user'

        user_table = Table(table_name, metadata)
        record = db.session.query(user_table)

        data = record.all()
        for item in data:
            if item[1] == email:
                user = UserProfile.get_by_userid(item[0])
                if user is None:
                    result['username'] = ""
                else:
                    result['username'] = user.get_username
                result['user_id'] = item[0]
                result['email'] = email
                return result
        return None
    except Exception as e:
        result['error'] = str(e)


def get_user_information(user_id):
    """
    Get user information user_id.

    Query database to get email by using user_id
    Get username from database using user id
    Pack response data: user id, user name, email

    parameter:
        user_id: The user_id
    return: response
    """
    result = {
        'username': '',
        'email': '',
        'fullname': '',
    }
    user_info = UserProfile.get_by_userid(user_id)
    if user_info is not None:
        result['username'] = user_info.get_username
        result['fullname'] = user_info.fullname

    metadata = MetaData()
    metadata.reflect(bind=db.engine)
    table_name = 'accounts_user'

    user_table = Table(table_name, metadata)
    record = db.session.query(user_table)

    data = record.all()

    for item in data:
        if item[0] == user_id:
            result['email'] = item[1]
            return result

    return result


def get_user_permission(user_id):
    """
    Get user permission user_id.

    Compare current id with id of current user
    parameter:
        user_id: The user_id
    return: true if current id is the same with id of current user.
    If not return false
    """
    current_id = current_user.get_id()
    if current_id is None:
        return False
    if str(user_id) == current_id:
        return True
    return False


def get_current_user():
    """
    Get user id of user currently login.

    parameter:
    return: current_id
    """
    current_id = current_user.get_id()
    return current_id


def find_hidden_items(item_id_list, idx_paths=None, check_creator_permission=False, has_permission_indexes=[]):
    """
    Find items that should not be visible by the current user.

    parameter:
        item_id_list: list of uuid of items to be checked.
        idx_paths: List of index paths.
        check_creator_permission: List of index paths.
    return: List of items ID that the user cannot access.
    """
    if not item_id_list:
        return []

    # Check if is admin
    roles = get_user_roles()
    if roles[0]:
        return []

    has_permission_index = []
    no_permission_index = []
    hidden_list = []
    for record in WekoRecord.get_records(item_id_list):
        
        if check_creator_permission:
            # Check if user is owner of the item
            if check_created_id(record):
                continue

            # Check if item are public
            is_public = check_publish_status(record)
        else:
            is_public = True
        # Check if indices are public
        has_index_permission = False
        for idx in record.navi:
            if has_permission_indexes:
                if str(idx.cid) in has_permission_indexes:
                    has_index_permission = True
                    break
            else:
                if str(idx.cid) in has_permission_index:
                    has_index_permission = True
                    break
                elif idx.cid in no_permission_index:
                    continue
                if check_index_permissions(None, idx.cid) \
                        and (not idx_paths or idx.path in idx_paths):
                    has_permission_index.append(idx.cid)
                    has_index_permission = True
                    break
                else:
                    no_permission_index.append(idx.cid)
        if is_public and has_index_permission:
            continue

        hidden_list.append(str(record.id))

    return hidden_list


def get_permission_record(rank_type, es_data, display_rank, has_permission_indexes):
    """
    Find items that should be visible by the current user.

    parameter:
        rank_type: Ranking Type. e.g. 'most_reviewed_items' or 'most_downloaded_items' or 'created_most_items_user' or 'most_searched_keywords' or 'new_items'
        es_data: List of ranking data.
        display_rank: Number of ranking display.
        has_permission_indexes: List of can be view by the current user.
    return: List of ranking data that the user can access.
    """

    if not es_data:
        return []

    result = []
    roles = get_user_roles()
    date_list = []
    for data in es_data:
        if len(result) == display_rank:
            break

        add_flag = False
        pid_value = data['key'] \
            if 'key' in data \
            else data.get('_item_metadata').get('control_number')
        try:
            record = WekoRecord.get_record_by_pid(pid_value)
            if (record.pid and record.pid.status == PIDStatus.DELETED) or \
                    ('publish_status' in record and record['publish_status'] == PublishStatus.DELETE.value):
                continue
            if roles[0]:
                add_flag = True
            else:
                is_public = roles[0] or check_created_id(record) or check_publish_status(record)
                has_index_permission = False
                for idx in record.navi:
                    if str(idx.cid) in has_permission_indexes:
                        has_index_permission = True
                        break
                add_flag = is_public and has_index_permission
        except PIDDoesNotExistError:
            # do not add deleted items into ranking list. 
            add_flag = False
            current_app.logger.debug("PID {} does not exist.".format(pid_value))

        if add_flag:
            if rank_type == 'new_items':
                if data['publish_date'] not in date_list:
                    ranking_data = parse_ranking_results(
                        rank_type,
                        pid_value,
                        record=record,
                        date=data['publish_date']
                    )
                    date_list.append(data['publish_date'])
                else:
                    ranking_data = parse_ranking_results(
                        rank_type,
                        pid_value,
                        record=record
                    )
            else:
                ranking_data = parse_ranking_results(
                    rank_type,
                    pid_value,
                    count=data['count'],
                    rank=len(result) + 1,
                    record=record
                )
            result.append(ranking_data)

    return result

def parse_ranking_results(rank_type,
                          key,
                          count=-1,
                          rank=-1,
                          record=None,
                          date=''):
    """
    Parse the raw stats results to be usable by the view.

    parameter:
        rank_type: Ranking Type. e.g. 'most_reviewed_items' or 'most_downloaded_items' or 'created_most_items_user' or 'most_searched_keywords' or 'new_items'
        key: key value. e.g. pid_value or search_key or user_id ...
        count: Count of rank data. Defaults to -1.
        rank: Rank number of rank data. Defaults to -1.
        record: WekoRecord object. Defaults to 'None'.
        date: Date of new item. Defaults to ''. e.g. '2022-10-01'

    Returns:
        Rank data.
        e.g. {'rank': 1, 'count': 100, 'title': 'ff', 'url': '../records/3'} or {'date': '2022-08-18', 'title': '2', 'url': '../records/1'}
    """

    if rank_type in ['most_reviewed_items', 'most_downloaded_items', 'new_items']:
        url = '../records/{0}'.format(key)
        title = record.get_titles
    elif rank_type == 'most_searched_keywords':
        url = '../search?page=1&size=20&search_type=1&q={0}'.format(key)
        title = key
    elif rank_type == 'created_most_items_user':
        url = None
        user_info = None
        if key:
            user_info = UserProfile.get_by_userid(key)
        title = '{}'.format(user_info.username) if user_info else 'None'

    if rank == -1:
        if date:
            res = dict(
                key=key,
                date=date,
                title=title,
                url=url
            )
        else:
            res = dict(
                key=key,
                title=title,
                url=url
            )
    else:
        res = dict(
            key=key,
            rank=rank,
            count=count,
            title=title,
            url=url
        )

    return res



def parse_ranking_new_items(result_data):
    """Parse ranking new items.

    :param result_data: result data
    """
    data_list = list()
    if not result_data or not result_data.get('hits') \
            or not result_data.get('hits').get('hits'):
        return data_list
    for item_data in result_data.get('hits').get('hits'):
        item_created = item_data.get('_source')
        data = dict()
        data['record_id'] = item_data.get('_id')
        data['create_date'] = item_created.get('publish_date', '')
        data['pid_value'] = item_created.get('control_number')
        meta_data = item_created.get('_item_metadata')
        item_title = ''
        if isinstance(meta_data, dict):
            item_title = meta_data.get('item_title')
        data['record_name'] = item_title
        data_list.append(data)
    return data_list


def parse_ranking_record(result_data):
    """Parse ranking record.

    :param result_data: result data
    """
    data_list = list()
    if not result_data or not result_data.get('hits') \
            or not result_data.get('hits').get('hits'):
        return data_list
    for item_data in result_data.get('hits').get('hits'):
        if item_data.get('_source', {}).get('control_number'):
            data_list.append(item_data.get('_source').get('control_number'))
    return data_list


def validate_form_input_data(
        result: dict, item_id: str, data: dict):
    """Validate input data.

    :param result: result dictionary.
    :param item_id: item type identifier.
    :param data: form input data 
    :param activity_id: activity id
    """
    # current_app.logger.error("result: {}".format(result))
    # current_app.logger.error("item_id: {}".format(item_id))
    # current_app.logger.error("data: {}".format(data))
    def _get_jpcoar_mapping_value_mapping(key, item_type_mapping):
        ret = {}
        if key in item_type_mapping and "jpcoar_mapping" in item_type_mapping[key]:
            ret = item_type_mapping[key]["jpcoar_mapping"]
        return ret

    def _get_keys_that_exist_from_data(given_data: dict) -> list:
        ret = []
        if given_data is not None:
            if type(given_data) is dict:
                ret = list(given_data.keys())
            elif type(given_data) is str:
                ret = list(given_data)
        return ret
        

    # Get langauge key - DONE
    # Iterate data for validating the value - 
    # Check each item and raise an error for duplicate langauge value - 

    item_type = ItemTypes.get_by_id(item_id)
    json_schema = item_type.schema.copy()
    data_keys = list(data.keys())
    item_type_mapping = Mapping.get_record(item_type.id)
    item_type_mapping_keys = list(item_type_mapping.keys())
    is_error = False
    items_to_be_checked_for_duplication: list = []
    items_to_be_checked_for_ja_kana: list = []
    items_to_be_checked_for_ja_latn: list = []
    items_to_be_checked_for_date_format: list = []

    # TITLE VARIABLES
    mapping_title_item_key: str = ""
    mapping_title_language_key: tuple = ("_","_")

    # ALTERNATIVE TITLE VARIABLES
    mapping_alternative_title_item_key: str = ""
    mapping_alternative_title_language_key: tuple = ("_","_")

    # CREATOR VARIABLES
    mapping_creator_item_key: str = ""
    mapping_creator_given_name_language_key: tuple = ("_","_")
    mapping_creator_family_name_language_key: tuple = ("_","_")
    mapping_creator_affiliation_name_language_key: tuple = ("_","_")
    mapping_creator_creator_name_language_key: tuple = ("_","_")
    mapping_creator_alternative_name_language_key: tuple = ("_","_")

    # CONTRIBUTOR VARIABLES
    mapping_contributor_item_key = ""
    mapping_contributor_given_name_language_key: tuple = ("_","_")
    mapping_contributor_family_name_language_key: tuple = ("_","_")
    mapping_contributor_affiliation_name_language_key: tuple = ("_","_")
    mapping_contributor_contributor_name_language_key: tuple = ("_","_")
    mapping_contributor_alternative_name_language_key: tuple = ("_","_")

    # RELATION VARIABLES
    mapping_relation_item_key = ""
    mapping_related_title_language_key: tuple = ("_","_")

    # FUNDING REFERENCE VARIABLES
    mapping_funding_reference_item_key = ""
    mapping_funding_reference_funder_name_language_key: tuple = ("_","_")
    mapping_funding_reference_award_title_language_key: tuple = ("_","_")

    # SOURCE TITLE VARIABLES
    mapping_source_title_item_key: str = ""
    mapping_source_title_language_key: tuple = ("_","_")

    # DEGREE NAME VARIABLES
    mapping_degree_name_item_key: str = ""
    mapping_degree_name_language_key: str = ""

    # DEGREE GRANTOR NAME VARIABLES
    mapping_degree_grantor_item_key: str = ""
    mapping_degree_grantor_name_language_key: tuple = ("_","_")

    # CONFERENCE VARIABLES
    mapping_conference_item_key: str = ""
    mapping_conference_date_language_key: tuple = ("_","_")
    mapping_conference_name_language_key: tuple = ("_","_")
    mapping_conference_venue_language_key: tuple = ("_","_")
    mapping_conference_place_language_key: tuple = ("_","_")
    mapping_conference_sponsor_language_key: tuple = ("_","_")

    # HOLDING AGENT VARIABLES
    mapping_holding_agent_item_key: str = ""
    mapping_holding_agent_name_language_key: tuple = ("_","_")

    # CATALOG VARIABLES
    mapping_catalog_item_key: str = ""
    mapping_catalog_title_language_key: tuple = ("_","_")

    # DATE PATTERN VARIABLES
    date_pattern_list = [
        # YYYY
        # 1997
        r"^[0-9]{4}$",
        # YYYY-MM
        # 1997-07
        r'^[0-9]{4}-[0-9]{2}$',
        # YYYY-MM-DD
        # 1997-07-16
        r'^[0-9]{4}-[0-9]{2}-[0-9]{2}$',
        # YYYY-MM-DDThh:mm+TZD
        # 1997-07-16T19:20+01:00
        r'^[0-9]{4}-[0-9]{2}-[0-9]{2}T[0-9]{2}:[0-9]{2}\+[0-9]{2}:[0-9]{2}$',
        # YYYY-MM-DDThh:mm-TZD
        # 1997-07-16T19:20-01:00
        r'^[0-9]{4}-[0-9]{2}-[0-9]{2}T[0-9]{2}:[0-9]{2}-[0-9]{2}:[0-9]{2}$',
        # YYYY-MM-DDThh:mm:ss+TZD
        # 1997-07-16T19:20:30+01:00
        r'^[0-9]{4}-[0-9]{2}-[0-9]{2}T[0-9]{2}:[0-9]{2}:[0-9]{2}\+[0-9]{2}:[0-9]{2}$',
        # YYYY-MM-DDThh:mm:ss-TZD
        # 1997-07-16T19:20:30-01:00
        r'^[0-9]{4}-[0-9]{2}-[0-9]{2}T[0-9]{2}:[0-9]{2}:[0-9]{2}-[0-9]{2}:[0-9]{2}$',
        # YYYY-MM-DDThh:mm:ss.ss+TZD
        # 1997-07-16T19:20:30.45+01:00
        r'^[0-9]{4}-[0-9]{2}-[0-9]{2}T[0-9]{2}:[0-9]{2}:[0-9]{2}.[0-9]{2}\+[0-9]{2}:[0-9]{2}$',
        # YYYY-MM-DDThh:mm:ss.ss-TZD
        # 1997-07-16T19:20:30.45-01:00
        r'^[0-9]{4}-[0-9]{2}-[0-9]{2}T[0-9]{2}:[0-9]{2}:[0-9]{2}.[0-9]{2}-[0-9]{2}:[0-9]{2}$',
    ]

    """
    This code snippet is for dcterms date format validation. Once 'dcterms date' property is created and added to
    デフォルトアイテムタイプ（フル）とデフォルトアイテムタイプ（シンプル）metadata via update_item_type.py 'dcterms date'
    validation code will be added inside this function using the code snippet below.

    ### CODE SNIPPET FOR DCTERMS DATE FORMAT VALIDATION -- START
    elif mapping_dcterms_date_item_key == data_key:
            for data_dcterms_date_values in data_item_value_list:
                items_to_be_checked_for_date_format.append(data_dcterms_date_values.get("subitem_1522650091861"))
            # Validation for DATE FORMAT
            validation_date_format_error_checker(
                _("DATE FORMAT TEST"),
                items_to_be_checked_for_date_format
            )
            # Reset validation lists below for the next item to be validated
            items_to_be_checked_for_date_format = []
    ### DATE FORMAT TEST -- END
    """

    """
    This loop snippet is for getting the mapping language key of each item that is stored in the database
    """
    for key in item_type_mapping_keys:
        jpcoar_value: dict = _get_jpcoar_mapping_value_mapping(key, item_type_mapping)
        jpcoar_value_keys_lv1: list = list(jpcoar_value)
        
        for key_lv1 in jpcoar_value_keys_lv1:
            if "title" == key_lv1:
                title_sub_items: dict = jpcoar_value[key_lv1]
                title_sub_items_keys: list = list(title_sub_items.keys())
                mapping_title_item_key: str = key
                
                for title_sub_item in title_sub_items:
                    if "@attributes" == title_sub_item:
                        mapping_title_language_key: list = title_sub_items.get(title_sub_item, {}).get("xml:lang", "_").split(".")

            elif "alternative" == key_lv1:
                alternative_title_sub_items: dict = jpcoar_value[key_lv1]
                alternative_title_sub_items_title_sub_items_keys: list = list(alternative_title_sub_items.keys())
                mapping_alternative_title_item_key: str = key
                
                for alternative_title_sub_item in alternative_title_sub_items:
                    if "@attributes" == alternative_title_sub_item:
                        mapping_alternative_title_language_key: list = alternative_title_sub_items.get(alternative_title_sub_item, {}).get("xml:lang", "_").split(".")
                
            elif "creator" == key_lv1:
                mapping_creator_item_key: str = key
                creator_sub_items: dict = jpcoar_value[key_lv1]
                creator_sub_items_keys: list = list(creator_sub_items.keys())

                for creator_sub_item in creator_sub_items:
                    if creator_sub_item == "givenName":
                        mapping_creator_given_name_language_key = (
                            creator_sub_items.get(creator_sub_item, {}).get("@attributes", {"xml:lang": "_._"}).get("xml:lang", "_._").split(".")
                        )
                    elif creator_sub_item == "familyName":
                        mapping_creator_family_name_language_key = (
                            creator_sub_items.get(creator_sub_item, {}).get("@attributes", {"xml:lang": "_._"}).get("xml:lang", "_._").split(".")
                        )
                    elif creator_sub_item == "affiliation":
                        mapping_creator_affiliation_name_language_key = (
                            creator_sub_items.get(creator_sub_item, {}).get("affiliationName", {}).get("@attributes", {"xml:lang": "_._"}).get("xml:lang", "_._").split(".")
                        )
                    elif creator_sub_item == "creatorName":
                        mapping_creator_creator_name_language_key = (
                            creator_sub_items.get(creator_sub_item, {}).get("@attributes", {"xml:lang": "_._"}).get("xml:lang", "_._").split(".")
                        )
                    elif creator_sub_item == "creatorAlternative":
                        mapping_creator_alternative_name_language_key = (
                            creator_sub_items.get(creator_sub_item, {}).get("@attributes", {"xml:lang": "_._"}).get("xml:lang", "_._").split(".")
                        )
            
            elif "contributor" == key_lv1:
                mapping_contributor_item_key: str = key
                contributor_sub_items: dict = jpcoar_value[key_lv1]
                contributor_sub_items_keys: list = list(contributor_sub_items.keys())

                for contributor_sub_item in contributor_sub_items:
                    if contributor_sub_item == "givenName":
                        mapping_contributor_given_name_language_key = (
                            contributor_sub_items.get(contributor_sub_item, {}).get("@attributes", {"xml:lang": "_._"}).get("xml:lang", "_._").split(".")
                        )
                    elif contributor_sub_item == "familyName":
                        mapping_contributor_family_name_language_key = (
                            contributor_sub_items.get(contributor_sub_item, {}).get("@attributes", {"xml:lang": "_._"}).get("xml:lang", "_._").split(".")
                        )
                    elif contributor_sub_item == "affiliation":
                        mapping_contributor_affiliation_name_language_key = (
                            contributor_sub_items.get(contributor_sub_item, {}).get("affiliationName", {}).get("@attributes", {"xml:lang": "_._"}).get("xml:lang", "_._").split(".")
                        )
                    elif contributor_sub_item == "contributorName":
                        mapping_contributor_contributor_name_language_key = (
                            contributor_sub_items.get(contributor_sub_item, {}).get("@attributes", {"xml:lang": "_._"}).get("xml:lang", "_._").split(".")
                        )
                    elif contributor_sub_item == "contributorAlternative":
                        mapping_contributor_alternative_name_language_key = (
                            contributor_sub_items.get(contributor_sub_item, {}).get("@attributes", {"xml:lang": "_._"}).get("xml:lang", "_._").split(".")
                        )

            elif "relation" == key_lv1:
                mapping_relation_item_key: str = key
                relation_sub_items: dict = jpcoar_value[key_lv1]
                relation_sub_items_keys:list  = list(relation_sub_items.keys())

                for relation_sub_item in relation_sub_items:
                    if relation_sub_item == "relatedTitle":
                        mapping_related_title_language_key = (
                            relation_sub_items.get(relation_sub_item, {}).get("@attributes", {"xml:lang": "_._"}).get("xml:lang", "_._").split(".")
                        )

            elif "fundingReference" == key_lv1:
                mapping_funding_reference_item_key: str = key
                funding_reference_sub_items: dict = jpcoar_value[key_lv1]
                funding_reference_sub_items_keys: list = list(funding_reference_sub_items.keys())

                for funding_reference_sub_item in funding_reference_sub_items:
                    if funding_reference_sub_item == "funderName":
                        mapping_funding_reference_funder_name_language_key = (
                            funding_reference_sub_items.get(funding_reference_sub_item, {}).get("@attributes", {"xml:lang": "_._"}).get("xml:lang", "_._").split(".")
                        )
                    elif funding_reference_sub_item == "awardTitle":
                        mapping_funding_reference_award_title_language_key = (
                            funding_reference_sub_items.get(funding_reference_sub_item, {}).get("@attributes", {"xml:lang": "_._"}).get("xml:lang", "_._").split(".")
                        )

            elif "sourceTitle" == key_lv1:
                if len(jpcoar_value.keys()) == 1:
                    source_title_sub_items: dict = jpcoar_value[key_lv1]
                    source_title_sub_items_keys: list = list(source_title_sub_items.keys())
                    mapping_source_title_item_key: str = key
                    
                    for source_title_sub_item in source_title_sub_items:
                        if "@attributes" == source_title_sub_item:
                            mapping_source_title_language_key: list = source_title_sub_items.get(source_title_sub_item, {}).get("xml:lang", "_").split(".")
            
            elif "degreeName" == key_lv1:
                degree_name_sub_items: dict = jpcoar_value[key_lv1]
                degree_name_sub_items_keys: list = list(degree_name_sub_items.keys())
                mapping_degree_name_item_key: str = key
                
                for degree_name_sub_item in degree_name_sub_items:
                    if "@attributes" == degree_name_sub_item:
                        mapping_degree_name_language_key: list = degree_name_sub_items.get(degree_name_sub_item, {}).get("xml:lang", "_").split(".")

            elif "degreeGrantor" == key_lv1:
                mapping_degree_grantor_item_key: str = key
                degree_grantor_sub_items: dict = jpcoar_value[key_lv1]
                degree_grantor_sub_items_keys:list  = list(degree_grantor_sub_items.keys())

                for degree_grantor_sub_item in degree_grantor_sub_items:
                    if degree_grantor_sub_item == "degreeGrantorName":
                        mapping_degree_grantor_name_language_key = (
                            degree_grantor_sub_items.get(degree_grantor_sub_item, {}).get("@attributes", {"xml:lang": "_._"}).get("xml:lang", "_._").split(".")
                        )

            elif "conference" == key_lv1:
                mapping_conference_item_key: str = key
                conference_sub_items: dict = jpcoar_value[key_lv1]
                conference_sub_items_keys: list = list(conference_sub_items.keys())
                for conference_sub_item in conference_sub_items:
                    if conference_sub_item == "conferenceDate":
                        mapping_conference_date_language_key = (
                            conference_sub_items.get(conference_sub_item, {}).get("@attributes", {"xml:lang": "_._"}).get("xml:lang", "_._").split(".")
                        )
                    elif conference_sub_item == "conferenceName":
                        mapping_conference_name_language_key = (
                            conference_sub_items.get(conference_sub_item, {}).get("@attributes", {"xml:lang": "_._"}).get("xml:lang", "_._").split(".")
                        )
                    elif conference_sub_item == "conferencePlace":
                        mapping_conference_place_language_key = (
                            conference_sub_items.get(conference_sub_item, {}).get("@attributes", {"xml:lang": "_._"}).get("xml:lang", "_._").split(".")
                        )
                    elif conference_sub_item == "conferenceVenue":
                        mapping_conference_venue_language_key = (
                            conference_sub_items.get(conference_sub_item, {}).get("@attributes", {"xml:lang": "_._"}).get("xml:lang", "_._").split(".")
                        )
                    elif conference_sub_item == "conferenceSponsor":
                        mapping_conference_sponsor_language_key = (
                            conference_sub_items.get(conference_sub_item, {}).get("@attributes", {"xml:lang": "_._"}).get("xml:lang", "_._").split(".")
                        )
            
    """
    For iterating the argument 'data' and validating its language value
    """
    def validation_duplication_error_checker(item_error_message: str, items_to_be_checked_for_duplication: list):

        def _validate_language_value(
                language_value_list: list,
                language_value: str,
                duplication_error: str,
                item_error_message: str
        ):
            if language_value_list.count(language_value) > 1:
                raise ValidationError(f"{item_error_message} -- {duplication_error}")
        
        duplication_error: str = """
            Please ensure that the following applicable items have no duplicate language values:
            Title, Creator Name ,Creator Family Name, Creator Given Name, Creator Affliation Name, 
            Contributor Name ,Contributor Family Name, Contributor Given Name, Contributor Affliation Name, 
            Related Title, Funding Reference Funder Name, Funding Reference Award Title, Source Title, Degree Name, 
            Degree Grantor Name, Conference Name, Conference Sponsor, Conference Date, Conference Venue, Conference Place, 
            Holding Agent Name, Catalog Title
        """

        try:
            for lang_value in items_to_be_checked_for_duplication:
                _validate_language_value(
                    items_to_be_checked_for_duplication,
                    lang_value,
                    duplication_error,
                    item_error_message
                )

        except ValidationError as error:
            current_app.logger.error(traceback.format_exc())
            current_app.logger.error(error)
            result["is_valid"] = False
            result['error'] = f"{item_error_message} -- {duplication_error}"

    def validation_ja_kana_error_checker(item_error_message: str, items_to_be_checked_for_ja_kana: list):

        def _validate_language_value(
                language_value_list: list,
                language_value: str,
                ja_kana_error: str,
                item_error_message: str
        ):
            if language_value == "ja-Kana" and "ja" not in language_value_list:
                raise ValidationError(f"{item_error_message} -- {ja_kana_error}")
        
        ja_kana_error: str = """
            If ja-Kana is used, please ensure that the following applicable items have ja language values:
            Creator Name ,Creator Family Name, Creator Given Name, Creator Alternative Name, 
            Contributor Name ,Contributor Family Name, Contributor Given Name, Contributor Alternative Name, 
            Holding Agent Name, Catalog Title.
        """

        try:
            for lang_value in items_to_be_checked_for_ja_kana:
                _validate_language_value(
                    items_to_be_checked_for_ja_kana,
                    lang_value,
                    ja_kana_error,
                    item_error_message
                )

        except ValidationError as error:
            current_app.logger.error(traceback.format_exc())
            current_app.logger.error(error)
            result["is_valid"] = False
            result['error'] = f"{item_error_message} -- {ja_kana_error}"

    def validation_ja_latn_error_checker(item_error_message: str, items_to_be_checked_for_ja_latn: list):

        def _validate_language_value(
                language_value_list: list,
                language_value: str,
                ja_latn_error: str,
                item_error_message: str
        ):
            if language_value == "ja-Latn" and "ja" not in language_value_list:
                raise ValidationError(f"{item_error_message} -- {ja_latn_error}")
        
        ja_latn_error: str = """
            If ja-Latn is used, please ensure that the following applicable items have ja language values:
            Creator Name ,Creator Family Name, Creator Given Name, Creator Alternative Name, 
            Contributor Name ,Contributor Family Name, Contributor Given Name, Contributor Alternative Name, 
            Holding Agent Name, Catalog Title.
        """

        try:
            for lang_value in items_to_be_checked_for_ja_latn:
                _validate_language_value(
                    items_to_be_checked_for_ja_latn,
                    lang_value,
                    ja_latn_error,
                    item_error_message
                )

        except ValidationError as error:
            current_app.logger.error(traceback.format_exc())
            current_app.logger.error(error)
            result["is_valid"] = False
            result['error'] = f"{item_error_message} -- {ja_latn_error}"

    def validation_date_format_error_checker(item_error_message: str, items_to_be_checked_for_date_format: list):

        def _validate_date_format(
                date_value: str,
                date_format_error: str,
                item_error_message: str
        ):
            result = False

            for pattern in date_pattern_list:
                if re.match(pattern, date_value):
                    result = True

            if not result:
                raise ValidationError(f"{item_error_message} -- {date_format_error}")
        
        date_format_error: str = """
            Please ensure that entered date has the following formats: YYYY, YYYY-MM, YYYY-MM-DD, 
            YYYY-MM-DDThh:mm+TZD, YYYY-MM-DDThh:mm-TZD, YYYY-MM-DDThh:mm:ss+TZD, YYYY-MM-DDThh:mm:ss-TZD, 
            YYYY-MM-DDThh:mm:ss.ss+TZD, YYYY-MM-DDThh:mm:ss.ss-TZD
        """

        try:
            for date_value in items_to_be_checked_for_date_format:
                _validate_date_format(
                    date_value,
                    date_format_error,
                    item_error_message
                )

        except ValidationError as error:
            current_app.logger.error(traceback.format_exc())
            current_app.logger.error(error)
            """
            Commeneted out result["is_valid"] and result["error"] will be enabled when "dcterms date" will be used
            """
            # result["is_valid"] = False
            # result['error'] = f"{item_error_message} -- {date_format_error}"

    # """
    # This snippet is for testing 'validation_date_format_error_checker' while 'dcterms date' doesn't exist yet
    # """
    # date_format_test_data = [
    #     "1997",
    #     "1997-07",
    #     "1997-07-16",
    #     "1997-07-16T19:20+01:00",
    #     "1997-07-16T19:20-01:00",
    #     "1997-07-16T19:20:30+01:00",
    #     "1997-07-16T19:20:30-01:00",
    #     "1997-07-16T19:20:30.45+01:00",
    #     "1997-07-16T19:20:30.45-01:00",
    #     "199-this-will-result-in-error"
    # ]
    # for date in date_format_test_data:
    #     validation_date_format_error_checker("DATE FORMAT TEST", [date])

    for data_key in data_keys:
        data_item_value_list = data[data_key]
        # Validate TITLE item values from data
        if mapping_title_item_key == data_key:
            for data_item_values in data_item_value_list:
                keys_that_exist_in_data: list = _get_keys_that_exist_from_data(data_item_values)
                for mapping_key in list(set(mapping_title_language_key)):
                    if mapping_key in keys_that_exist_in_data:
                        # Append TITLE LANGUAGE value to items_to_be_checked_for_duplication list
                        items_to_be_checked_for_duplication.append(data_item_values.get(mapping_key))
                        items_to_be_checked_for_ja_kana.append(data_item_values.get(mapping_key))
                        items_to_be_checked_for_ja_latn.append(data_item_values.get(mapping_key))
                    else:
                        pass
            # Validation for TITLE
            validation_duplication_error_checker(
                _("Title"),
                items_to_be_checked_for_duplication
            )
            validation_ja_kana_error_checker(
                _("Title"),
                items_to_be_checked_for_ja_kana
            )
            validation_ja_latn_error_checker(
                _("Title"),
                items_to_be_checked_for_ja_latn
            )
            # Reset validation lists below for the next item to be validated
            items_to_be_checked_for_duplication = []
            items_to_be_checked_for_ja_kana = []
            items_to_be_checked_for_ja_latn = []

        # Validate ALTERNATIVE TITLE item values from data
        elif mapping_alternative_title_item_key == data_key:
            for data_item_values in data_item_value_list:
                keys_that_exist_in_data: list = _get_keys_that_exist_from_data(data_item_values)
                for mapping_key in list(set(mapping_alternative_title_language_key)):
                    if mapping_key in keys_that_exist_in_data:
                        # Append ALTERNATIVE TITLE LANGUAGE value to items_to_be_checked_for_duplication list
                        items_to_be_checked_for_ja_kana.append(data_item_values.get(mapping_key))
                        items_to_be_checked_for_ja_latn.append(data_item_values.get(mapping_key))
                    else:
                        pass
            
            # Validation for ALTERNATIVE TITLE
            validation_ja_kana_error_checker(
                _("Alternative Title"),
                items_to_be_checked_for_ja_kana
            )
            validation_ja_latn_error_checker(
                _("Alternative Title"),
                items_to_be_checked_for_ja_latn
            )
            # Reset validation lists below for the next item to be validated
            items_to_be_checked_for_ja_kana = []
            items_to_be_checked_for_ja_latn = []

        # Validate CREATOR item values from data
        elif mapping_creator_item_key == data_key:
            for data_creator_item_values in data_item_value_list:
                if isinstance(data_creator_item_values, dict):
                    for data_creator_item_values_key in list(data_creator_item_values.keys()):
                        # CREATOR GIVEN NAMES
                        if data_creator_item_values_key == mapping_creator_given_name_language_key[0]:
                            given_names_values: [dict] = data_creator_item_values.get(mapping_creator_given_name_language_key[0])
                            for given_name_values in given_names_values:
                                keys_that_exist_in_data: list = _get_keys_that_exist_from_data(given_name_values)
                                for mapping_key in mapping_creator_given_name_language_key:
                                    if mapping_key in keys_that_exist_in_data:
                                        # Append CREATOR GIVEN NAME LANGUAGE value to items_to_be_checked_for_duplication list
                                        items_to_be_checked_for_duplication.append(given_name_values.get(mapping_key))
                                        items_to_be_checked_for_ja_kana.append(given_name_values.get(mapping_key))
                                        items_to_be_checked_for_ja_latn.append(given_name_values.get(mapping_key))
                            # Validation for CREATOR GIVEN NAMES
                            validation_duplication_error_checker(
                                _("Creator Given Name"),
                                items_to_be_checked_for_duplication
                            )
                            validation_ja_kana_error_checker(
                                _("Creator Given Name"),
                                items_to_be_checked_for_ja_kana
                            )
                            validation_ja_latn_error_checker(
                                _("Creator Given Name"),
                                items_to_be_checked_for_ja_latn
                            )
                            # Reset validation lists below for the next item to be validated
                            items_to_be_checked_for_duplication = []
                            items_to_be_checked_for_ja_kana = []
                            items_to_be_checked_for_ja_latn = []

                        # CREATOR FAMILY NAMES
                        elif data_creator_item_values_key == mapping_creator_family_name_language_key[0]:
                            family_names_values: [dict] = data_creator_item_values.get(mapping_creator_family_name_language_key[0])
                            for family_name_values in family_names_values:
                                keys_that_exist_in_data: list = _get_keys_that_exist_from_data(family_name_values)
                                for mapping_key in mapping_creator_family_name_language_key:
                                    if mapping_key in keys_that_exist_in_data:
                                        # Append CREATOR FAMILY NAMES NAME LANGUAGE value to items_to_be_checked_for_duplication list
                                        items_to_be_checked_for_duplication.append(family_name_values.get(mapping_key))
                                        items_to_be_checked_for_ja_kana.append(family_name_values.get(mapping_key))
                                        items_to_be_checked_for_ja_latn.append(family_name_values.get(mapping_key))
                            # Validation for CREATOR FAMILY NAMES
                            validation_duplication_error_checker(
                                _("Creator Family Name"),
                                items_to_be_checked_for_duplication
                            )
                            validation_ja_kana_error_checker(
                                _("Creator Family Name"),
                                items_to_be_checked_for_ja_kana
                            )
                            validation_ja_latn_error_checker(
                                _("Creator Family Name"),
                                items_to_be_checked_for_ja_latn
                            )
                            # Reset validation lists below for the next item to be validated
                            items_to_be_checked_for_duplication = []
                            items_to_be_checked_for_ja_kana = []
                            items_to_be_checked_for_ja_latn = []
                        
                        # CREATOR AFFLIATION NAMES
                        elif data_creator_item_values_key == mapping_creator_affiliation_name_language_key[0]:
                            creator_affiliations: [dict] = data_creator_item_values.get(mapping_creator_affiliation_name_language_key[0])
                            for creator_affiliation in creator_affiliations:
                                creator_affiliation_names: [dict] = creator_affiliation.get(mapping_creator_affiliation_name_language_key[1])
                                for creator_affiliation_name_values in creator_affiliation_names:
                                    keys_that_exist_in_data: list = _get_keys_that_exist_from_data(creator_affiliation_name_values)
                                    for mapping_key in list(set(mapping_creator_affiliation_name_language_key)):
                                        if mapping_key in keys_that_exist_in_data:
                                            # Append CREATOR AFFLIATION NAMES LANGUAGE value to items_to_be_checked_for_duplication list
                                            items_to_be_checked_for_duplication.append(creator_affiliation_name_values.get(mapping_key))
                                # Validation for CREATOR AFFLIATION NAMES
                                validation_duplication_error_checker(
                                    _("Creator Affiliation Name"),
                                    items_to_be_checked_for_duplication
                                )
                                # Reset validation lists below for the next item to be validated
                                items_to_be_checked_for_duplication = []

                        # CREATOR NAMES
                        elif data_creator_item_values_key == mapping_creator_creator_name_language_key[0]:
                            creator_names_values: [dict] = data_creator_item_values.get(mapping_creator_creator_name_language_key[0])
                            for creator_name_values in creator_names_values:
                                keys_that_exist_in_data: list = _get_keys_that_exist_from_data(creator_name_values)
                                for mapping_key in list(set(mapping_creator_creator_name_language_key)):
                                    if mapping_key in keys_that_exist_in_data:
                                        # Append CREATOR AFFLIATION NAMES LANGUAGE value to items_to_be_checked_for_duplication list
                                        items_to_be_checked_for_duplication.append(creator_name_values.get(mapping_key))
                                        items_to_be_checked_for_ja_kana.append(creator_name_values.get(mapping_key))
                                        items_to_be_checked_for_ja_latn.append(creator_name_values.get(mapping_key))
                            # Validation for CREATOR NAMES
                            validation_duplication_error_checker(
                                _("Creator Name"),
                                items_to_be_checked_for_duplication
                            )
                            validation_ja_kana_error_checker(
                                _("Creator Name"),
                                items_to_be_checked_for_ja_kana
                            )
                            validation_ja_latn_error_checker(
                                _("Creator Name"),
                                items_to_be_checked_for_ja_latn
                            )
                            # Reset validation lists below for the next item to be validated
                            items_to_be_checked_for_duplication = []
                            items_to_be_checked_for_ja_kana = []
                            items_to_be_checked_for_ja_latn = []

                        # CREATOR ALTERNATIVE NAMES
                        elif data_creator_item_values_key == mapping_creator_alternative_name_language_key[0]:
                            creator_alternative_names_values: [dict] = data_creator_item_values.get(mapping_creator_alternative_name_language_key[0])
                            for creator_alternative_name_values in creator_alternative_names_values:
                                keys_that_exist_in_data: list = _get_keys_that_exist_from_data(creator_alternative_name_values)
                                for mapping_key in list(set(mapping_creator_alternative_name_language_key)):
                                    if mapping_key in keys_that_exist_in_data:
                                        # Append CREATOR ALTERNATIVE NAMES LANGUAGE value to items_to_be_checked_for_duplication list
                                        items_to_be_checked_for_ja_kana.append(creator_alternative_name_values.get(mapping_key))
                                        items_to_be_checked_for_ja_latn.append(creator_alternative_name_values.get(mapping_key))
                            # Validation for CREATOR ALTERNATIVE NAMES
                            validation_ja_kana_error_checker(
                                _("Creator Alternative Name"),
                                items_to_be_checked_for_ja_kana
                            )
                            validation_ja_latn_error_checker(
                                _("Creator Alternative Name"),
                                items_to_be_checked_for_ja_latn
                            )
                            # Reset validation lists below for the next item to be validated
                            items_to_be_checked_for_ja_kana = []
                            items_to_be_checked_for_ja_latn = []

                        else:
                            pass

        # Validate CONTRIBUTOR item values from data
        elif mapping_contributor_item_key == data_key:
            for data_contributor_item_values in data_item_value_list:
                if isinstance(data_contributor_item_values, dict):
                    for data_contributor_item_values_key in list(data_contributor_item_values.keys()):
                        # CONTRIBUTOR GIVEN NAMES
                        if data_contributor_item_values_key == mapping_contributor_given_name_language_key[0]:
                            given_names_values: [dict] = data_contributor_item_values.get(mapping_contributor_given_name_language_key[0])
                            for given_name_values in given_names_values:
                                keys_that_exist_in_data: list = _get_keys_that_exist_from_data(given_name_values)
                                for mapping_key in list(set(mapping_contributor_given_name_language_key)):
                                    if mapping_key in keys_that_exist_in_data:
                                        # Append CONTRIBUTOR GIVEN NAMES LANGUAGE value to items_to_be_checked_for_duplication list
                                        items_to_be_checked_for_duplication.append(given_name_values.get(mapping_key))
                                        items_to_be_checked_for_ja_kana.append(given_name_values.get(mapping_key))
                                        items_to_be_checked_for_ja_latn.append(given_name_values.get(mapping_key))
                            # Validation for CONTRIBUTOR GIVEN NAMES
                            validation_duplication_error_checker(
                                _("Contributor Given Name"),
                                items_to_be_checked_for_duplication
                            )
                            validation_ja_kana_error_checker(
                                _("Contributor Given Name"),
                                items_to_be_checked_for_ja_kana
                            )
                            validation_ja_latn_error_checker(
                                _("Contributor Given Name"),
                                items_to_be_checked_for_ja_latn
                            )
                            # Reset validation lists below for the next item to be validated
                            items_to_be_checked_for_duplication = []
                            items_to_be_checked_for_ja_kana = []
                            items_to_be_checked_for_ja_latn = []

                        # CONTRIBUTOR FAMILY NAMES
                        elif data_contributor_item_values_key == mapping_contributor_family_name_language_key[0]:
                            family_names_values: [dict] = data_contributor_item_values.get(mapping_contributor_family_name_language_key[0])
                            for family_name_values in family_names_values:
                                keys_that_exist_in_data: list = _get_keys_that_exist_from_data(family_name_values)
                                for mapping_key in list(set(mapping_contributor_family_name_language_key)):
                                    if mapping_key in keys_that_exist_in_data:
                                        # Append CONTRIBUTOR FAMILY NAMES LANGUAGE value to items_to_be_checked_for_duplication list
                                        items_to_be_checked_for_duplication.append(family_name_values.get(mapping_key))
                                        items_to_be_checked_for_ja_kana.append(family_name_values.get(mapping_key))
                                        items_to_be_checked_for_ja_latn.append(family_name_values.get(mapping_key))
                            # Validation for CONTRIBUTOR FAMILY NAMES
                            validation_duplication_error_checker(
                                _("Contributor Family Name"),
                                items_to_be_checked_for_duplication
                            )
                            validation_ja_kana_error_checker(
                                _("Contributor Family Name"),
                                items_to_be_checked_for_ja_kana
                            )
                            validation_ja_latn_error_checker(
                                _("Contributor Family Name"),
                                items_to_be_checked_for_ja_latn
                            )
                            # Reset validation lists below for the next item to be validated
                            items_to_be_checked_for_duplication = []
                            items_to_be_checked_for_ja_kana = []
                            items_to_be_checked_for_ja_latn = []
                        
                        # CONTRIBUTOR AFFLIATION NAMES
                        elif data_contributor_item_values_key == mapping_contributor_affiliation_name_language_key[0]:
                            contributor_affiliations: [dict] = data_contributor_item_values.get(mapping_contributor_affiliation_name_language_key[0])
                            for contributor_affiliation in contributor_affiliations:
                                contributor_affiliation_names: [dict] = contributor_affiliation.get(mapping_contributor_affiliation_name_language_key[1])
                                for contributor_affiliation_name_values in contributor_affiliation_names:
                                    keys_that_exist_in_data: list = _get_keys_that_exist_from_data(contributor_affiliation_name_values)
                                    for mapping_key in list(set(mapping_contributor_affiliation_name_language_key)):
                                        if mapping_key in keys_that_exist_in_data:
                                            # Append CONTRIBUTOR AFFILIATION NAMES LANGUAGE value to items_to_be_checked_for_duplication list
                                            items_to_be_checked_for_duplication.append(contributor_affiliation_name_values.get(mapping_key))
                                # Validation for CONTRIBUTOR AFFILIATION NAMES
                                validation_duplication_error_checker(
                                    _("Contributor Affiliation Name"),
                                    items_to_be_checked_for_duplication
                                )
                                # Reset validation lists below for the next item to be validated
                                items_to_be_checked_for_duplication = []

                        # CONTRIBUTOR NAMES
                        elif data_contributor_item_values_key == mapping_contributor_contributor_name_language_key[0]:
                            contributor_names_values: [dict] = data_contributor_item_values.get(mapping_contributor_contributor_name_language_key[0])
                            for contributor_name_values in contributor_names_values:
                                keys_that_exist_in_data: list = _get_keys_that_exist_from_data(contributor_name_values)
                                for mapping_key in list(set(mapping_contributor_contributor_name_language_key)):
                                    if mapping_key in keys_that_exist_in_data:
                                        # Append CONTRIBUTOR NAMES LANGUAGE value to items_to_be_checked_for_duplication list
                                        items_to_be_checked_for_duplication.append(contributor_name_values.get(mapping_key))
                                        items_to_be_checked_for_ja_kana.append(contributor_name_values.get(mapping_key))
                                        items_to_be_checked_for_ja_latn.append(contributor_name_values.get(mapping_key))
                            # Validation for CONTRIBUTOR NAMES
                            validation_duplication_error_checker(
                                _("Contributor Name"),
                                items_to_be_checked_for_duplication
                            )
                            validation_ja_kana_error_checker(
                                _("Contributor Name"),
                                items_to_be_checked_for_ja_kana
                            )
                            validation_ja_latn_error_checker(
                                _("Contributor Name"),
                                items_to_be_checked_for_ja_latn
                            )
                            # Reset validation lists below for the next item to be validated
                            items_to_be_checked_for_duplication = []
                            items_to_be_checked_for_ja_kana = []
                            items_to_be_checked_for_ja_latn = []

                        # CONTRIBUTOR ALTERNATIVE NAMES
                        elif data_contributor_item_values_key == mapping_contributor_alternative_name_language_key[0]:
                            contributor_alternative_names_values: [dict] = data_contributor_item_values.get(mapping_contributor_alternative_name_language_key[0])
                            for contributor_alternative_name_values in contributor_alternative_names_values:
                                keys_that_exist_in_data: list = _get_keys_that_exist_from_data(contributor_alternative_name_values)
                                for mapping_key in list(set(mapping_contributor_alternative_name_language_key)):
                                    if mapping_key in keys_that_exist_in_data:
                                        # Append CONTRIBUTOR ALTERNATIVE NAMES LANGUAGE value to items_to_be_checked_for_duplication list
                                        items_to_be_checked_for_ja_kana.append(contributor_alternative_name_values.get(mapping_key))
                                        items_to_be_checked_for_ja_latn.append(contributor_alternative_name_values.get(mapping_key))
                            # Validation for CONTRIBUTOR ALTERNATIVE NAMES
                            validation_ja_kana_error_checker(
                                _("Contributor Alternative Name"),
                                items_to_be_checked_for_ja_kana
                            )
                            validation_ja_latn_error_checker(
                                _("Contributor Alternative Name"),
                                items_to_be_checked_for_ja_latn
                            )
                            # Reset validation lists below for the next item to be validated
                            items_to_be_checked_for_ja_kana = []
                            items_to_be_checked_for_ja_latn = []

                        else:
                            pass

        # Validate RELATION item values from data
        elif mapping_relation_item_key == data_key:
            for data_relation_item_values in data_item_value_list:
                if isinstance(data_relation_item_values, dict):
                    for data_relation_item_values_key in list(data_relation_item_values.keys()):
                        # RELATED TITLE
                        if data_relation_item_values_key == mapping_related_title_language_key[0]:
                            related_title_values: [dict] = data_relation_item_values.get(mapping_related_title_language_key[0])
                            for related_title_value in related_title_values:
                                keys_that_exist_in_data: list = _get_keys_that_exist_from_data(related_title_value)
                                for mapping_key in list(set(mapping_related_title_language_key)):
                                    if mapping_key in keys_that_exist_in_data:
                                        # Append CREATOR AFFILIATION NAMES LANGUAGE value to items_to_be_checked_for_duplication list
                                        items_to_be_checked_for_duplication.append(related_title_value.get(mapping_key))
                            # Validation for RELATED TITLE
                            validation_duplication_error_checker(
                                _("Relation Related Title"),
                                items_to_be_checked_for_duplication
                            )
                            # Reset validation lists below for the next item to be validated
                            items_to_be_checked_for_duplication = []

                        else:
                            pass

        # Validate FUNDING REFERENCE item values from data
        elif mapping_funding_reference_item_key == data_key:
            for data_funding_reference_item_values in data_item_value_list:
                if isinstance(data_funding_reference_item_values, dict):
                    for data_funding_reference_item_values_key in list(data_funding_reference_item_values.keys()):
                        # FUNDING REFERENCE FUNDER NAME
                        if data_funding_reference_item_values_key == mapping_funding_reference_funder_name_language_key[0]:
                            funding_reference_funder_name_values: [dict] = data_funding_reference_item_values.get(mapping_funding_reference_funder_name_language_key[0])
                            for funding_reference_funder_name_value in funding_reference_funder_name_values:
                                keys_that_exist_in_data: list = _get_keys_that_exist_from_data(funding_reference_funder_name_value)
                                for mapping_key in list(set(mapping_funding_reference_funder_name_language_key)):
                                    if mapping_key in keys_that_exist_in_data:
                                        # Append FUNDING REFERENCE FUNDER NAME LANGUAGE value to items_to_be_checked_for_duplication list
                                        items_to_be_checked_for_duplication.append(funding_reference_funder_name_value.get(mapping_key))
                            # Validation for FUNDING REFERENCE FUNDER NAME
                            validation_duplication_error_checker(
                                _("Funding Reference Funder Name"),
                                items_to_be_checked_for_duplication
                            )
                            # Reset validation lists below for the next item to be validated
                            items_to_be_checked_for_duplication = []

                        # FUNDING REFERENCE AWARD TITLE
                        elif data_funding_reference_item_values_key == mapping_funding_reference_award_title_language_key[0]:
                            funding_reference_award_title_values: [dict] = data_funding_reference_item_values.get(mapping_funding_reference_award_title_language_key[0])
                            for funding_reference_award_title_value in funding_reference_award_title_values:
                                keys_that_exist_in_data: list = _get_keys_that_exist_from_data(funding_reference_award_title_value)
                                for mapping_key in list(set(mapping_funding_reference_award_title_language_key)):
                                    if mapping_key in keys_that_exist_in_data:
                                        # Append FUNDING REFERENCE AWARD TITLE LANGUAGE value to items_to_be_checked_for_duplication list
                                        items_to_be_checked_for_duplication.append(funding_reference_award_title_value.get(mapping_key))
                            # Validation for FUNDING REFERENCE AWARD TITLE
                            validation_duplication_error_checker(
                                _("Funding Reference Award Title"),
                                items_to_be_checked_for_duplication
                            )
                            # Reset validation lists below for the next item to be validated
                            items_to_be_checked_for_duplication = []

                        else:
                            pass

        # Validate SOURCE TITLE item values from data
        elif mapping_source_title_item_key == data_key:
            for data_source_title_values in data_item_value_list:
                keys_that_exist_in_data: list = _get_keys_that_exist_from_data(data_source_title_values)
                for mapping_key in list(set(mapping_source_title_language_key)):
                    if mapping_key in keys_that_exist_in_data:
                        # Append SOURCE TITLE LANGUAGE value to items_to_be_checked_for_duplication list
                        items_to_be_checked_for_duplication.append(data_source_title_values.get(mapping_key))
                else:
                    pass
            # Validation for SOURCE TITLE
            validation_duplication_error_checker(
                _("Source Title"),
                items_to_be_checked_for_duplication
            )
            # Reset validation lists below for the next item to be validated
            items_to_be_checked_for_duplication = []

        # Validate DEGREE NAME item values from data
        elif mapping_degree_name_item_key == data_key:
            for data_degree_name_values in data_item_value_list:
                keys_that_exist_in_data: list = _get_keys_that_exist_from_data(data_degree_name_values)
                for mapping_key in list(set(mapping_degree_name_language_key)):
                    if mapping_key in keys_that_exist_in_data:
                        # Append DEGREE NAME LANGUAGE value to items_to_be_checked_for_duplication list
                        items_to_be_checked_for_duplication.append(data_degree_name_values.get(mapping_key))
                else:
                    pass
            # Validation for DEGREE NAME
            validation_duplication_error_checker(
                _("Degree Name"),
                items_to_be_checked_for_duplication
            )
            # Reset validation lists below for the next item to be validated
            items_to_be_checked_for_duplication = []

        # Validate DEGREE GRANTOR item values from data
        elif mapping_degree_grantor_item_key == data_key:
            for data_degree_grantor_item_values in data_item_value_list:
                if isinstance(data_degree_grantor_item_values, dict):
                    for data_degree_grantor_item_values_key in list(data_degree_grantor_item_values.keys()):
                        # DEGREE GRANTOR
                        if data_degree_grantor_item_values_key == mapping_degree_grantor_name_language_key[0]:
                            degree_grantor_values: [dict] = data_degree_grantor_item_values.get(mapping_degree_grantor_name_language_key[0])
                            for degree_grantor_values in degree_grantor_values:
                                # Append DEGREE GRANTOR NAME LANGUAGE value to items_to_be_checked_for_duplication list
                                items_to_be_checked_for_duplication.append(degree_grantor_values.get(mapping_degree_grantor_name_language_key[1]))
                            # Validation for DEGREE GRANTOR NAME
                            validation_duplication_error_checker(
                                _("Degree Grantor Name"),
                                items_to_be_checked_for_duplication
                            )
                            # Reset validation lists below for the next item to be validated
                            items_to_be_checked_for_duplication = []
                        else:
                            pass

        # Validate CONFERENCE item values from data
        elif mapping_conference_item_key == data_key:
            # EXCLUSIVE LOOP FOR CONFERENCE DATE
            for data_conference_item_values in data_item_value_list:
                if isinstance(data_conference_item_values, dict):
                    for data_conference_item_values_key in list(data_conference_item_values.keys()):
                        if data_conference_item_values_key == mapping_conference_date_language_key[0]:
                            date_values: dict = data_conference_item_values.get(mapping_conference_date_language_key[0])
                            keys_that_exist_in_data: list = _get_keys_that_exist_from_data(date_values)
                            for mapping_key in list(set(mapping_conference_date_language_key)):
                                if mapping_key in keys_that_exist_in_data:
                                    # Append CONFERENCE DATE LANGUAGE value to items_to_be_checked_for_duplication list
                                    items_to_be_checked_for_duplication.append(date_values.get(mapping_key))
            if isinstance(data_conference_item_values, dict):                                    
                # Validation for CONFERENCE DATE
                validation_duplication_error_checker(
                    _("Conference Date"),
                    items_to_be_checked_for_duplication
                )
                # Reset validation lists below for the next item to be validated
                items_to_be_checked_for_duplication = []

            for data_conference_item_values in data_item_value_list:
                if isinstance(data_conference_item_values, dict):
                    for data_conference_item_values_key in list(data_conference_item_values.keys()):
                        # CONFERENCE NAMES
                        if data_conference_item_values_key == mapping_conference_name_language_key[0]:
                            conference_names_values: [dict] = data_conference_item_values.get(mapping_conference_name_language_key[0])
                            for conference_name_values in conference_names_values:
                                keys_that_exist_in_data: list = _get_keys_that_exist_from_data(conference_name_values)
                                for mapping_key in list(set(mapping_conference_name_language_key)):
                                    if mapping_key in keys_that_exist_in_data:
                                        # Append CONFERENCE NAME LANGUAGE value to items_to_be_checked_for_duplication list
                                        items_to_be_checked_for_duplication.append(conference_name_values.get(mapping_key))
                            # Validation for CONFERENCE NAMES
                            validation_duplication_error_checker(
                                _("Conference Name"),
                                items_to_be_checked_for_duplication
                            )
                            # Reset validation lists below for the next item to be validated
                            items_to_be_checked_for_duplication = []
                        
                        # CONFERENCE PLACE
                        elif data_conference_item_values_key == mapping_conference_place_language_key[0]:
                            conference_places_values: [dict] = data_conference_item_values.get(mapping_conference_place_language_key[0])
                            for conference_place_values in conference_places_values:
                                keys_that_exist_in_data: list = _get_keys_that_exist_from_data(conference_place_values)
                                for mapping_key in list(set(mapping_conference_place_language_key)):
                                    if mapping_key in keys_that_exist_in_data:
                                        # Append CONFERENCE PLACE LANGUAGE value to items_to_be_checked_for_duplication list
                                        items_to_be_checked_for_duplication.append(conference_place_values.get(mapping_key))
                            # Validation for CONFERENCE PLACES
                            validation_duplication_error_checker(
                                _("Conference Place"),
                                items_to_be_checked_for_duplication
                            )
                            # Reset validation lists below for the next item to be validated
                            items_to_be_checked_for_duplication = []

                        # CONFERENCE VENUE
                        elif data_conference_item_values_key == mapping_conference_venue_language_key[0]:
                            conference_venue_values: [dict] = data_conference_item_values.get(mapping_conference_venue_language_key[0])
                            for conference_venue_value in conference_venue_values:
                                keys_that_exist_in_data: list = _get_keys_that_exist_from_data(conference_venue_value)
                                for mapping_key in list(set(mapping_conference_venue_language_key)):
                                    if mapping_key in keys_that_exist_in_data:
                                        # Append CONFERENCE PLACE LANGUAGE value to items_to_be_checked_for_duplication list
                                        items_to_be_checked_for_duplication.append(conference_venue_value.get(mapping_key))
                            # Validation for CONFERENCE VENUE
                            validation_duplication_error_checker(
                                _("Conference Venue"),
                                items_to_be_checked_for_duplication
                            )
                            # Reset validation lists below for the next item to be validated
                            items_to_be_checked_for_duplication = []

                        # CONFERENCE SPONSOR
                        elif data_conference_item_values_key == mapping_conference_sponsor_language_key[0]:
                            conference_sponsor_values: [dict] = data_conference_item_values.get(mapping_conference_sponsor_language_key[0])
                            for conference_sponsor_value in conference_sponsor_values:
                                keys_that_exist_in_data: list = _get_keys_that_exist_from_data(conference_sponsor_value)
                                for mapping_key in list(set(mapping_conference_sponsor_language_key)):
                                    if mapping_key in keys_that_exist_in_data:
                                        # Append CONFERENCE SPONSOR LANGUAGE value to items_to_be_checked_for_duplication list
                                        items_to_be_checked_for_duplication.append(conference_sponsor_value.get(mapping_key))
                            # Validation for CONFERENCE SPONSOR
                            validation_duplication_error_checker(
                                _("Conference Sponsor"),
                                items_to_be_checked_for_duplication
                            )
                            # Reset validation lists below for the next item to be validated
                            items_to_be_checked_for_duplication = []

                        else:
                            pass

        else:
            pass

    # Remove excluded item in json_schema
    remove_excluded_items_in_json_schema(item_id, json_schema)

    data['$schema'] = json_schema.copy()
    
    validation_data = RecordBase(data)

    try:
        validation_data.validate()
    except ValidationError as error:
        current_app.logger.error(traceback.format_exc())
        current_app.logger.error(error)
        result["is_valid"] = False
        if 'required' == error.validator:
            result['error'] = _('Please input all required item.')
        elif 'pattern' == error.validator:
            result['error'] = _('Please input the correct data.')
        else:
            result['error'] = _(error.message)
    except SchemaError as error:
        current_app.logger.error(traceback.format_exc())
        current_app.logger.error(error)
        current_app.logger.error("data:{}".format(data))
        result["is_valid"] = False
        result['error'] = 'Schema Error:<br/><br/>' + _(error.message)
    except Exception as ex:
        current_app.logger.error(ex)
        result["is_valid"] = False
        result['error'] = _(str(ex))


def parse_node_str_to_json_schema(node_str: str):
    """Parse node_str to json schema.

    :param node_str: node string
    :return: json schema
    """
    json_node = {}
    nodes = node_str.split('.')
    if len(nodes) > 0:
        json_node["item"] = nodes[len(nodes) - 1]
        for x in reversed(range(len(nodes) - 1)):
            json_node["child"] = copy.deepcopy(json_node)
            json_node["item"] = nodes[x]

    return json_node


def update_json_schema_with_required_items(node: dict, json_data: dict):
    """Update json schema with the required items.

    :param node: json schema return from def parse_node_str_to_json_schema
    :param json_data: The json schema
    """

    # current_app.logger.error("node:{}".format(node))
    # current_app.logger.error("json_data:{}".format(json_data))

    if not node.get('child'):
        if not json_data.get('required'):
            json_data['required'] = []
        json_data['required'].append(node['item'])
    else:
        if json_data['properties'][node['item']].get('items'):
            update_json_schema_with_required_items(
                node['child'], json_data['properties'][node['item']]['items'])
        else:
            update_json_schema_with_required_items(
                node['child'], json_data['properties'][node['item']])


def update_json_schema_by_activity_id(json_data, activity_id):
    """Update json schema by activity id.

    :param json_data: The json schema
    :param activity_id: Activity ID
    :return: json schema
    """

    redis_connection = RedisConnection()
    sessionstore = redis_connection.connection(db=current_app.config['ACCOUNTS_SESSION_REDIS_DB_NO'], kv = True)
    if not sessionstore.redis.exists(
        'updated_json_schema_{}'.format(activity_id)) or not sessionstore.get(
        'updated_json_schema_{}'.format(activity_id)):
        return None
    session_data = sessionstore.get(
        'updated_json_schema_{}'.format(activity_id))
    error_list = json.loads(session_data.decode('utf-8'))
    #current_app.logger.error("error_list:{}".format(error_list))
    if error_list:
        for item in error_list['required']:
            node = parse_node_str_to_json_schema(item)
            if node:
                update_json_schema_with_required_items(node, json_data)
        for item in error_list['pattern']:
            node = parse_node_str_to_json_schema(item)
            if node:
                update_json_schema_with_required_items(node, json_data)
    return json_data


def update_schema_form_by_activity_id(schema_form, activity_id):
    """Update schema form by activity id.

    :param schema_form: The schema form
    :param activity_id: Activity ID
    :return: schema form
    """

    redis_connection = RedisConnection()
    sessionstore = redis_connection.connection(db=current_app.config['ACCOUNTS_SESSION_REDIS_DB_NO'], kv = True)
    if not sessionstore.redis.exists(
        'updated_json_schema_{}'.format(activity_id)) \
        or not sessionstore.get(
            'updated_json_schema_{}'.format(activity_id)):
        return None
    session_data = sessionstore.get(
        'updated_json_schema_{}'.format(activity_id))
    error_list = json.loads(session_data.decode('utf-8'))

    if error_list and error_list['either']:
        either_required_list = error_list['either']
        recursive_prepare_either_required_list(
            schema_form, either_required_list)

        recursive_update_schema_form_with_condition(
            schema_form, either_required_list)

    return schema_form


def recursive_prepare_either_required_list(schema_form, either_required_list):
    """Recursive prepare either required list.

    :param schema_form: The schema form
    :param either_required_list: Either required list
    """
    for elem in schema_form:
        if elem.get('items'):
            recursive_prepare_either_required_list(
                elem.get('items'), either_required_list)
        else:
            if elem.get('key') and '[]' in elem['key']:
                for x, group in enumerate(either_required_list):
                    for i, ids in enumerate(group):
                        if isinstance(ids, list):
                            for y, _id in enumerate(ids):
                                if elem['key'].replace('[]', '') == _id:
                                    either_required_list[x][i][y] = elem['key']
                                    break
                        elif isinstance(ids, str):
                            if elem['key'].replace('[]', '') == ids:
                                either_required_list[x][i] = elem['key']
                                break


def recursive_update_schema_form_with_condition(
        schema_form, either_required_list):
    """Update chema form with condition.

    :param schema_form: The schema form
    :param either_required_list: Either required list
    """
    def prepare_either_condition_required(group_idx, key):
        """Prepare either condition required list."""
        _key = key.replace('[]', '')
        cond_1 = 'model.either_valid_' + str(group_idx)
        cond_2 = cond_1 + ".indexOf('" + _key + "')"
        return ["!{} || {} !== -1".format(cond_1, cond_2),
                "{} && {} === -1".format(cond_1, cond_2)]

    def set_on_change(elem):
        """Set onChange event."""
        calback_func_name = None
        if elem.get('onChange'):
            calback_func_name = elem.get('onChange').split('(')[0]
            elem['onChange'] = \
                "onChangeEitherField(this, form, modelValue, '" \
                + calback_func_name + "')"
        else:
            elem['onChange'] = \
                "onChangeEitherField(this, form, modelValue, undefined)"

    schema_form_condition = []
    for index, elem in enumerate(schema_form):
        if elem.get('items'):
            recursive_update_schema_form_with_condition(
                elem.get('items'), either_required_list)
        else:
            if elem.get('key'):
                for group_idx, group in enumerate(either_required_list):
                    for ids in group:
                        if isinstance(ids, list):
                            for _id in ids:
                                if elem['key'] == _id:
                                    set_on_change(elem)
                                    if len(group) != 1:
                                        cond_required, cond_not_required = \
                                            prepare_either_condition_required(
                                                group_idx, _id)
                                        condition_item = copy.deepcopy(elem)
                                        condition_item['required'] = True
                                        condition_item['condition'] \
                                            = cond_required
                                        schema_form_condition.append(
                                            {'index': index, 'item':
                                                condition_item})

                                        elem['condition'] = cond_not_required
                                    else:
                                        elem['required'] = True
                        elif isinstance(ids, str):
                            if elem['key'] == ids:
                                set_on_change(elem)
                                if len(group) != 1:
                                    cond_required, cond_not_required = \
                                        prepare_either_condition_required(
                                            group_idx, ids)
                                    condition_item = copy.deepcopy(elem)
                                    condition_item['required'] = True
                                    condition_item['condition'] = \
                                        cond_required
                                    schema_form_condition.append({
                                        'index': index,
                                        'item': condition_item})

                                    elem['condition'] = cond_not_required
                                else:
                                    elem['required'] = True

    for index, condition_item in enumerate(schema_form_condition):
        schema_form.insert(
            condition_item['index'] + index + 1,
            condition_item['item'])


def package_export_file(item_type_data, error_records=[]):
    """Export TSV/CSV Files.

    Args:
        item_type_data (_type_): schema's Item Type

    Returns:
        _io.StringIO: TSV/CSV file
    """
    # current_app.logger.error("item_type_data:{}".format(item_type_data))
    file_output = StringIO()
    file_format = current_app.config.get('WEKO_ADMIN_OUTPUT_FORMAT', 'tsv').lower()
    file_delimiter = '\t' if file_format == 'tsv' else ','
    jsonschema_url = item_type_data.get('root_url') + item_type_data.get(
        'jsonschema')

    file_writer = csv.writer(file_output,
                             delimiter=file_delimiter,
                             lineterminator='\n')
    file_writer.writerow(['#ItemType',
                         item_type_data.get('name'),
                         jsonschema_url])

    keys = item_type_data['keys']
    labels = item_type_data['labels']
    is_systems = item_type_data['is_systems']
    options = item_type_data['options']
    file_metadata_writer = csv.DictWriter(file_output,
                                          fieldnames=keys,
                                          delimiter=file_delimiter,
                                          lineterminator='\n')
    file_metadata_label_writer = csv.DictWriter(file_output,
                                                fieldnames=labels,
                                                delimiter=file_delimiter,
                                                lineterminator='\n')
    file_metadata_is_system_writer = csv.DictWriter(file_output,
                                                    fieldnames=is_systems,
                                                    delimiter=file_delimiter,
                                                    lineterminator='\n')
    file_metadata_option_writer = csv.DictWriter(file_output,
                                                 fieldnames=options,
                                                 delimiter=file_delimiter,
                                                 lineterminator='\n')
    file_metadata_data_writer = csv.writer(file_output,
                                           delimiter=file_delimiter,
                                           lineterminator='\n')
    file_metadata_writer.writeheader()
    file_metadata_label_writer.writeheader()
    file_metadata_is_system_writer.writeheader()
    file_metadata_option_writer.writeheader()
    for recid in item_type_data.get('recids'):
        file_metadata_data_writer.writerow(
            [
                '#' + recid if recid in error_records else recid,
                item_type_data.get('root_url') + 'records/' + str(recid)
            ]
            + item_type_data['data'].get(recid)
        )

    # current_app.logger.error("file_output: {}".format(file_output.getvalue()))
    return file_output


def make_stats_file(item_type_id, recids, list_item_role, export_path=""):
    """Prepare TSV/CSV data for each Item Types.

    Arguments:
        item_type_id    -- ItemType ID
        recids          -- List records ID
        export_path     -- path of temp_dir
    Returns:
        ret             -- Key properties
        ret_label       -- Label properties
        records.attr_output -- Record data
    Rises:
        KeyError: 'EMAIL_DISPLAY_FLG'
        KeyError: 'WEKO_RECORDS_UI_LICENSE_DICT'
        NameError: name '_' is not defined

    """
    from weko_records_ui.views import escape_newline, escape_str

    item_type = ItemTypes.get_by_id(item_type_id)
    if item_type:
        list_hide = get_item_from_option(item_type_id, item_type=ItemTypes(item_type.schema, model=item_type))
    else:
        list_hide = get_item_from_option(item_type_id)
    no_permission_show_hide = hide_meta_data_for_role(
        list_item_role.get(item_type_id))
    if no_permission_show_hide and item_type and item_type.render.get('table_row'):
        for name_hide in list_hide:
            item_type.render['table_row'] = hide_table_row(
                item_type.render.get('table_row'), name_hide)

    table_row_properties = item_type.render['table_row_map']['schema'].get(
        'properties')

    class RecordsManager:
        """Management data for exporting records."""

        first_recid = 0
        cur_recid = 0
        recids = []
        records = {}
        attr_data = {}
        attr_output = {}

        def __init__(self, record_ids):
            """Class initialization."""
            self.recids = record_ids
            self.first_recid = record_ids[0]
            for record_id in record_ids:
                record = WekoRecord.get_record_by_pid(record_id)

                # Custom Record Metadata for export
                _custom_export_metadata(record)

                self.records[record_id] = record
                self.attr_output[record_id] = []

        def get_max_ins(self, attr):
            """Get max data each main property in all exporting records."""
            largest_size = 1
            self.attr_data[attr] = {'max_size': 0}
            for record in self.records:
                if isinstance(self.records[record].get(attr), dict) \
                    and self.records[record].get(attr).get(
                        'attribute_value_mlt'):
                    self.attr_data[attr][record] = self.records[record][attr][
                        'attribute_value_mlt']
                else:
                    if self.records[record].get(attr):
                        self.attr_data[attr][record] = \
                            self.records[record].get(attr)
                    else:
                        self.attr_data[attr][record] = []
                rec_size = len(self.attr_data[attr][record])
                if rec_size > largest_size:
                    largest_size = rec_size
            self.attr_data[attr]['max_size'] = largest_size

            return self.attr_data[attr]['max_size']

        def get_enum_max_ins(self, attr):
            """Get max data each checkbox enum in all exporting records."""
            largest_size = 1
            self.attr_data[attr]['enum_max_size'] = 0
            for record in self.records:
                if self.records[record].get(attr):
                    rec_size = len(self.records[record][attr]['attribute_value_mlt'][0]['subitem_checkbox_item'])
                    if rec_size > largest_size:
                        largest_size = rec_size
            self.attr_data[attr]['enum_max_size'] = largest_size

            return self.attr_data[attr]['enum_max_size']

        def get_max_ins_feedback_mail(self):
            """Get max data each feedback mail in all exporting records."""
            largest_size = 1
            self.attr_data['feedback_mail_list'] = {'max_size': 0}
            for record_id, record in self.records.items():
                if check_created_id(record):
                    mail_list = FeedbackMailList.get_mail_list_by_item_id(
                        record.id)
                    self.attr_data['feedback_mail_list'][record_id] = [
                        mail.get('email') for mail in mail_list]
                    if len(mail_list) > largest_size:
                        largest_size = len(mail_list)
            self.attr_data['feedback_mail_list']['max_size'] = largest_size

            return self.attr_data['feedback_mail_list']['max_size']

        def get_max_items(self, item_attrs):
            """Get max data each sub property in all exporting records."""
            max_length = 0
            list_attr = []
            for attr in item_attrs.split('.'):
                index_left_racket = attr.find('[')
                if index_left_racket >= 0:
                    list_attr.extend(
                        [attr[:index_left_racket],
                         attr[index_left_racket:]]
                    )
                else:
                    list_attr.append(attr)

            level = len(list_attr)
            if level == 1:
                return self.attr_data[item_attrs]['max_size']
            elif level > 1:
                max_length = 1
                for record in self.records:
                    _data = self.records[record].get(list_attr[0])
                    if _data:
                        _data = _data['attribute_value_mlt']
                        for attr in list_attr[1:]:
                            if re.search(r'^\[\d+\]$', attr):
                                idx = int(attr[1:-1])
                                if isinstance(_data, list) \
                                        and len(_data) > idx:
                                    _data = _data[idx]
                                else:
                                    _data = []
                                    break
                            elif isinstance(_data, list):
                                _data = _data[0]
                                if isinstance(_data, dict) and _data.get(attr):
                                    _data = _data.get(attr)
                            elif isinstance(_data, dict) and _data.get(attr):
                                _data = _data.get(attr)
                            else:
                                _data = []
                                break
                        if isinstance(_data, list) and len(_data) > max_length:
                            max_length = len(_data)
            return max_length

        def get_subs_item(self,
                          item_key,
                          item_label,
                          properties,
                          data=None,
                          is_object=False):
            """Building key, label and data from key properties.

            Arguments:
                item_key    -- Key properties
                item_label  -- Label properties
                properties  -- Data properties
                data        -- Record data
                is_object   -- Is objecting property?
            Returns:
                o_ret       -- Key properties
                o_ret_label -- Label properties
                ret_data    -- Record data

            """
            o_ret = []
            o_ret_label = []
            ret_data = []
            max_items = self.get_max_items(item_key)
            max_items = 1 if is_object else max_items
            for idx in range(max_items):
                key_list = []
                key_label = []
                key_data = []
                for key in sorted(properties):
                    if not is_object:
                        new_key = '{}[{}].{}'.format(
                            item_key, str(idx), key)
                        new_label = '{}[{}].{}'.format(
                            item_label, str(idx), properties[key].get('title'))
                    else:
                        new_key = '{}.{}'.format(item_key, key)
                        new_label = '{}.{}'.format(
                            item_label, properties[key].get('title'))

                    if properties[key].get('format', '') == 'checkboxes':
                        new_key += '[{}]'
                        new_label += '[{}]'
                        enum_max_size = self.attr_data[item_key].get('enum_max_size', 1)
                        if isinstance(data, dict):
                            data = [data]
                        if data and idx < len(data) and data[idx].get(key):
                            for idx_c in range(enum_max_size):
                                key_list.append(new_key.format(idx_c))
                                key_label.append(new_label.format(idx_c))
                                if len(data[idx][key]) > idx_c:
                                    key_data.append(data[idx][key][idx_c])
                                else:
                                    key_data.append('')
                        else:
                            key_list.append(new_key.format('0'))
                            key_label.append(new_label.format('0'))
                            key_data.append('')
                    elif properties[key]['type'] in ['array', 'object']:
                        if data and idx < len(data) and data[idx].get(key):
                            m_data = data[idx][key]
                        else:
                            m_data = None

                        if properties[key]['type'] == 'object':
                            new_properties = properties[key]['properties']
                            new_is_object = True
                        else:
                            new_properties = \
                                properties[key]['items']['properties']
                            new_is_object = False

                        sub, sublabel, subdata = self.get_subs_item(
                            new_key, new_label, new_properties,
                            m_data, new_is_object)
                        key_list.extend(sub)
                        key_label.extend(sublabel)
                        key_data.extend(subdata)
                    else:
                        if 'iscreator' in new_key:
                            continue
                        if isinstance(data, dict):
                            data = [data]
                        key_list.append(new_key)
                        key_label.append(new_label)
                        if data and idx < len(data) and data[idx].get(key):
                            key_data.append(escape_newline(data[idx][key]))
                            # key_data.append(escape_str(data[idx][key]))
                        else:
                            key_data.append('')

                key_list_len = len(key_list)
                for key_index in range(key_list_len):
                    item_key_split = item_key.split('.')
                    if 'filename' in key_list[key_index]:
                        key_list.insert(0, '.file_path[{}]'.format(
                            str(idx)))
                        key_label.insert(0, '.ファイルパス[{}]'.format(
                            str(idx)))
                        file_path = ""
                        if key_data[key_index]:
                            file_path = "recid_{}/{}".format(str(self.cur_recid), key_data[key_index])
                        key_data.insert(0,file_path)
                        break
                    elif 'thumbnail_label' in key_list[key_index] \
                            and len(item_key_split) == 2:
                        if '[' in item_key_split[0]:
                            key_list.insert(0, '.thumbnail_path[{}]'.format(
                                str(idx)))
                            key_label.insert(0, '.サムネイルパス[{}]'.format(
                                str(idx)))
                        else:
                            key_list.insert(0, '.thumbnail_path')
                            key_label.insert(0, '.サムネイルパス')
                        if key_data[key_index]:
                            key_data.insert(0, 'recid_{}/{}'.format(str(
                                self.cur_recid), key_data[key_index]))
                        else:
                            key_data.insert(0, '')
                        break

                o_ret.extend(key_list)
                o_ret_label.extend(key_label)
                ret_data.extend(key_data)

            return o_ret, o_ret_label, ret_data

    records = RecordsManager(recids)

    ret = ['#.id', '.uri']
    ret_label = ['#ID', 'URI']

    max_path = records.get_max_ins('path')
    for i in range(max_path):
        ret.append('.metadata.path[{}]'.format(i))
        ret.append('.pos_index[{}]'.format(i))
        ret_label.append('.IndexID[{}]'.format(i))
        ret_label.append('.POS_INDEX[{}]'.format(i))

    ret.append('.publish_status')
    ret_label.append('.PUBLISH_STATUS')

    max_feedback_mail = records.get_max_ins_feedback_mail()
    for i in range(max_feedback_mail):
        ret.append('.feedback_mail[{}]'.format(i))
        ret_label.append('.FEEDBACK_MAIL[{}]'.format(i))

    ret.extend(['.cnri', '.doi_ra', '.doi', '.edit_mode'])
    ret_label.extend(['.CNRI', '.DOI_RA', '.DOI', 'Keep/Upgrade Version'])
    has_pubdate = len([
        record for _, record in records.records.items()
        if record.get('pubdate')
    ])
    if has_pubdate:
        ret.append('.metadata.pubdate')
        ret_label.append('公開日' if current_i18n.language == 'ja' else 'PubDate')

    for recid in recids:
        record = records.records[recid]
        paths = records.attr_data['path'][recid]
        index_infos = Indexes.get_path_list(paths)
        for info in index_infos:
            records.attr_output[recid].append(info.cid)
            records.attr_output[recid].append(info.name_en.replace(
                '-/-', current_app.config['WEKO_ITEMS_UI_INDEX_PATH_SPLIT']))
        records.attr_output[recid].extend(
            [''] * (max_path * 2 - len(records.attr_output[recid]))
        )

        records.attr_output[recid].append(
            'public' if record['publish_status'] == PublishStatus.PUBLIC.value else 'private')
        feedback_mail_list = records.attr_data['feedback_mail_list'] \
            .get(recid, [])
        records.attr_output[recid].extend(feedback_mail_list)
        records.attr_output[recid].extend(
            [''] * (max_feedback_mail - len(feedback_mail_list))
        )

        pid_cnri = record.pid_cnri
        cnri = ''
        if pid_cnri:
            cnri = pid_cnri.pid_value.replace(WEKO_SERVER_CNRI_HOST_LINK, '')
        records.attr_output[recid].append(cnri)

        identifier = IdentifierHandle(record.pid_recid.object_uuid)
        doi_value, doi_type = identifier.get_idt_registration_data()
        doi_type_str = doi_type[0] if doi_type and doi_type[0] else ''
        doi_str = doi_value[0] if doi_value and doi_value[0] else ''
        identifier_setting = get_identifier_setting("Root Index")
        if doi_type_str and doi_str:
            doi_domain = ''
            if doi_type_str == WEKO_IMPORT_DOI_TYPE[0]:
                doi_domain = IDENTIFIER_GRANT_LIST[1][2]
            elif doi_type_str == WEKO_IMPORT_DOI_TYPE[1]:
                doi_domain = IDENTIFIER_GRANT_LIST[2][2]
            elif doi_type_str == WEKO_IMPORT_DOI_TYPE[2]:
                doi_domain = IDENTIFIER_GRANT_LIST[3][2]
            elif doi_type_str == WEKO_IMPORT_DOI_TYPE[3]:
                doi_domain = IDENTIFIER_GRANT_LIST[4][2]
            if doi_domain and doi_str.startswith(doi_domain):
                doi_str = doi_str.replace(doi_domain + '/', '', 1)
            if doi_type_str == WEKO_IMPORT_DOI_TYPE[0] and \
                    doi_str.startswith(identifier_setting.ndl_jalc_doi + "/"):
                doi_type_str = WEKO_IMPORT_DOI_TYPE[3]
        records.attr_output[recid].extend([
            doi_type_str,
            doi_str
        ])
        # .edit Keep/Upgrade default is Keep
        records.attr_output[recid].append('Keep')
        if has_pubdate:
            pubdate = record.get('pubdate', {}).get('attribute_value', '')
            records.attr_output[recid].append(pubdate)

    for item_key in item_type.render.get('table_row'):
        item = table_row_properties.get(item_key)
        records.get_max_ins(item_key)
        for i in item.get('properties', {}):
            if 'subitem_checkbox_item' in i:
                records.get_enum_max_ins(item_key)
                break

        keys = []
        labels = []
        for recid in recids:
            records.cur_recid = recid
            if item.get('type') == 'array':
                key, label, data = records.get_subs_item(
                    item_key,
                    item.get('title'),
                    item['items']['properties'],
                    records.attr_data[item_key][recid]
                )
                if not keys:
                    keys = key
                if not labels:
                    labels = label
                records.attr_output[recid].extend(data)
            elif item.get('type') == 'object':
                key, label, data = records.get_subs_item(
                    item_key,
                    item.get('title'),
                    item['properties'],
                    records.attr_data[item_key][recid],
                    True
                )
                if not keys:
                    keys = key
                if not labels:
                    labels = label
                records.attr_output[recid].extend(data)
            else:
                if not keys:
                    keys = [item_key]
                if not labels:
                    labels = [item.get('title')]                
                data = records.attr_data[item_key].get(recid) or {}
                attr_val = data.get("attribute_value", "")
                if isinstance(attr_val,str):
                    records.attr_output[recid].append(attr_val)
                else:
                    records.attr_output[recid].extend(attr_val)

        new_keys = []
        for key in keys:
            if 'file_path' not in key and 'thumbnail_path' not in key:
                key = '.metadata.{}'.format(key)
            new_keys.append(key)
        ret.extend(new_keys)
        ret_label.extend(labels)

    ret_system = []
    ret_option = []
    multiple_option = ['.metadata.path', '.pos_index',
                       '.feedback_mail', '.file_path', '.thumbnail_path']
    meta_list = item_type.render.get('meta_list', {})
    meta_list.update(item_type.render.get('meta_fix', {}))
    form = item_type.render.get('table_row_map', {}).get('form', {})
    del_num = 0
    total_col = len(ret)
    for index in range(total_col):
        _id = ret[index - del_num]
        key = re.sub(r'\[\d+\]', '[]', _id.replace('.metadata.', ''))
        root_key = key.split('.')[0].replace('[]', '')
        if root_key in meta_list:
            is_system = check_sub_item_is_system(key, form)
            ret_system.append('System' if is_system else '')

            _, _, root_option = get_root_item_option(
                root_key,
                meta_list.get(root_key)
            )
            sub_options = get_sub_item_option(key, form)
            if not sub_options:
                ret_option.append(', '.join(root_option))
            else:
                if no_permission_show_hide and 'Hide' in sub_options:
                    del ret[index - del_num]
                    del ret_label[index - del_num]
                    del ret_system[index - del_num]
                    for recid in recids:
                        del records.attr_output[recid][index - del_num - 2]
                    del_num += 1
                else:
                    ret_option.append(
                        ', '.join(list(set(root_option + sub_options)))
                    )
        elif key == '#.id':
            ret_system.append('#')
            ret_option.append('#')
        elif key == '.edit_mode' or key == '.publish_status':
            ret_system.append('')
            ret_option.append('Required')
        elif '[' in _id and _id.split('[')[0] in multiple_option:
            ret_system.append('')
            ret_option.append('Allow Multiple')
        else:
            ret_system.append('')
            ret_option.append('')

    return [ret, ret_label, ret_system, ret_option], records.attr_output


def get_list_file_by_record_id(recid):
    """Get file buckets by record id.

    Arguments:
        recid     -- {number} record id.
    Returns:
        list_file  -- list file name of record.

    """
    body = {
        "query": {
            "function_score": {
                "query": {
                    "match": {
                        "_id": recid
                    }
                }
            }
        },
        "_source": ["file"],
        "size": 1
    }
    indexer = RecordIndexer()
    result = indexer.client.search(
        index=current_app.config['INDEXER_DEFAULT_INDEX'],
        body=body
    )
    list_file_name = []

    if isinstance(result, dict) and isinstance(result.get('hits'), dict) and \
            isinstance(result['hits'].get('hits'), list) and \
            len(result['hits']['hits']) > 0 and \
            isinstance(result['hits']['hits'][0], dict) and \
            isinstance(result['hits']['hits'][0].get('_source'), dict) and \
            isinstance(result['hits']['hits'][0]['_source'].get('file'), dict)\
            and result['hits']['hits'][0]['_source']['file'].get('URI'):
        list_file = result['hits']['hits'][0]['_source']['file'].get('URI')

        list_file_name = [
            recid + '/' + item.get('value') for item in list_file]
    return list_file_name


def write_bibtex_files(item_types_data, export_path):
    """Write Bibtex data to files.

    @param item_types_data:
    @param export_path:
    @return:
    """
    # current_app.logger.error("item_types_data:{}".format(item_types_data))
    # current_app.logger.error("export_path:{}".format(export_path))
    
    for item_type_id in item_types_data:
        item_type_data = item_types_data[item_type_id]
        output = make_bibtex_data(item_type_data['recids'])
        # create file to write data in case has output of Bibtex
        if output:
            with open('{}/{}.bib'.format(export_path,
                                         item_type_data.get('name')),
                      'w', encoding='utf8') as file:
                file.write(output)


def write_files(item_types_data, export_path, list_item_role):
    """Write TSV/CSV data to files.

    @param item_types_data:
    @param export_path:
    @param list_item_role:
    @return:
    """
    current_app.logger.debug("item_types_data:{}".format(item_types_data))
    current_app.logger.debug("export_path:{}".format(export_path))
    current_app.logger.debug("list_item_role:{}".format(list_item_role))
    file_format = current_app.config.get('WEKO_ADMIN_OUTPUT_FORMAT', 'tsv').lower()

    for item_type_id in item_types_data:
        
        current_app.logger.debug("item_type_id:{}".format(item_type_id))
        current_app.logger.debug("item_types_data[item_type_id]['recids']:{}".format(item_types_data[item_type_id]['recids']))
        headers, records = make_stats_file(
            item_type_id,
            item_types_data[item_type_id]['recids'],
            list_item_role,
            export_path)
        current_app.logger.debug("headers:{}".format(headers))
        current_app.logger.debug("records:{}".format(records))
        keys, labels, is_systems, options = headers
        item_types_data[item_type_id]['recids'].sort()
        item_types_data[item_type_id]['keys'] = keys
        item_types_data[item_type_id]['labels'] = labels
        item_types_data[item_type_id]['is_systems'] = is_systems
        item_types_data[item_type_id]['options'] = options
        item_types_data[item_type_id]['data'] = records
        item_type_data = item_types_data[item_type_id]
        with open('{}/{}.{}'.format(export_path,
                                    item_type_data.get('name'),
                                    file_format),
                  'w', encoding="utf-8-sig") as file:
            file_output = package_export_file(item_type_data)
            file.write(file_output.getvalue())


def check_item_type_name(name):
    """Check a list of allowed characters in filenames.

    :return: new name
    """
    new_name = re.sub(r'[\/:*"<>|\s]', '_', name)
    return new_name


def export_items(post_data):
    """Gather all the item data and export and return as a TSV or BIBTEX.

    :return: TSV, BIBTEX
    """
    current_app.logger.debug("post_data:{}".format(post_data))
    include_contents = True if \
        post_data.get('export_file_contents_radio') == 'True' else False
    export_format = post_data['export_format_radio']
    record_ids = json.loads(post_data['record_ids'])
    invalid_record_ids = json.loads(post_data['invalid_record_ids'])
    if isinstance(invalid_record_ids,dict) or isinstance(invalid_record_ids,list):
        invalid_record_ids = [int(i) for i in invalid_record_ids]
    else:
        invalid_record_ids = [invalid_record_ids]
    # Remove all invalid records
    record_ids = set(record_ids) - set(invalid_record_ids)

    if len(record_ids) > _get_max_export_items():
        return abort(400)
    elif len(record_ids) == 0:
        return '',204

    # Get records for export
    record_recids = []
    record_uuids = []
    for record_id in record_ids:
        recid = PersistentIdentifier.get('recid', str(record_id))
        record_recids.append(recid)
        record_uuids.append(str(recid.object_uuid))

    records = WekoRecord.get_records(record_uuids)

    from weko_records_ui.utils import export_preprocess
    record_metadata = {}
    for recid, record in zip(record_recids, records):
        record_metadata[recid.pid_value] = json.loads(
            export_preprocess(recid, record, 'json')
        )

    result = {'items': []}
    temp_path = tempfile.TemporaryDirectory(
        prefix=current_app.config['WEKO_ITEMS_UI_EXPORT_TMP_PREFIX'])
    item_types_data = {}

    try:
        # Set export folder
        export_path = temp_path.name + '/' + \
            datetime.utcnow().strftime("%Y%m%d%H%M%S")
        # Double check for limits
        for record_id in record_ids:
            record_path = export_path + '/recid_' + str(record_id)
            os.makedirs(record_path, exist_ok=True)
            exported_item, list_item_role = _export_item(
                record_id,
                export_format,
                include_contents,
                record_path,
                record_metadata.get(str(record_id))
            )
            result['items'].append(exported_item)

            item_type_id = exported_item.get('item_type_id')
            item_type = ItemTypes.get_by_id(item_type_id)
            if not item_types_data.get(item_type_id):
                item_type_name = check_item_type_name(
                    item_type.item_type_name.name)
                item_types_data[item_type_id] = {
                    'item_type_id': item_type_id,
                    'name': '{}({})'.format(
                        item_type_name,
                        item_type_id),
                    'root_url': request.url_root,
                    'jsonschema': 'items/jsonschema/' + item_type_id,
                    'keys': [],
                    'labels': [],
                    'recids': [],
                    'data': {},
                }
            item_types_data[item_type_id]['recids'].append(record_id)

        # Create export info file
        if export_format == 'BIBTEX':
            write_bibtex_files(item_types_data, export_path)
        else:
            write_files(item_types_data, export_path, list_item_role)

        # Create bag
        bagit.make_bag(export_path)
        # Create download file
        # zip filename: export_{uuid}-{%Y%m%d%H%M%S}
        zip_path = tempfile.gettempdir()+"/"+export_path.split("/")[-2]+"-"+export_path.split("/")[-1]
        shutil.make_archive(zip_path, 'zip', export_path)
    except Exception:
        current_app.logger.error('-' * 60)
        traceback.print_exc(file=sys.stdout)
        current_app.logger.error('-' * 60)
        flash(_('Error occurred during item export.'), 'error')
        return redirect(url_for('weko_items_ui.export'))
    resp = send_file(
        zip_path+".zip",
        as_attachment=True,
        attachment_filename='export.zip'
    )
    os.remove(zip_path+".zip")
    return resp



def _get_max_export_items():
    """Get max amount of items to export."""
    max_table = current_app.config['WEKO_ITEMS_UI_MAX_EXPORT_NUM_PER_ROLE']
    non_user_max = current_app.config['WEKO_ITEMS_UI_DEFAULT_MAX_EXPORT_NUM']
    current_user_id = current_user.get_id()

    if not current_user_id:  # Non-logged in users
        return non_user_max

    try:
        roles = db.session.query(Role).join(userrole).filter_by(
            user_id=current_user_id).all()
    except Exception:
        return current_app.config['WEKO_ITEMS_UI_DEFAULT_MAX_EXPORT_NUM']

    current_max = non_user_max
    for role in roles:
        if role in max_table and max_table[role] > current_max:
            current_max = max_table[role]
    return current_max


def _export_item(record_id,
                 export_format,
                 include_contents,
                 tmp_path=None,
                 records_data=None):
    """Exports files for record according to view permissions.

    Args:
        record_id (_type_): _description_
        export_format (_type_): _description_
        include_contents (bool): _description_
        tmp_path (_type_, optional): _description_. Defaults to None.
        records_data (dict, optional): _description_. Defaults to None.
    """
    # current_app.logger.error("record_id:{}".format(record_id))
    # current_app.logger.error("export_format:{}".format(export_format))
    # current_app.logger.error("include_contents:{}".format(include_contents))
    # current_app.logger.error("tmp_path:{}".format(tmp_path))
    # current_app.logger.error("records_data:{}".format(records_data))
    def del_hide_sub_metadata(keys, metadata):
        """Delete hide metadata."""
        if isinstance(metadata, dict):
            data = metadata.get(keys[0])
            if data:
                if len(keys) > 1:
                    del_hide_sub_metadata(keys[1:], data)
                else:
                    del metadata[keys[0]]
        elif isinstance(metadata, list):
            count = len(metadata)
            for index in range(count):
                del_hide_sub_metadata(keys[1:] if len(
                    keys) > 1 else keys, metadata[index])

    exported_item = {}
    record = WekoRecord.get_record_by_pid(record_id)
    list_item_role = {}
    if record:
        exported_item['record_id'] = record.id
        exported_item['name'] = 'recid_{}'.format(record_id)
        exported_item['files'] = []
        exported_item['path'] = 'recid_' + str(record_id)
        exported_item['item_type_id'] = record.get('item_type_id')
        if not records_data:
            records_data = record
        if exported_item['item_type_id']:
            item_type_id = exported_item['item_type_id']
            list_hidden = []
            item_type = ItemTypes.get_by_id(item_type_id)
            if item_type:
                list_hidden = get_ignore_item_from_mapping(item_type_id, item_type)
            if records_data.get('metadata'):
                meta_data = records_data.get('metadata')
                _custom_export_metadata(meta_data.get('_item_metadata', {}),
                                        False, False)
                record_role_ids = {
                    'weko_creator_id': meta_data.get('weko_creator_id'),
                    'weko_shared_id': meta_data.get('weko_shared_id')
                }
                list_item_role.update(
                    {exported_item['item_type_id']: record_role_ids})
                if hide_meta_data_for_role(record_role_ids):
                    for hide_key in list_hidden:
                        if isinstance(hide_key, str) \
                                and meta_data.get(hide_key):
                            del records_data['metadata'][hide_key]
                        elif isinstance(hide_key, list):
                            del_hide_sub_metadata(
                                hide_key, records_data['metadata'])

        # Create metadata file.
        with open('{}/{}_metadata.json'.format(tmp_path,
                                               exported_item['name']),
                  'w',
                  encoding='utf8') as output_file:
            json.dump(records_data, output_file, indent=2,
                      sort_keys=True, ensure_ascii=False)
        # First get all of the files, checking for permissions while doing so
        if include_contents:
            # Get files
            for file in record.files:  # TODO: Temporary processing
                if check_file_download_permission(record, file.info()):
                    if file.info().get('accessrole') != 'open_restricted':
                        exported_item['files'].append(file.info())
                        # TODO: Then convert the item into the desired format
                        if file:
                            file_buffered = file.obj.file.storage().open()
                            temp_file = open(
                                tmp_path + '/' + file.obj.basename, 'wb')
                            temp_file.write(file_buffered.read())
                            temp_file.close()

    return exported_item, list_item_role


def _custom_export_metadata(record_metadata: dict, hide_item: bool = True,
                            replace_license: bool = True):
    """Custom export metadata.

    Args:
        record_metadata (dict): Record metadata
        hide_item (bool): Hide item flag.
        replace_license (bool): Replace license flag.
    """
    from weko_records_ui.utils import hide_item_metadata, replace_license_free
    # current_app.logger.error("record_metadata:{}".format(record_metadata))
    # Hide private metadata
    if hide_item:
        hide_item_metadata(record_metadata)
    # Change the item name 'licensefree' to 'license_note'.
    if replace_license:
        replace_license_free(record_metadata, False)

    for k, v in record_metadata.items():
        if isinstance(v, dict) and v.get('attribute_type') == 'file':
            replace_fqdn_of_file_metadata(v.get("attribute_value_mlt", []))


def get_new_items_by_date(start_date: str, end_date: str, ranking=False) -> dict:
    """Get ranking new item by date.

    :param start_date:
    :param end_date:
    :param ranking:
    :return:
    """
    record_search = RecordsSearch(
        index=current_app.config['SEARCH_UI_SEARCH_INDEX'])
    result = dict()

    try:
        indexes = Indexes.get_public_indexes_list()
        if len(indexes) == 0:
            return result
        search_instance, _qs_kwargs = item_search_factory(None,
                                                          record_search,
                                                          start_date,
                                                          end_date,
                                                          indexes,
                                                          query_with_publish_status=False,
                                                          ranking=ranking)
        search_result = search_instance.execute()
        result = search_result.to_dict()
    except NotFoundError as e:
        current_app.logger.debug("Indexes do not exist yet: ", str(e))

    return result


def update_schema_remove_hidden_item(schema, render, items_name):
    """Update schema: remove hidden items.

    :param schema: json schema
    :param render: json render
    :param items_name: list items which has hidden flg
    :return: The json object.
    """
    for item in items_name:
        hidden_flg = False
        key = schema[item]['key']
        if render['meta_list'].get(key):
            hidden_flg = render['meta_list'][key]['option']['hidden']
        if render.get('meta_system') and render['meta_system'].get(key):
            hidden_flg = render['meta_system'][key]['option']['hidden']
        if hidden_flg:
            schema[item]['condition'] = 1

    return schema


def get_files_from_metadata(record):
    """
    Get files from record meta_data.

    @param record:
    @return:
    """
    current_app.logger.debug("record: {}".format(record))
    files = OrderedDict()
    for key in record:
        meta_data = record.get(key)
        if isinstance(meta_data, dict) and \
                meta_data.get('attribute_type', '') == "file":
            file_metadata = meta_data.get("attribute_value_mlt", [])
            for f in file_metadata:
                if f.get("version_id"):
                    files[f["version_id"]] = f
            break
    current_app.logger.debug("files: {}".format(files))
    return files


def to_files_js(record):
    """List files in a deposit.

    Args:
        record (WekoDeposit): _description_

    Returns:
        _type_: _description_
    """
    current_app.logger.debug("type: {}".format(type(record))) 
    res = []
    files = record.files or []
    files_content_dict = {}
    files_thumbnail = []
    for f in files:
        if f.is_thumbnail:
            files_thumbnail.append(f)
        else:
            files_content_dict[f.key] = f
    # Get files form meta_data, so that you can append any extra info to files
    # (which not contained by file_bucket) such as license below
    files_from_meta = get_files_from_metadata(record)
    
    # get file with order similar metadata
    files_content = []
    for _k, f in files_from_meta.items():
        if files_content_dict.get(f.get('filename')):
            files_content.append(files_content_dict.get(f.get('filename')))

    for f in [*files_content, *files_thumbnail]:
        res.append({
            'displaytype': files_from_meta.get(str(f.version_id),
                                               {}).get("displaytype", ''),
            'filename': f.get('filename', ''),
            'mimetype': f.mimetype,
            'licensetype': files_from_meta.get(str(f.version_id),
                                               {}).get("licensetype", ''),
            'key': f.key,
            'version_id': str(f.version_id),
            'checksum': f.file.checksum,
            'size': f.file.size,
            'completed': True,
            'progress': 100,
            'links': {
                'self': (
                    current_app.config['DEPOSIT_FILES_API']
                    + u'/{bucket}/{key}?versionId={version_id}'.format(
                        bucket=f.bucket_id,
                        key=f.key,
                        version_id=f.version_id,
                    )),
            },
            'is_show': f.is_show,
            'is_thumbnail': f.is_thumbnail
        })

    return res


def update_sub_items_by_user_role(item_type_id, schema_form):
    """Update sub item by user role.

    @param item_type_id:
    @param schema_form:
    @return:
    """
    item_type_name = get_item_type_name(item_type_id)
    excluded_sub_items = get_excluded_sub_items(item_type_name)
    excluded_forms = []
    for form in schema_form:
        if "title_{}".format(form.get('title')).lower() in excluded_sub_items:
            excluded_forms.append(form)
        elif form.get('items') and \
                form['items'][0]['key'].split('.')[1] in excluded_sub_items:
            excluded_forms.append(form)
    for item in excluded_forms:
        schema_form.remove(item)


def remove_excluded_items_in_json_schema(item_id, json_schema):
    """Remove excluded items in json_schema.

    :item_id: object
    :json_schema: object
    """
    # Check role for input(5 item type)
    item_type_name = get_item_type_name(item_id)
    excluded_sub_items = get_excluded_sub_items(item_type_name)
    if len(excluded_sub_items) == 0:
        return
    """ Check excluded sub item name which exist in json_schema """
    """     Case exist => add sub item to array """
    properties = json_schema.get('properties')
    removed_json_schema = []
    if properties:
        for pro in properties:
            pro_val = properties.get(pro)
            sub_pro = pro_val.get('properties')
            if pro_val and sub_pro:
                for sub_item in excluded_sub_items:
                    sub_property = sub_pro.get(sub_item)
                    if sub_property:
                        removed_json_schema.append(pro)
    """ If sub item array have data, we remove sub items im json_schema """
    if len(removed_json_schema) > 0:
        for item in removed_json_schema:
            if properties.get(item):
                del properties[item]


def get_excluded_sub_items(item_type_name):
    """Get excluded sub items by role.

    :item_type_name: object
    """
    usage_application_item_type = current_app.config.get(
        'WEKO_ITEMS_UI_USAGE_APPLICATION_ITEM_TYPE')
    if (not usage_application_item_type or not isinstance(
            usage_application_item_type, dict)):
        return []
    current_user_role = get_current_user_role()
    item_type_role = []
    item_type = usage_application_item_type.get(item_type_name.strip())
    if current_user_role and item_type and item_type.get(
            current_user_role.name):
        item_type_role = item_type.get(current_user_role.name)
    return item_type_role


def get_current_user_role():
    """Get current user roles."""
    current_user_role = ''
    for role in current_user.roles:
        if role in current_app.config['WEKO_USERPROFILES_ROLES']:
            current_user_role = role
            break
    return current_user_role


def is_need_to_show_agreement_page(item_type_name):
    """Check need to show Terms and Conditions or not."""
    current_user_role = get_current_user_role()
    general_role = current_app.config['WEKO_USERPROFILES_GENERAL_ROLE']
    item_type_list = current_app.config[
        'WEKO_ITEMS_UI_LIST_ITEM_TYPE_NOT_NEED_AGREE']
    if (current_user_role == general_role
            and item_type_name in item_type_list):
        return False
    return True


def update_index_tree_for_record(pid_value, index_tree_id):
    """Update index tree for record.

    :param index_tree_id:
    :param pid_value: pid value to get record and WekoDeposit
    :return:True set successfully otherwise False
    """
    list_index = []
    list_index.append(index_tree_id)
    data = {"index": list_index}
    record = WekoRecord.get_record_by_pid(pid_value)
    deposit = WekoDeposit(record, record.model)
    # deposit.clear()
    deposit.update(data)
    deposit.commit()


def validate_user_mail(users, activity_id, request_data, keys, result):
    """Validate user mail.

    @param result:
    @param keys:
    @param users:
    @param activity_id:
    @param request_data:
    @return:
    """
    result['validate_required_email'] = []
    result['validate_register_in_system'] = []
    for index, user in enumerate(users):
        email = request_data.get(user)
        user_info = get_user_info_by_email(email)
        action_order = check_approval_email(activity_id, user)
        if action_order:
            if not email:
                result['validate_required_email'].append(keys[index])
            elif not (user_info and user_info.get('user_id') is not None):
                result['validate_register_in_system'].append(keys[index])
            if email and user_info and \
                    user_info.get('user_id') is not None:
                update_action_handler(activity_id,
                                        action_order,
                                        user_info.get('user_id'))
                keys = True
                continue
    result[
        'validate_map_flow_and_item_type'] = check_approval_email_in_flow(
        activity_id, users)

    return result


def check_approval_email(activity_id, user):
    """Check approval email.

    @param user:
    @param activity_id:
    @return:
    """
    action_order = db.session.query(FlowAction.action_order) \
        .outerjoin(FlowActionRole).outerjoin(FlowDefine) \
        .outerjoin(Activity) \
        .filter(Activity.activity_id == activity_id) \
        .filter(FlowActionRole.specify_property == user) \
        .first()
    return action_order[0] if action_order and action_order[0] else None


def check_approval_email_in_flow(activity_id, users):
    """Count approval email.

    @param users:
    @param activity_id:
    @return:
    """
    flow_action_role = FlowActionRole.query \
        .outerjoin(FlowAction).outerjoin(FlowDefine) \
        .outerjoin(Activity) \
        .filter(Activity.activity_id == activity_id) \
        .filter(FlowActionRole.specify_property.isnot(None)) \
        .all()

    map_list = [y for x in flow_action_role for y in users if
                x.specify_property == y]
    return True if len(map_list) == len(flow_action_role) else False


def update_action_handler(activity_id, action_order, user_id):
    """Update action handler for each action of activity.

    :param activity_id:
    :param action_order:
    :param user_id:
    :return:
    """
    from weko_workflow.models import ActivityAction
    with db.session.begin_nested():
        activity_action = ActivityAction.query.filter_by(
            activity_id=activity_id,
            action_order=action_order).one_or_none()
        if activity_action:
            activity_action.action_handler = user_id
            db.session.merge(activity_action)


def validate_user_mail_and_index(request_data):
    """Validate user's mail,index tree.

    :param request_data:
    :return:
    """
    # current_app.logger.error("request_data:{}".format(request_data))
    users = request_data.get('user_to_check', [])
    keys = request_data.get('user_key_to_check', [])
    auto_set_index_action = request_data.get('auto_set_index_action', False)
    activity_id = request_data.get('activity_id')
    result = {
        "index": True
    }
    try:
        result = validate_user_mail(users, activity_id, request_data, keys,
                                    result)
        if auto_set_index_action is True:
            is_existed_valid_index_tree_id = True if \
                get_index_id(activity_id) else False
            result['index'] = is_existed_valid_index_tree_id
        db.session.commit()
    except Exception as ex:
        result['validation'] = False
        db.session.rollback()
        import traceback
        traceback.print_exc()
        result['error'] = str(ex)
    return result


def recursive_form(schema_form):
    """
    Recur the all the child form to set value for specific property.

    :param schema_form:
    :return: from result
    """
    for form in schema_form:
        if 'items' in form:
            recursive_form(form.get('items', []))
        # Set value for titleMap of select in case of position
        # and select format
        if (form.get('title', '') == 'Position' and form.get('type', '')
                == 'select'):
            dict_data = []
            positions = current_app.config.get(
                'WEKO_USERPROFILES_POSITION_LIST')
            for val in positions:
                if val[0]:
                    current_position = {
                        "value": val[0],
                        "name": str(val[1])
                    }
                    dict_data.append(current_position)
                    form['titleMap'] = dict_data


def set_multi_language_name(item, cur_lang):
    """Set multi language name: Get corresponding language and set to json.

    :param item: json object
    :param cur_lang: current language
    :return: The modified json object.
    """
    try:
        if 'titleMap' in item:
            for value in item['titleMap']:
                if 'name_i18n' in value \
                        and len(value['name_i18n'][cur_lang]) > 0:
                    value['name'] = value['name_i18n'][cur_lang]
    except Exception as ex:
        if 'titleMap' in item:
            for value in item['titleMap']:
                if 'name_i18n' in value \
                        and len(value['name_i18n']['en']) > 0:
                    value['name'] = value['name_i18n']['en']


def get_data_authors_prefix_settings():
    """Get all authors prefix settings."""
    from weko_authors.models import AuthorsPrefixSettings
    try:
        return db.session.query(AuthorsPrefixSettings).all()
    except Exception as e:
        current_app.logger.error(e)
        return None

def get_data_authors_affiliation_settings():
    """Get all authors affiliation settings."""
    from weko_authors.models import AuthorsAffiliationSettings
    try:
        return db.session.query(AuthorsAffiliationSettings).all()
    except Exception as e:
        current_app.logger.error(e)
        return None


def hide_meta_data_for_role(record):
    """
    Show hide metadate for curent user role.

    :return:
    """
    is_hidden = True

    # Admin users
    supers = current_app.config['WEKO_PERMISSION_SUPER_ROLE_USER']

    roles = current_user.roles if current_user else []
    for role in list(roles):
        if role.name in supers:
            is_hidden = False
            break
    # Community users
    community_role_names = current_app.config[
        'WEKO_PERMISSION_ROLE_COMMUNITY']
    for role in list(roles):
        if role.name in community_role_names:
            is_hidden = False
            break

    # Item Register users and Sharing users
    if record and current_user.get_id() in [
        record.get('weko_creator_id'),
            str(record.get('weko_shared_id'))]:
        is_hidden = False

    return is_hidden


def get_ignore_item_from_mapping(_item_type_id, item_type):
    """Get ignore item from mapping.

    :param _item_type_id:
    :param item_type:
    :return ignore_list:
    """
    ignore_list = []
    meta_options, item_type_mapping = get_options_and_order_list(
        _item_type_id, item_type_data=ItemTypes(item_type.schema, model=item_type))
    sub_ids = get_hide_list_by_schema_form(item_type=item_type)
    for key, val in meta_options.items():
        hidden = val.get('option').get('hidden')
        if hidden:
            ignore_list.append(
                get_mapping_name_item_type_by_key(key, item_type_mapping))
    for sub_id in sub_ids:
        key = [re.sub(r'\[\d*\]', '', _id) for _id in sub_id.split('.')]
        if key[0] in item_type_mapping:
            mapping = item_type_mapping.get(key[0]).get('jpcoar_mapping')
            if isinstance(mapping, dict):
                for _name in mapping.keys():
                    name = None
                    if len(key) > 1:
                        tree_name = get_mapping_name_item_type_by_sub_key(
                            '.'.join(key[1:]),mapping.get(_name)
                        )
                        if tree_name is not None:
                            name = [_name]
                            name += tree_name
                    else:
                        name = [_name]
                    if name is not None:
                        ignore_list.append(name)
    return ignore_list


def get_mapping_name_item_type_by_key(key, item_type_mapping):
    """Get mapping name item type by key.

    :param item_type_mapping:
    :param key:
    :return: name
    """
    for mapping_key in item_type_mapping:
        if mapping_key == key:
            property_data = item_type_mapping.get(mapping_key)
            if isinstance(property_data, dict) and isinstance(property_data.get('jpcoar_mapping'), dict):
                for name in property_data.get('jpcoar_mapping'):
                    return name
    return key


def get_mapping_name_item_type_by_sub_key(key, item_type_mapping):
    """Get mapping name item type by sub key.

    :param item_type_mapping:
    :param key:
    :return: name
    """
    tree_name = None
    for mapping_key in item_type_mapping:
        property_data = item_type_mapping.get(mapping_key)

        if isinstance(property_data, dict):
            _mapping_name = get_mapping_name_item_type_by_sub_key(
                key, property_data)
            if _mapping_name is not None:
                tree_name = [mapping_key] \
                    if mapping_key != '@attributes' else []
                tree_name += _mapping_name
                break
        elif key == property_data:
            if mapping_key!= '@value':
                tree_name = [mapping_key]
            else:
                tree_name = []
            break
    return tree_name


def del_hide_sub_item(key, mlt, hide_list):
    if isinstance(mlt, dict):
        for k, v in mlt.copy().items():
            if isinstance(v, dict) or isinstance(v, list):
                del_hide_sub_item(key, v, hide_list)
            elif isinstance(v, str):
                for h in hide_list:
                    if h.startswith(key) and h.endswith(k) and k in mlt:
                        mlt.pop(k) 
            else:
                pass
    elif isinstance(mlt, list):
        for v in mlt:
            del_hide_sub_item(key, v, hide_list)
    else:
        pass

def get_hide_list_by_schema_form(item_type=None, schemaform=None):
    """Get hide list by schema form."""
    ids = []
    if item_type and not schemaform:
        schemaform = item_type.render.get('table_row_map', {}).get('form', {})
    if schemaform:
        for item in schemaform:
            if not item.get('items'):
                if item.get('isHide'):
                    ids.append(item.get('key'))
            else:
                ids += get_hide_list_by_schema_form(schemaform=item.get('items'))
    return ids


def get_hide_parent_keys(item_type=None, meta_list=None):
    """Get all hide parent keys.

    :param item_type:
    :param meta_list:
    :return: hide parent keys
    """
    if item_type and not meta_list:
        meta_list = item_type.render.get('meta_list', {})
    hide_parent_keys = []
    for key, val in meta_list.items():
        hidden = val.get('option', {}).get('hidden')
        hide_parent_keys.append(key.replace('[]', '')) if hidden else None
    return hide_parent_keys


def get_hide_parent_and_sub_keys(item_type):
    """Get all hide parent and sub keys.

    :param item_type: item type select from db.
    :return: hide parent keys, hide sub keys.
    """
    # Get parent keys of 'Hide' items.
    meta_list = item_type.render.get('meta_list', {})
    hide_parent_key = get_hide_parent_keys(item_type, meta_list)
    # Get sub keys of 'Hide' items.
    forms = item_type.render.get('table_row_map', {}).get('form', {})
    hide_sub_keys = get_hide_list_by_schema_form(item_type, forms)
    hide_sub_keys = [prop.replace('[]', '') for prop in hide_sub_keys]
    return hide_parent_key, hide_sub_keys


def get_item_from_option(_item_type_id, item_type=None):
    """Get all keys of properties that is set Hide option on metadata."""
    ignore_list = []
    meta_options = get_options_list(_item_type_id, json_item=item_type)
    for key, val in meta_options.items():
        hidden = val.get('option').get('hidden')
        if hidden:
            ignore_list.append(key)
    return ignore_list


def get_options_list(item_type_id, json_item=None):
    """Get Options by item type id.

    :param item_type_id:
    :param json_item:
    :return: options dict
    """
    meta_options = {}
    if json_item is None:
        json_item = ItemTypes.get_record(item_type_id)
    if json_item:
        meta_options = json_item.model.render.get('meta_fix')
        meta_options.update(json_item.model.render.get('meta_list'))
    return meta_options


def get_options_and_order_list(item_type_id, item_type_mapping=None,
                               item_type_data=None, mapping_flag=True):
    """Get Options by item type id.

    :param item_type_id:
    :param item_type_mapping:
    :param item_type_data:
    :return: options dict and item type mapping
    """
    from weko_records.api import Mapping
    meta_options = None
    item_type_mapping = None
    if item_type_id:
        meta_options = get_options_list(item_type_id, item_type_data)
        if item_type_mapping is None and mapping_flag:
            item_type_mapping = Mapping.get_record(item_type_id)

    if mapping_flag:
        return meta_options, item_type_mapping
    else:
        return meta_options


def hide_table_row(table_row, hide_key):
    """Get Options by item type id.

    :param hide_key:
    :param table_row:
    :return: table_row
    """
    for key in table_row:
        if key == hide_key:
            del table_row[table_row.index(hide_key)]
    return table_row


def is_schema_include_key(schema):
    """Check if schema have filename/billing_filename key."""
    properties = schema.get('properties')
    need_file = False
    need_billing_file = False
    for key in properties:
        item = properties.get(key)
        # Do check for object type
        if 'properties' in item:
            object = item.get('properties')
            if 'is_billing' in object and 'filename' in object:
                need_billing_file = True
            if 'is_billing' not in object and 'filename' in object:
                need_file = True
        # Do check for array/multiple type
        elif 'items' in item:
            object = item.get('items').get('properties')
            if 'is_billing' in object and 'filename' in object:
                need_billing_file = True
            if 'is_billing' not in object and 'filename' in object:
                need_file = True
    return need_file, need_billing_file


def isExistKeyInDict(_key, _dict):
    """Check key exist in dict and value of key is dict type.

    :param _key: key in dict.
    :param _dict: dict.
    :return: if key exist and value of this key is dict type => return True
    else False.
    """
    return isinstance(_dict, dict) and isinstance(_dict.get(_key), dict)


def set_validation_message(item, cur_lang):
    """Set validation message.

    :param item: json of control (ex: json of text input).
    :param cur_lang: current language.
    :return: item, set validationMessage attribute for item.
    """
    # current_app.logger.error("item:{}".format(item))
    i18n = 'validationMessage_i18n'
    message_attr = 'validationMessage'
    if i18n in item and cur_lang:
        item[message_attr] = item[i18n][cur_lang]


def translate_validation_message(item_property, cur_lang):
    """Recursive in order to set translate language validation message.

    :param item_property: .
    :param cur_lang: .
    :return: .
    """
    # current_app.logger.error("item_property:{}".format(item_property))
    # current_app.logger.error("cur_lang:{}".format(cur_lang))
    
    items_attr = 'items'
    properties_attr = 'properties'
    if isExistKeyInDict(items_attr, item_property):
        for _key1, value1 in item_property.get(items_attr).items():
            if not isinstance(value1, dict):
                continue
            for _key2, value2 in value1.items():
                set_validation_message(value2, cur_lang)
                translate_validation_message(value2, cur_lang)
    if isExistKeyInDict(properties_attr, item_property):
        for _key, value in item_property.get(properties_attr).items():
            set_validation_message(value, cur_lang)
            translate_validation_message(value, cur_lang)


def get_workflow_by_item_type_id(item_type_name_id, item_type_id):
    """Get workflow settings by item type id."""
    from weko_workflow.models import WorkFlow

    workflow = WorkFlow.query.filter_by(
        itemtype_id=item_type_id).first()
    if not workflow:
        item_type_list = ItemTypes.get_by_name_id(item_type_name_id)
        id_list = [x.id for x in item_type_list]
        workflow = (
            WorkFlow.query
            .filter(WorkFlow.itemtype_id.in_(id_list))
            .order_by(WorkFlow.itemtype_id.desc())
            .order_by(WorkFlow.flow_id.asc()).first())
    return workflow


def validate_bibtex(record_ids):
    """Validate data of records for Bibtex exporting.

    @param record_ids:
    @return:
    """
    lst_invalid_ids = []
    err_msg = _('Please input all required item.')
    from weko_schema_ui.serializers import WekoBibTexSerializer
    for record_id in record_ids:
        record = WekoRecord.get_record_by_pid(record_id)
        pid = record.pid_recid
        serializer = WekoBibTexSerializer()
        result = serializer.serialize(pid, record, True)
        if not result or result == err_msg:
            lst_invalid_ids.append(record_id)
    return lst_invalid_ids


def make_bibtex_data(record_ids):
    """Serialize all Bibtex data by record ids.

    @param record_ids:
    @return:
    """
    from weko_records_ui.utils import hide_item_metadata

    result = ''
    err_msg = _('Please input all required item.')
    from weko_schema_ui.serializers import WekoBibTexSerializer
    for record_id in record_ids:
        record = WekoRecord.get_record_by_pid(record_id)
        pid = record.pid_recid

        hide_item_metadata(record)

        serializer = WekoBibTexSerializer()
        output = serializer.serialize(pid, record)
        result += output if output != err_msg else ''
    return result


def translate_schema_form(form_element, cur_lang):
    """Translate title and validation message in Schema Form.

    :param form_element: Schema Form element
    :param cur_lang: Current language
    """
    msg_i18n_key = "validationMessage_i18n"
    title_i18n_key = "title_i18n"
    if (
        form_element.get(title_i18n_key)
        and cur_lang in form_element[title_i18n_key]
        and len(form_element[title_i18n_key][cur_lang]) > 0
    ):
        form_element['title'] = form_element[title_i18n_key][cur_lang]

    des_i18n_key = "description_i18n"
    if (form_element.get(des_i18n_key)
        and cur_lang in form_element[des_i18n_key]
            and len(form_element[des_i18n_key][cur_lang]) > 0):
        form_element['description'] = form_element[des_i18n_key][cur_lang]

    if (
        form_element.get(msg_i18n_key)
        and cur_lang in form_element[msg_i18n_key]
        and len(form_element[msg_i18n_key][cur_lang]) > 0
    ):
        form_element['validationMessage'] = \
            form_element[msg_i18n_key][cur_lang]

    if form_element.get('items'):
        for sub_elem in form_element['items']:
            translate_schema_form(sub_elem, cur_lang)

class WekoQueryRankingHelper(QueryRankingHelper):
    @classmethod
    def get(cls, **kwargs):
        result = []
        try:
            start_date = kwargs.get('start_date')
            end_date = kwargs.get('end_date')
            params = {
                'start_date': start_date,
                'end_date': end_date + 'T23:59:59',
                'agg_size': str(kwargs.get('agg_size', 10)),
                'event_type': kwargs.get('event_type', ''),
                'group_field': kwargs.get('group_field', ''),
                'count_field': kwargs.get('count_field', ''),
                'must_not': kwargs.get('must_not', ''),
                'new_items': False
            }
            query_config = current_app.config["WEKO_ITEMS_UI_RANKING_QUERY"][kwargs.get("ranking_type")]
            query_class = query_config["query_class"]
            cfg  =json.loads(json.dumps(query_config["query_config"]))
            cfg.update(query_name=kwargs.get("ranking_type"))
            all_query = query_class(**cfg)
            all_res = all_query.run(**params)
            cls.Calculation(all_res, result)
        except es_exceptions.NotFoundError as e:
            current_app.logger.debug(e)
        except Exception as e:
            current_app.logger.debug(e)

        return result

def get_ranking(settings):
    """Get ranking.

    :param settings: ranking setting.
    :return:
    """
    
    def _get_index_info(index_json, index_info):
        for index in index_json:
            index_info[index["id"]] = {
                'index_name': index["name"],
                'parent': str(index["pid"])
            }
            if index["children"]:
                _get_index_info(index["children"], index_info)

    current_app.logger.debug("get_ranking start")

    rank_buffer = current_app.config['WEKO_ITEMS_UI_RANKING_BUFFER']
    index_json = Indexes.get_browsing_tree_ignore_more()
    index_info = {}
    _get_index_info(index_json, index_info)
    has_permission_indexes = list(index_info.keys())
    # get statistical period
    end_date_original = date.today()  # - timedelta(days=1)
    start_date_original = end_date_original - timedelta(
        days=int(settings.statistical_period))
    rankings = {}
    start_date = start_date_original.strftime('%Y-%m-%d')
    end_date = end_date_original.strftime('%Y-%m-%d')
    # most_reviewed_items
    current_app.logger.debug("get most_reviewed_items start")
    if settings.rankings['most_reviewed_items']:
        result = WekoQueryRankingHelper.get(
            start_date=start_date,
            end_date=end_date,
            agg_size=settings.display_rank + rank_buffer,
            event_type='record-view',
            group_field='pid_value',
            count_field='count',
            must_not=json.dumps([{"wildcard": {"pid_value": "*.*"}}]),
            ranking_type='most_view_ranking'
        )
        rankings['most_reviewed_items'] = get_permission_record('most_reviewed_items', result, settings.display_rank, has_permission_indexes)

    # most_downloaded_items
    current_app.logger.debug("get most_downloaded_items start")
    if settings.rankings['most_downloaded_items']:
        result = QueryRankingHelper.get(
            start_date=start_date,
            end_date=end_date,
            agg_size=settings.display_rank + rank_buffer,
            event_type='file-download',
            group_field='item_id',
            count_field='count',
            must_not=json.dumps([{"wildcard": {"item_id": "*.*"}}])
        )

        current_app.logger.debug("finished getting most_downloaded_items data from ES")
        rankings['most_downloaded_items'] = get_permission_record('most_downloaded_items', result, settings.display_rank, has_permission_indexes)
    
    # created_most_items_user
    current_app.logger.debug("get created_most_items_user start")
    if settings.rankings['created_most_items_user']:
        result = QueryRankingHelper.get(
            start_date=start_date,
            end_date=end_date,
            agg_size=settings.display_rank,
            event_type='item-create',
            group_field='cur_user_id',
            count_field='count',
            must_not=json.dumps([{"wildcard": {"pid_value": "*.*"}}])
        )

        current_app.logger.debug("finished getting created_most_items_user data from ES")
        ranking_data = []
        for s in result:
            ranking_data.append(parse_ranking_results(
                'created_most_items_user',
                s['key'],
                count=s['count'],
                rank=len(ranking_data) + 1
            ))
        rankings['created_most_items_user'] = ranking_data

    # most_searched_keywords
    current_app.logger.debug("get most_searched_keywords start")
    if settings.rankings['most_searched_keywords']:
        filter_list = current_app.config['WEKO_ITEMS_UI_SEARCH_RANK_KEY_FILTER']
        must_not = [{"wildcard": {"search_type": "2*"}}]
        for f in filter_list:
            must_not.append({"match": {"search_key": f}})
        result = QueryRankingHelper.get(
            start_date=start_date,
            end_date=end_date,
            agg_size=settings.display_rank,
            event_type='search',
            group_field='search_key',
            count_field='count',
            must_not=json.dumps(must_not)
        )

        current_app.logger.debug("finished getting most_searched_keywords data from ES")
        ranking_data = []
        for s in result:
            ranking_data.append(parse_ranking_results(
                'most_searched_keywords',
                s['key'],
                count=s['count'],
                rank=len(ranking_data) + 1
            ))
        rankings['most_searched_keywords'] = ranking_data

    # new_items
    current_app.logger.debug("get new_items start")
    if settings.rankings['new_items']:
        new_item_start_date = (
            end_date_original
            - timedelta(
                days=int(settings.new_item_period) - 1
            )
        )
        if new_item_start_date < start_date_original:
            new_item_start_date = start_date_original
        result = QueryRankingHelper.get_new_items(
            start_date=new_item_start_date.strftime('%Y-%m-%d'),
            end_date=end_date,
            agg_size=settings.display_rank + rank_buffer,
            must_not=json.dumps([{"wildcard": {"control_number": "*.*"}}])
        )
        
        current_app.logger.debug("finished getting new_items data from ES")
        rankings['new_items'] = get_permission_record('new_items', result, settings.display_rank, has_permission_indexes)
        
    return rankings


def __sanitize_string(s: str):
    """Sanitize control characters without '\x09', '\x0a', '\x0d' and '0x7f'.

    Args:
        s (str): target string

    Returns:
        str: sanitized string
    """
    s = s.strip()
    sanitize_str = ""
    for i in s:
        if ord(i) in [9, 10, 13] or (31 < ord(i) != 127):
            sanitize_str += i
    return sanitize_str


def sanitize_input_data(data):
    """Sanitize control characters without '\x09', '\x0a', '\x0d' and '0x7f'.

    Args:
        data (dict or list): target dict or list
    """    
    if isinstance(data, dict):
        for k, v in data.items():
            if isinstance(v, str):
                data[k] = __sanitize_string(v)
            else:
                sanitize_input_data(v)
    elif isinstance(data, list):
        for i in range(len(data)):
            if isinstance(data[i], str):
                data[i] = __sanitize_string(data[i])
            else:
                sanitize_input_data(data[i])


def save_title(activity_id, request_data):
    """Save title.

    :param activity_id: activity id.
    :param request_data: request data.
    :return:
    """
    activity = WorkActivity()
    db_activity = activity.get_activity_detail(activity_id)
    item_type_id = db_activity.workflow.itemtype.id
    if item_type_id:
        item_type_mapping = Mapping.get_record(item_type_id)
        # current_app.logger.debug("item_type_mapping:{}".format(item_type_mapping))
        key_list, key_child_dict = get_key_title_in_item_type_mapping(item_type_mapping)
    if key_list and key_child_dict:
        title = get_title_in_request(request_data, key_list, key_child_dict)
        activity.update_title(activity_id, title)


def get_key_title_in_item_type_mapping(item_type_mapping):
    """Get key title in item type mapping.

    :param item_type_mapping: item type mapping.
    :return:
    """
    key_list = []
    key_child_dict = {}
    for mapping_key in item_type_mapping:
        property_data = item_type_mapping.get(mapping_key).get('jpcoar_mapping')
        if isinstance(property_data, dict) and \
                'title' in property_data and \
                property_data.get('title').get('@value'):
            key_list.append(mapping_key)
            key_child_dict[mapping_key] = property_data.get('title').get('@value')
    return key_list, key_child_dict


def get_title_in_request(request_data, key_list, key_child_dict):
    """Get title in request.

    :param request_data: activity id.
    :param key_list: key of title.
    :param key_child_dict: key child of title.
    :return:
    """
    result = ''
    try:
        title = request_data.get('metainfo')
        for key in key_list:
            if title and key in title:
                title_value = title.get(key)
                key_child = key_child_dict.get(key)
                if isinstance(title_value, dict) and key_child in title_value:
                    result = title_value.get(key_child)
                elif isinstance(title_value, list) and len(title_value) > 0:
                    title_value = title_value[0]
                    if key_child in title_value:
                        result = title_value.get(key_child)
            if result:
                break
    except Exception:
        pass
    return result


def hide_form_items(item_type, schema_form):
    """
    Hide form items.

    :param item_type: Item type data
    :param schema_form: Schema form data.
    """
    system_properties = [
        'subitem_systemidt_identifier',
        'subitem_systemfile_datetime',
        'subitem_systemfile_filename',
        'subitem_system_id_rg_doi',
        'subitem_system_date_type',
        'subitem_system_date',
        'subitem_system_identifier_type',
        'subitem_system_identifier',
        'subitem_system_text'
    ]
    for i in system_properties:
        hidden_items = [
            schema_form.index(form) for form in schema_form
            if form.get('items') and form[
                'items'][0]['key'].split('.')[1] == i]
        if hidden_items and i in json.dumps(schema_form):
            schema_form = update_schema_remove_hidden_item(
                schema_form,
                item_type.render,
                hidden_items
            )
    hide_thumbnail(schema_form)
    return schema_form


def hide_thumbnail(schema_form):
    """Hide thumbnail item.

    :param schema_form:
    :return:
    """
    def is_thumbnail(items):
        for item in items:
            if isinstance(item, dict) and 'subitem_thumbnail' in item.get(
                    'key', ''):
                return True
        return False

    for form_data in schema_form:
        data_items = form_data.get('items')
        if isinstance(data_items, list) and is_thumbnail(data_items):
            form_data['condition'] = 1
            break


def get_ignore_item(_item_type_id, item_type_data=None):
    """Get ignore item from mapping.

    :param _item_type_id:
    :param item_type_data:
    :return ignore_list:
    """
    ignore_list = []
    sub_ids = []
    meta_options = get_options_and_order_list(
        _item_type_id, item_type_data=item_type_data, mapping_flag=False)
    schema_form = None
    if item_type_data is not None:
        schema_form = item_type_data.model.render.get("table_row_map", {}).get(
            'form')
        sub_ids = get_hide_list_by_schema_form(schemaform=schema_form)
    for key, val in meta_options.items():
        hidden = val.get('option').get('hidden')
        if hidden:
            ignore_list.append(key)
    for sub_id in sub_ids:
        key = [_id.replace('[]', '') for _id in sub_id.split('.')]
        ignore_list.append(key)
    return ignore_list


def make_stats_file_with_permission(item_type_id, recids,
                                   records_metadata, permissions,export_path=""):
    """Prepare TSV/CSV data for each Item Types.

    Args:
        item_type_id (_type_): ItemType ID
        recids (_type_): List records ID
        records_metadata (_type_): _description_
        permissions (_type_): _description_
        export_path (str): path of temp_dir

    Returns:
        _type_: _description_
    """                                   
    """

    Arguments:
        item_type_id    -- 
        recids          -- 
    Returns:
        ret             -- Key properties
        ret_label       -- Label properties
        records.attr_output -- Record data

    """
    # current_app.logger.error("item_type_id:{}".format(item_type_id))
    # current_app.logger.error("recids:{}".format(recids))
    # current_app.logger.error("records_metadata:{}".format(records_metadata))
    # current_app.logger.error("records_metadata:{}".format(type(records_metadata)))
    # current_app.logger.error("permissions:{}".format(permissions))
    from weko_records_ui.utils import check_items_settings, hide_by_email
    from weko_records_ui.views import escape_newline, escape_str

    def _get_root_item_option(item_id, item, sub_form={'title_i18n': {}}):
        """Handle if is root item."""
        _id = '.metadata.{}'.format(item_id)
        _name = sub_form.get('title_i18n', {}).get(
            permissions['current_language']()) or item.get('title')

        _option = []
        if item.get('option').get('required'):
            _option.append('Required')
        if item.get('option').get('hidden'):
            _option.append('Hide')
        if item.get('option').get('multiple'):
            _option.append('Allow Multiple')
            _id += '[0]'
            _name += '[0]'

        return _id, _name, _option

    item_type = ItemTypes.get_by_id(item_type_id).render
    table_row_properties = item_type['table_row_map']['schema'].get(
        'properties')

    class RecordsManager:
        """Management data for exporting records."""

        first_recid = 0
        cur_recid = 0
        recids = []
        records = {}
        attr_data = {}
        attr_output = {}

        def __init__(self, record_ids, records_metadata):
            """Class initialization."""
            def hide_metadata_email(record):
                """Hiding emails only.

                :param name_keys:
                :param lang_keys:
                :param datas:
                :return:
                """
                check_items_settings()

                record['weko_creator_id'] = record.get('owner')

                if permissions['hide_meta_data_for_role'](record) and \
                        not current_app.config['EMAIL_DISPLAY_FLG']:
                    record = hide_by_email(record, True)

                    return True

                record.pop('weko_creator_id')
                return False

            self.recids = record_ids
            self.first_recid = record_ids[0]
            for record_id in record_ids:
                record = records_metadata.get(record_id)

                # Custom Record Metadata for export
                hide_metadata_email(record)
                _custom_export_metadata(record, False, True)

                self.records[record_id] = record
                self.attr_output[record_id] = []

        def get_max_ins(self, attr):
            """Get max data each main property in all exporting records."""
            largest_size = 1
            self.attr_data[attr] = {'max_size': 0}
            for record in self.records:
                if isinstance(self.records[record].get(attr), dict) \
                    and self.records[record].get(attr).get(
                        'attribute_value_mlt'):
                    self.attr_data[attr][record] = self.records[record][attr][
                        'attribute_value_mlt']
                else:
                    if self.records[record].get(attr):
                        self.attr_data[attr][record] = \
                            self.records[record].get(attr)
                    else:
                        self.attr_data[attr][record] = []
                rec_size = len(self.attr_data[attr][record])
                if rec_size > largest_size:
                    largest_size = rec_size
            self.attr_data[attr]['max_size'] = largest_size

            return self.attr_data[attr]['max_size']

        def get_enum_max_ins(self, attr):
            """Get max data each checkbox enum in all exporting records."""
            largest_size = 1
            self.attr_data[attr]['enum_max_size'] = 0
            for record in self.records:
                if self.records[record].get(attr):
                    rec_size = len(
                        self.records[record][attr]['attribute_value_mlt'][0]['subitem_checkbox_item']
                    )
                    if rec_size > largest_size:
                        largest_size = rec_size
            self.attr_data[attr]['enum_max_size'] = largest_size

            return self.attr_data[attr]['enum_max_size']

        def get_max_ins_feedback_mail(self):
            """Get max data each feedback mail in all exporting records."""
            largest_size = 1
            self.attr_data['feedback_mail_list'] = {'max_size': 0}
            for record_id, record in self.records.items():
                if permissions['check_created_id'](record):
                    mail_list = FeedbackMailList.get_mail_list_by_item_id(
                        record.id)
                    self.attr_data['feedback_mail_list'][record_id] = [
                        mail.get('email') for mail in mail_list]
                    if len(mail_list) > largest_size:
                        largest_size = len(mail_list)
            self.attr_data['feedback_mail_list']['max_size'] = largest_size

            return self.attr_data['feedback_mail_list']['max_size']

        def get_max_items(self, item_attrs):
            """Get max data each sub property in all exporting records."""
            max_length = 0
            list_attr = []
            for attr in item_attrs.split('.'):
                index_left_racket = attr.find('[')
                if index_left_racket >= 0:
                    list_attr.extend(
                        [attr[:index_left_racket],
                         attr[index_left_racket:]]
                    )
                else:
                    list_attr.append(attr)

            level = len(list_attr)
            if level == 1:
                return self.attr_data[item_attrs]['max_size']
            elif level > 1:
                max_length = 1
                for record in self.records:
                    _data = self.records[record].get(list_attr[0])
                    if _data:
                        _data = _data['attribute_value_mlt']
                        for attr in list_attr[1:]:
                            if re.search(r'^\[\d+\]$', attr):
                                idx = int(attr[1:-1])
                                if isinstance(_data, list) \
                                        and len(_data) > idx:
                                    _data = _data[idx]
                                else:
                                    _data = []
                                    break
                            elif isinstance(_data, list):
                                _data = _data[0]
                                if isinstance(_data, dict) and _data.get(attr):
                                    _data = _data.get(attr)
                            elif isinstance(_data, dict) and _data.get(attr):
                                _data = _data.get(attr)
                            else:
                                _data = []
                                break
                        if isinstance(_data, list) and len(_data) > max_length:
                            max_length = len(_data)
            return max_length

        def get_subs_item(self,
                          item_key,
                          item_label,
                          properties,
                          data=None,
                          is_object=False):
            """Building key, label and data from key properties.

            Arguments:
                item_key    -- Key properties
                item_label  -- Label properties
                properties  -- Data properties
                data        -- Record data
                is_object   -- Is objecting property?
            Returns:
                o_ret       -- Key properties
                o_ret_label -- Label properties
                ret_data    -- Record data

            """
            o_ret = []
            o_ret_label = []
            ret_data = []
            max_items = self.get_max_items(item_key)
            max_items = 1 if is_object else max_items
            for idx in range(max_items):
                key_list = []
                key_label = []
                key_data = []
                for key in sorted(properties):
                    if not is_object:
                        new_key = '{}[{}].{}'.format(
                            item_key, str(idx), key)
                        new_label = '{}[{}].{}'.format(
                            item_label, str(idx), properties[key].get('title'))
                    else:
                        new_key = '{}.{}'.format(item_key, key)
                        new_label = '{}.{}'.format(
                            item_label, properties[key].get('title'))

                    if properties[key].get('format', '') == 'checkboxes':
                        new_key += '[{}]'
                        new_label += '[{}]'
                        enum_max_size = self.attr_data[item_key].get('enum_max_size', 1)
                        if isinstance(data, dict):
                            data = [data]
                        if data and idx < len(data) and data[idx].get(key):
                            for idx_c in range(enum_max_size):
                                key_list.append(new_key.format(idx_c))
                                key_label.append(new_label.format(idx_c))
                                if len(data[idx][key]) > idx_c:
                                    key_data.append(data[idx][key][idx_c])
                                else:
                                    key_data.append('')
                        else:
                            key_list.append(new_key.format('0'))
                            key_label.append(new_label.format('0'))
                            key_data.append('')
                    elif properties[key]['type'] in ['array', 'object']:
                        if data and idx < len(data) and data[idx].get(key):
                            m_data = data[idx][key]
                        else:
                            m_data = None

                        if properties[key]['type'] == 'object':
                            new_properties = properties[key]['properties']
                            new_is_object = True
                        else:
                            new_properties = \
                                properties[key]['items']['properties']
                            new_is_object = False

                        sub, sublabel, subdata = self.get_subs_item(
                            new_key, new_label, new_properties,
                            m_data, new_is_object)
                        key_list.extend(sub)
                        key_label.extend(sublabel)
                        key_data.extend(subdata)
                    else:
                        if 'iscreator' in new_key:
                            continue
                        if isinstance(data, dict):
                            data = [data]
                        key_list.append(new_key)
                        key_label.append(new_label)
                        if data and idx < len(data) and data[idx].get(key):
                            key_data.append(escape_newline(data[idx][key]))
                            # key_data.append(escape_str(data[idx][key]))
                        else:
                            key_data.append('')

                key_list_len = len(key_list)
                for key_index in range(key_list_len):
                    item_key_split = item_key.split('.')
                    if 'filename' in key_list[key_index]:
                        key_list.insert(0, '.file_path[{}]'.format(
                            str(idx)))
                        key_label.insert(0, '.ファイルパス[{}]'.format(
                            str(idx)))
                        file_path = ""
                        if key_data[key_index]:
                            file_path = "recid_{}/{}".format(str(self.cur_recid), key_data[key_index])
                        key_data.insert(0,file_path)
                        break
                    elif 'thumbnail_label' in key_list[key_index] \
                            and len(item_key_split) == 2:
                        if '[' in item_key_split[0]:
                            key_list.insert(0, '.thumbnail_path[{}]'.format(
                                str(idx)))
                            key_label.insert(0, '.サムネイルパス[{}]'.format(
                                str(idx)))
                        else:
                            key_list.insert(0, '.thumbnail_path')
                            key_label.insert(0, '.サムネイルパス')
                        if key_data[key_index]:
                            key_data.insert(0, 'recid_{}/{}'.format(str(
                                self.cur_recid), key_data[key_index]))
                        else:
                            key_data.insert(0, '')
                        break

                o_ret.extend(key_list)
                o_ret_label.extend(key_label)
                ret_data.extend(key_data)

            return o_ret, o_ret_label, ret_data

    records = RecordsManager(recids, records_metadata)
    error_records = []

    ret = ['#.id', '.uri']
    ret_label = ['#ID', 'URI']

    max_path = records.get_max_ins('path')
    for i in range(max_path):
        ret.append('.metadata.path[{}]'.format(i))
        ret.append('.pos_index[{}]'.format(i))
        ret_label.append('.IndexID[{}]'.format(i))
        ret_label.append('.POS_INDEX[{}]'.format(i))

    ret.append('.publish_status')
    ret_label.append('.PUBLISH_STATUS')

    max_feedback_mail = records.get_max_ins_feedback_mail()
    for i in range(max_feedback_mail):
        ret.append('.feedback_mail[{}]'.format(i))
        ret_label.append('.FEEDBACK_MAIL[{}]'.format(i))

    ret.extend(['.cnri', '.doi_ra', '.doi', '.edit_mode'])
    ret_label.extend(['.CNRI', '.DOI_RA', '.DOI', 'Keep/Upgrade Version'])
    ret.append('.metadata.pubdate')
    ret_label.append('公開日' if
                     permissions['current_language']() == 'ja' else 'PubDate')

    for recid in recids:
<<<<<<< HEAD
        record = records.records[recid]
        paths = records.attr_data['path'][recid]
        index_infos = Indexes.get_path_list(paths)
        for info in index_infos:
            records.attr_output[recid].append(info.cid)
            records.attr_output[recid].append(info.name_en.replace(
                '-/-', current_app.config['WEKO_ITEMS_UI_INDEX_PATH_SPLIT']))
        records.attr_output[recid].extend(
            [''] * (max_path * 2 - len(records.attr_output[recid]))
        )

        records.attr_output[recid].append(
            'public' if record['publish_status'] == PublishStatus.PUBLIC.value else 'private')
        feedback_mail_list = records.attr_data['feedback_mail_list'] \
            .get(recid, [])
        records.attr_output[recid].extend(feedback_mail_list)
        records.attr_output[recid].extend(
            [''] * (max_feedback_mail - len(feedback_mail_list))
        )

        pid_cnri = record.pid_cnri
        cnri = ''
        if pid_cnri:
            cnri = pid_cnri.pid_value.replace(WEKO_SERVER_CNRI_HOST_LINK, '')
        records.attr_output[recid].append(cnri)

        identifier = IdentifierHandle(record.pid_recid.object_uuid)
        doi_value, doi_type = identifier.get_idt_registration_data()
        doi_type_str = doi_type[0] if doi_type and doi_type[0] else ''
        doi_str = doi_value[0] if doi_value and doi_value[0] else ''
        identifier_setting = get_identifier_setting("Root Index")
        if doi_type_str and doi_str:
            doi_domain = ''
            if doi_type_str == WEKO_IMPORT_DOI_TYPE[0]:
                doi_domain = IDENTIFIER_GRANT_LIST[1][2]
            elif doi_type_str == WEKO_IMPORT_DOI_TYPE[1]:
                doi_domain = IDENTIFIER_GRANT_LIST[2][2]
            elif doi_type_str == WEKO_IMPORT_DOI_TYPE[2]:
                doi_domain = IDENTIFIER_GRANT_LIST[3][2]
            elif doi_type_str == WEKO_IMPORT_DOI_TYPE[3]:
                doi_domain = IDENTIFIER_GRANT_LIST[4][2]
            if doi_domain and doi_str.startswith(doi_domain):
                doi_str = doi_str.replace(doi_domain + '/', '', 1)
            if doi_type_str == WEKO_IMPORT_DOI_TYPE[0] and \
                    doi_str.startswith(identifier_setting.ndl_jalc_doi + "/"):
                doi_type_str = WEKO_IMPORT_DOI_TYPE[3]
        records.attr_output[recid].extend([
            doi_type_str,
            doi_str
        ])
=======
        try:
            record = records.records[recid]
            paths = records.attr_data['path'][recid]
            index_infos = Indexes.get_path_list(paths)
            for info in index_infos:
                records.attr_output[recid].append(info.cid)
                records.attr_output[recid].append(info.name_en.replace(
                    '-/-', current_app.config['WEKO_ITEMS_UI_INDEX_PATH_SPLIT']))
            records.attr_output[recid].extend(
                [''] * (max_path * 2 - len(records.attr_output[recid]))
            )
>>>>>>> 45670794

            records.attr_output[recid].append(
                'public' if record['publish_status'] == PublishStatus.PUBLIC.value else 'private')
            feedback_mail_list = records.attr_data['feedback_mail_list'] \
                .get(recid, [])
            records.attr_output[recid].extend(feedback_mail_list)
            records.attr_output[recid].extend(
                [''] * (max_feedback_mail - len(feedback_mail_list))
            )

            pid_cnri = record.pid_cnri
            cnri = ''
            if pid_cnri:
                cnri = pid_cnri.pid_value.replace(WEKO_SERVER_CNRI_HOST_LINK, '')
            records.attr_output[recid].append(cnri)

            identifier = IdentifierHandle(record.pid_recid.object_uuid)
            doi_value, doi_type = identifier.get_idt_registration_data()
            doi_type_str = doi_type[0] if doi_type and doi_type[0] else ''
            doi_str = doi_value[0] if doi_value and doi_value[0] else ''
            if doi_type_str and doi_str:
                doi_domain = ''
                if doi_type_str == WEKO_IMPORT_DOI_TYPE[0]:
                    doi_domain = IDENTIFIER_GRANT_LIST[1][2]
                elif doi_type_str == WEKO_IMPORT_DOI_TYPE[1]:
                    doi_domain = IDENTIFIER_GRANT_LIST[2][2]
                elif doi_type_str == WEKO_IMPORT_DOI_TYPE[2]:
                    doi_domain = IDENTIFIER_GRANT_LIST[3][2]
                elif doi_type_str == WEKO_IMPORT_DOI_TYPE[3]:
                    doi_domain = IDENTIFIER_GRANT_LIST[4][2]
                if doi_domain and doi_str.startswith(doi_domain):
                    doi_str = doi_str.replace(doi_domain + '/', '', 1)
            records.attr_output[recid].extend([
                doi_type_str,
                doi_str
            ])

            # .edit Keep or Upgrade. default is Keep
            records.attr_output[recid].append('Keep')

            records.attr_output[recid].append(record[
                'pubdate']['attribute_value'])
        except SQLAlchemyError as e:
            raise e
        except Exception as e:
            error_records.append(recid)
            records.attr_output[recid] = [record.get('title'), f'{type(e).__name__} : {str(e)}']

    for item_key in item_type.get('table_row'):
        item = table_row_properties.get(item_key)
        records.get_max_ins(item_key)
        for i in item.get('properties', {}):
            if 'subitem_checkbox_item' in i:
                records.get_enum_max_ins(item_key)
                break

        keys = []
        labels = []
        for recid in recids:
            try:
                if recid in error_records:
                    continue
                records.cur_recid = recid
                # print("item.get(type):{}".format(item.get('type')))
                # print("item_key:{}".format(item_key))
                # print("records.attr_data[item_key]: {}".format(records.attr_data[item_key]))
                if item.get('type') == 'array':
                    key, label, data = records.get_subs_item(
                        item_key,
                        item.get('title'),
                        item['items']['properties'],
                        records.attr_data[item_key][recid]
                    )
                    if not keys:
                        keys = key
                    if not labels:
                        labels = label
                    records.attr_output[recid].extend(data)
                elif item.get('type') == 'object':
                    key, label, data = records.get_subs_item(
                        item_key,
                        item.get('title'),
                        item['properties'],
                        records.attr_data[item_key][recid],
                        True
                    )
                    if not keys:
                        keys = key
                    if not labels:
                        labels = label
                    records.attr_output[recid].extend(data)
                else:
                    if not keys:
                        keys = [item_key]
                    if not labels:
                        labels = [item.get('title')]
                    data = records.attr_data[item_key].get(recid) or {}
                    attr_val = data.get("attribute_value", "")
                    if isinstance(attr_val,str):
                        records.attr_output[recid].append(attr_val)
                    else:
                        records.attr_output[recid].extend(attr_val)
            except SQLAlchemyError as e:
                raise e
            except Exception as e:
                record = records.records[recid]
                error_records.append(recid)
                records.attr_output[recid] = [record.get('title'), f'{type(e).__name__} : {str(e)}']

        new_keys = []
        for key in keys:
            if 'file_path' not in key and 'thumbnail_path' not in key:
                key = '.metadata.{}'.format(key)
            new_keys.append(key)
        ret.extend(new_keys)
        ret_label.extend(labels)

    ret_system = []
    ret_option = []
    multiple_option = ['.metadata.path', '.pos_index',
                       '.feedback_mail', '.file_path', '.thumbnail_path']
    meta_list = item_type.get('meta_list', {})
    meta_list.update(item_type.get('meta_fix', {}))
    form = item_type.get('table_row_map', {}).get('form', {})
    del_num = 0
    total_col = len(ret)
    for index in range(total_col):
        _id = ret[index - del_num]
        key = re.sub(r'\[\d+\]', '[]', _id.replace('.metadata.', ''))
        root_key = key.split('.')[0].replace('[]', '')
        if root_key in meta_list:
            is_system = check_sub_item_is_system(key, form)
            ret_system.append('System' if is_system else '')

            _, _, root_option = _get_root_item_option(
                root_key,
                meta_list.get(root_key)
            )
            sub_options = get_sub_item_option(key, form)
            if not sub_options:
                ret_option.append(', '.join(root_option))
            else:
                ret_option.append(
                    ', '.join(list(set(root_option + sub_options)))
                )
        elif key == '#.id':
            ret_system.append('#')
            ret_option.append('#')
        elif key == '.edit_mode' or key == '.publish_status':
            ret_system.append('')
            ret_option.append('Required')
        elif '[' in _id and _id.split('[')[0] in multiple_option:
            ret_system.append('')
            ret_option.append('Allow Multiple')
        else:
            ret_system.append('')
            ret_option.append('')

    return [ret, ret_label, ret_system, ret_option], records.attr_output, error_records


def check_item_is_being_edit(
        recid: PersistentIdentifier,
        post_workflow=None,
        activity=None):
    """Check an item is being edit.

    Args:
        recid (PersistentIdentifier): _description_
        post_workflow (Activity, optional): _description_. Defaults to None.
        activity (activity:<weko_workflow.api.WorkActivity, optional): _description_. Defaults to None.

    Returns:
        bool: True: editing, False: available
    """
    # current_app.logger.error("recid:{}".format(recid))
    # current_app.logger.error("post_workflow:{}".format(post_workflow))
    # current_app.logger.error("activity:{}".format(activity))
    if not activity:
        activity = WorkActivity()
    if not post_workflow:
        latest_pid = PIDVersioning(child=recid).last_child
        item_uuid = latest_pid.object_uuid
        post_workflow = activity.get_workflow_activity_by_item_id(item_uuid)
    if post_workflow and post_workflow.action_status \
            in [ASP.ACTION_BEGIN, ASP.ACTION_DOING]:
        current_app.logger.debug("post_workflow: {0} status: {1}".format(
            post_workflow, post_workflow.action_status))
        #return True
        return post_workflow.activity_id

    draft_pid = PersistentIdentifier.query.filter_by(
        pid_type='recid',
        pid_value="{}.0".format(recid.pid_value)
    ).one_or_none()
    if draft_pid:
        draft_workflow = activity.get_workflow_activity_by_item_id(
            draft_pid.object_uuid)
        if draft_workflow and \
            draft_workflow.action_status in [ASP.ACTION_BEGIN,
                                             ASP.ACTION_DOING]:
            current_app.logger.debug("draft_workflow: {0} status: {1}".format(
                draft_pid.object_uuid, draft_workflow.action_status))
            #return True
            return draft_workflow.activity_id

        pv = PIDVersioning(child=recid)
        latest_pid = PIDVersioning(parent=pv.parent,child=recid).get_children(
            pid_status=PIDStatus.REGISTERED
        ).filter(PIDRelation.relation_type == 2).order_by(
            PIDRelation.index.desc()).first()
        latest_workflow = activity.get_workflow_activity_by_item_id(
            latest_pid.object_uuid)
        if latest_workflow and \
            latest_workflow.action_status in [ASP.ACTION_BEGIN,
                                              ASP.ACTION_DOING]:
            current_app.logger.debug("latest_workflow: {0} status: {1}".format(
                latest_pid.object_uuid, latest_workflow.action_status))
            #return True
            return latest_workflow.activity_id
    #return False
    return ""


def check_item_is_deleted(recid):
    """Check an item is deleted.

    Args:
        recid (str): recid or object_uuid of recid

    Returns:
        bool: True: deleted, False: available
    """    
    pid = PersistentIdentifier.query.filter_by(
        pid_type='recid', pid_value=recid).first()
    if not pid:
        pid = PersistentIdentifier.query.filter_by(
            pid_type='recid', object_uuid=recid).first()
    return pid and pid.status == PIDStatus.DELETED


def permission_ranking(result, pid_value_permissions, display_rank, list_name,
                       pid_value):
    """Permission ranking.

    Args:
        result (_type_): _description_
        pid_value_permissions (_type_): _description_
        display_rank (_type_): _description_
        list_name (_type_): _description_
        pid_value (_type_): _description_
    """                       
    list_result = list()
    for data in result.get(list_name, []):
        if data.get(pid_value, '') in pid_value_permissions:
            list_result.append(data)
        if len(list_result) == display_rank:
            break
    result[list_name] = list_result


def has_permission_edit_item(record, recid):
    """Check current user has permission to edit item.

    @param record: record metadata.
    @param recid: pid_value of pidstore_pid.
    @return: True/False
    """
    permission = check_created_id(record)
    pid = PersistentIdentifier.query.filter_by(
        pid_type='recid',
        pid_value=recid
    ).first()
    can_edit = True if pid == get_record_without_version(pid) else False
    return can_edit and permission<|MERGE_RESOLUTION|>--- conflicted
+++ resolved
@@ -93,7 +93,7 @@
 
     Query database to get all available username
     return: list of username
-    TODO: 
+    TODO:
     """
     current_user_id = current_user.get_id()
     current_app.logger.debug("current_user:{}".format(current_user))
@@ -105,7 +105,7 @@
         username = user.get_username
         if username:
             result.append(username)
-    
+
     return result
 
 
@@ -357,7 +357,7 @@
     no_permission_index = []
     hidden_list = []
     for record in WekoRecord.get_records(item_id_list):
-        
+
         if check_creator_permission:
             # Check if user is owner of the item
             if check_created_id(record):
@@ -437,7 +437,7 @@
                         break
                 add_flag = is_public and has_index_permission
         except PIDDoesNotExistError:
-            # do not add deleted items into ranking list. 
+            # do not add deleted items into ranking list.
             add_flag = False
             current_app.logger.debug("PID {} does not exist.".format(pid_value))
 
@@ -576,7 +576,7 @@
 
     :param result: result dictionary.
     :param item_id: item type identifier.
-    :param data: form input data 
+    :param data: form input data
     :param activity_id: activity id
     """
     # current_app.logger.error("result: {}".format(result))
@@ -596,11 +596,11 @@
             elif type(given_data) is str:
                 ret = list(given_data)
         return ret
-        
+
 
     # Get langauge key - DONE
-    # Iterate data for validating the value - 
-    # Check each item and raise an error for duplicate langauge value - 
+    # Iterate data for validating the value -
+    # Check each item and raise an error for duplicate langauge value -
 
     item_type = ItemTypes.get_by_id(item_id)
     json_schema = item_type.schema.copy()
@@ -730,13 +730,13 @@
     for key in item_type_mapping_keys:
         jpcoar_value: dict = _get_jpcoar_mapping_value_mapping(key, item_type_mapping)
         jpcoar_value_keys_lv1: list = list(jpcoar_value)
-        
+
         for key_lv1 in jpcoar_value_keys_lv1:
             if "title" == key_lv1:
                 title_sub_items: dict = jpcoar_value[key_lv1]
                 title_sub_items_keys: list = list(title_sub_items.keys())
                 mapping_title_item_key: str = key
-                
+
                 for title_sub_item in title_sub_items:
                     if "@attributes" == title_sub_item:
                         mapping_title_language_key: list = title_sub_items.get(title_sub_item, {}).get("xml:lang", "_").split(".")
@@ -745,11 +745,11 @@
                 alternative_title_sub_items: dict = jpcoar_value[key_lv1]
                 alternative_title_sub_items_title_sub_items_keys: list = list(alternative_title_sub_items.keys())
                 mapping_alternative_title_item_key: str = key
-                
+
                 for alternative_title_sub_item in alternative_title_sub_items:
                     if "@attributes" == alternative_title_sub_item:
                         mapping_alternative_title_language_key: list = alternative_title_sub_items.get(alternative_title_sub_item, {}).get("xml:lang", "_").split(".")
-                
+
             elif "creator" == key_lv1:
                 mapping_creator_item_key: str = key
                 creator_sub_items: dict = jpcoar_value[key_lv1]
@@ -776,7 +776,7 @@
                         mapping_creator_alternative_name_language_key = (
                             creator_sub_items.get(creator_sub_item, {}).get("@attributes", {"xml:lang": "_._"}).get("xml:lang", "_._").split(".")
                         )
-            
+
             elif "contributor" == key_lv1:
                 mapping_contributor_item_key: str = key
                 contributor_sub_items: dict = jpcoar_value[key_lv1]
@@ -835,16 +835,16 @@
                     source_title_sub_items: dict = jpcoar_value[key_lv1]
                     source_title_sub_items_keys: list = list(source_title_sub_items.keys())
                     mapping_source_title_item_key: str = key
-                    
+
                     for source_title_sub_item in source_title_sub_items:
                         if "@attributes" == source_title_sub_item:
                             mapping_source_title_language_key: list = source_title_sub_items.get(source_title_sub_item, {}).get("xml:lang", "_").split(".")
-            
+
             elif "degreeName" == key_lv1:
                 degree_name_sub_items: dict = jpcoar_value[key_lv1]
                 degree_name_sub_items_keys: list = list(degree_name_sub_items.keys())
                 mapping_degree_name_item_key: str = key
-                
+
                 for degree_name_sub_item in degree_name_sub_items:
                     if "@attributes" == degree_name_sub_item:
                         mapping_degree_name_language_key: list = degree_name_sub_items.get(degree_name_sub_item, {}).get("xml:lang", "_").split(".")
@@ -885,7 +885,7 @@
                         mapping_conference_sponsor_language_key = (
                             conference_sub_items.get(conference_sub_item, {}).get("@attributes", {"xml:lang": "_._"}).get("xml:lang", "_._").split(".")
                         )
-            
+
     """
     For iterating the argument 'data' and validating its language value
     """
@@ -899,13 +899,13 @@
         ):
             if language_value_list.count(language_value) > 1:
                 raise ValidationError(f"{item_error_message} -- {duplication_error}")
-        
+
         duplication_error: str = """
             Please ensure that the following applicable items have no duplicate language values:
-            Title, Creator Name ,Creator Family Name, Creator Given Name, Creator Affliation Name, 
-            Contributor Name ,Contributor Family Name, Contributor Given Name, Contributor Affliation Name, 
-            Related Title, Funding Reference Funder Name, Funding Reference Award Title, Source Title, Degree Name, 
-            Degree Grantor Name, Conference Name, Conference Sponsor, Conference Date, Conference Venue, Conference Place, 
+            Title, Creator Name ,Creator Family Name, Creator Given Name, Creator Affliation Name,
+            Contributor Name ,Contributor Family Name, Contributor Given Name, Contributor Affliation Name,
+            Related Title, Funding Reference Funder Name, Funding Reference Award Title, Source Title, Degree Name,
+            Degree Grantor Name, Conference Name, Conference Sponsor, Conference Date, Conference Venue, Conference Place,
             Holding Agent Name, Catalog Title
         """
 
@@ -934,11 +934,11 @@
         ):
             if language_value == "ja-Kana" and "ja" not in language_value_list:
                 raise ValidationError(f"{item_error_message} -- {ja_kana_error}")
-        
+
         ja_kana_error: str = """
             If ja-Kana is used, please ensure that the following applicable items have ja language values:
-            Creator Name ,Creator Family Name, Creator Given Name, Creator Alternative Name, 
-            Contributor Name ,Contributor Family Name, Contributor Given Name, Contributor Alternative Name, 
+            Creator Name ,Creator Family Name, Creator Given Name, Creator Alternative Name,
+            Contributor Name ,Contributor Family Name, Contributor Given Name, Contributor Alternative Name,
             Holding Agent Name, Catalog Title.
         """
 
@@ -967,11 +967,11 @@
         ):
             if language_value == "ja-Latn" and "ja" not in language_value_list:
                 raise ValidationError(f"{item_error_message} -- {ja_latn_error}")
-        
+
         ja_latn_error: str = """
             If ja-Latn is used, please ensure that the following applicable items have ja language values:
-            Creator Name ,Creator Family Name, Creator Given Name, Creator Alternative Name, 
-            Contributor Name ,Contributor Family Name, Contributor Given Name, Contributor Alternative Name, 
+            Creator Name ,Creator Family Name, Creator Given Name, Creator Alternative Name,
+            Contributor Name ,Contributor Family Name, Contributor Given Name, Contributor Alternative Name,
             Holding Agent Name, Catalog Title.
         """
 
@@ -1005,10 +1005,10 @@
 
             if not result:
                 raise ValidationError(f"{item_error_message} -- {date_format_error}")
-        
+
         date_format_error: str = """
-            Please ensure that entered date has the following formats: YYYY, YYYY-MM, YYYY-MM-DD, 
-            YYYY-MM-DDThh:mm+TZD, YYYY-MM-DDThh:mm-TZD, YYYY-MM-DDThh:mm:ss+TZD, YYYY-MM-DDThh:mm:ss-TZD, 
+            Please ensure that entered date has the following formats: YYYY, YYYY-MM, YYYY-MM-DD,
+            YYYY-MM-DDThh:mm+TZD, YYYY-MM-DDThh:mm-TZD, YYYY-MM-DDThh:mm:ss+TZD, YYYY-MM-DDThh:mm:ss-TZD,
             YYYY-MM-DDThh:mm:ss.ss+TZD, YYYY-MM-DDThh:mm:ss.ss-TZD
         """
 
@@ -1090,7 +1090,7 @@
                         items_to_be_checked_for_ja_latn.append(data_item_values.get(mapping_key))
                     else:
                         pass
-            
+
             # Validation for ALTERNATIVE TITLE
             validation_ja_kana_error_checker(
                 _("Alternative Title"),
@@ -1166,7 +1166,7 @@
                             items_to_be_checked_for_duplication = []
                             items_to_be_checked_for_ja_kana = []
                             items_to_be_checked_for_ja_latn = []
-                        
+
                         # CREATOR AFFLIATION NAMES
                         elif data_creator_item_values_key == mapping_creator_affiliation_name_language_key[0]:
                             creator_affiliations: [dict] = data_creator_item_values.get(mapping_creator_affiliation_name_language_key[0])
@@ -1303,7 +1303,7 @@
                             items_to_be_checked_for_duplication = []
                             items_to_be_checked_for_ja_kana = []
                             items_to_be_checked_for_ja_latn = []
-                        
+
                         # CONTRIBUTOR AFFLIATION NAMES
                         elif data_contributor_item_values_key == mapping_contributor_affiliation_name_language_key[0]:
                             contributor_affiliations: [dict] = data_contributor_item_values.get(mapping_contributor_affiliation_name_language_key[0])
@@ -1515,7 +1515,7 @@
                                 if mapping_key in keys_that_exist_in_data:
                                     # Append CONFERENCE DATE LANGUAGE value to items_to_be_checked_for_duplication list
                                     items_to_be_checked_for_duplication.append(date_values.get(mapping_key))
-            if isinstance(data_conference_item_values, dict):                                    
+            if isinstance(data_conference_item_values, dict):
                 # Validation for CONFERENCE DATE
                 validation_duplication_error_checker(
                     _("Conference Date"),
@@ -1543,7 +1543,7 @@
                             )
                             # Reset validation lists below for the next item to be validated
                             items_to_be_checked_for_duplication = []
-                        
+
                         # CONFERENCE PLACE
                         elif data_conference_item_values_key == mapping_conference_place_language_key[0]:
                             conference_places_values: [dict] = data_conference_item_values.get(mapping_conference_place_language_key[0])
@@ -1605,7 +1605,7 @@
     remove_excluded_items_in_json_schema(item_id, json_schema)
 
     data['$schema'] = json_schema.copy()
-    
+
     validation_data = RecordBase(data)
 
     try:
@@ -2309,7 +2309,7 @@
                 if not keys:
                     keys = [item_key]
                 if not labels:
-                    labels = [item.get('title')]                
+                    labels = [item.get('title')]
                 data = records.attr_data[item_key].get(recid) or {}
                 attr_val = data.get("attribute_value", "")
                 if isinstance(attr_val,str):
@@ -2429,7 +2429,7 @@
     """
     # current_app.logger.error("item_types_data:{}".format(item_types_data))
     # current_app.logger.error("export_path:{}".format(export_path))
-    
+
     for item_type_id in item_types_data:
         item_type_data = item_types_data[item_type_id]
         output = make_bibtex_data(item_type_data['recids'])
@@ -2455,7 +2455,7 @@
     file_format = current_app.config.get('WEKO_ADMIN_OUTPUT_FORMAT', 'tsv').lower()
 
     for item_type_id in item_types_data:
-        
+
         current_app.logger.debug("item_type_id:{}".format(item_type_id))
         current_app.logger.debug("item_types_data[item_type_id]['recids']:{}".format(item_types_data[item_type_id]['recids']))
         headers, records = make_stats_file(
@@ -2822,7 +2822,7 @@
     Returns:
         _type_: _description_
     """
-    current_app.logger.debug("type: {}".format(type(record))) 
+    current_app.logger.debug("type: {}".format(type(record)))
     res = []
     files = record.files or []
     files_content_dict = {}
@@ -2835,7 +2835,7 @@
     # Get files form meta_data, so that you can append any extra info to files
     # (which not contained by file_bucket) such as license below
     files_from_meta = get_files_from_metadata(record)
-    
+
     # get file with order similar metadata
     files_content = []
     for _k, f in files_from_meta.items():
@@ -3289,7 +3289,7 @@
             elif isinstance(v, str):
                 for h in hide_list:
                     if h.startswith(key) and h.endswith(k) and k in mlt:
-                        mlt.pop(k) 
+                        mlt.pop(k)
             else:
                 pass
     elif isinstance(mlt, list):
@@ -3466,7 +3466,7 @@
     """
     # current_app.logger.error("item_property:{}".format(item_property))
     # current_app.logger.error("cur_lang:{}".format(cur_lang))
-    
+
     items_attr = 'items'
     properties_attr = 'properties'
     if isExistKeyInDict(items_attr, item_property):
@@ -3611,7 +3611,7 @@
     :param settings: ranking setting.
     :return:
     """
-    
+
     def _get_index_info(index_json, index_info):
         for index in index_json:
             index_info[index["id"]] = {
@@ -3665,7 +3665,7 @@
 
         current_app.logger.debug("finished getting most_downloaded_items data from ES")
         rankings['most_downloaded_items'] = get_permission_record('most_downloaded_items', result, settings.display_rank, has_permission_indexes)
-    
+
     # created_most_items_user
     current_app.logger.debug("get created_most_items_user start")
     if settings.rankings['created_most_items_user']:
@@ -3735,10 +3735,10 @@
             agg_size=settings.display_rank + rank_buffer,
             must_not=json.dumps([{"wildcard": {"control_number": "*.*"}}])
         )
-        
+
         current_app.logger.debug("finished getting new_items data from ES")
         rankings['new_items'] = get_permission_record('new_items', result, settings.display_rank, has_permission_indexes)
-        
+
     return rankings
 
 
@@ -3764,7 +3764,7 @@
 
     Args:
         data (dict or list): target dict or list
-    """    
+    """
     if isinstance(data, dict):
         for k, v in data.items():
             if isinstance(v, str):
@@ -3936,12 +3936,12 @@
 
     Returns:
         _type_: _description_
-    """                                   
+    """
     """
 
     Arguments:
-        item_type_id    -- 
-        recids          -- 
+        item_type_id    --
+        recids          --
     Returns:
         ret             -- Key properties
         ret_label       -- Label properties
@@ -4277,58 +4277,6 @@
                      permissions['current_language']() == 'ja' else 'PubDate')
 
     for recid in recids:
-<<<<<<< HEAD
-        record = records.records[recid]
-        paths = records.attr_data['path'][recid]
-        index_infos = Indexes.get_path_list(paths)
-        for info in index_infos:
-            records.attr_output[recid].append(info.cid)
-            records.attr_output[recid].append(info.name_en.replace(
-                '-/-', current_app.config['WEKO_ITEMS_UI_INDEX_PATH_SPLIT']))
-        records.attr_output[recid].extend(
-            [''] * (max_path * 2 - len(records.attr_output[recid]))
-        )
-
-        records.attr_output[recid].append(
-            'public' if record['publish_status'] == PublishStatus.PUBLIC.value else 'private')
-        feedback_mail_list = records.attr_data['feedback_mail_list'] \
-            .get(recid, [])
-        records.attr_output[recid].extend(feedback_mail_list)
-        records.attr_output[recid].extend(
-            [''] * (max_feedback_mail - len(feedback_mail_list))
-        )
-
-        pid_cnri = record.pid_cnri
-        cnri = ''
-        if pid_cnri:
-            cnri = pid_cnri.pid_value.replace(WEKO_SERVER_CNRI_HOST_LINK, '')
-        records.attr_output[recid].append(cnri)
-
-        identifier = IdentifierHandle(record.pid_recid.object_uuid)
-        doi_value, doi_type = identifier.get_idt_registration_data()
-        doi_type_str = doi_type[0] if doi_type and doi_type[0] else ''
-        doi_str = doi_value[0] if doi_value and doi_value[0] else ''
-        identifier_setting = get_identifier_setting("Root Index")
-        if doi_type_str and doi_str:
-            doi_domain = ''
-            if doi_type_str == WEKO_IMPORT_DOI_TYPE[0]:
-                doi_domain = IDENTIFIER_GRANT_LIST[1][2]
-            elif doi_type_str == WEKO_IMPORT_DOI_TYPE[1]:
-                doi_domain = IDENTIFIER_GRANT_LIST[2][2]
-            elif doi_type_str == WEKO_IMPORT_DOI_TYPE[2]:
-                doi_domain = IDENTIFIER_GRANT_LIST[3][2]
-            elif doi_type_str == WEKO_IMPORT_DOI_TYPE[3]:
-                doi_domain = IDENTIFIER_GRANT_LIST[4][2]
-            if doi_domain and doi_str.startswith(doi_domain):
-                doi_str = doi_str.replace(doi_domain + '/', '', 1)
-            if doi_type_str == WEKO_IMPORT_DOI_TYPE[0] and \
-                    doi_str.startswith(identifier_setting.ndl_jalc_doi + "/"):
-                doi_type_str = WEKO_IMPORT_DOI_TYPE[3]
-        records.attr_output[recid].extend([
-            doi_type_str,
-            doi_str
-        ])
-=======
         try:
             record = records.records[recid]
             paths = records.attr_data['path'][recid]
@@ -4340,7 +4288,6 @@
             records.attr_output[recid].extend(
                 [''] * (max_path * 2 - len(records.attr_output[recid]))
             )
->>>>>>> 45670794
 
             records.attr_output[recid].append(
                 'public' if record['publish_status'] == PublishStatus.PUBLIC.value else 'private')
@@ -4361,6 +4308,7 @@
             doi_value, doi_type = identifier.get_idt_registration_data()
             doi_type_str = doi_type[0] if doi_type and doi_type[0] else ''
             doi_str = doi_value[0] if doi_value and doi_value[0] else ''
+            identifier_setting = get_identifier_setting("Root Index")
             if doi_type_str and doi_str:
                 doi_domain = ''
                 if doi_type_str == WEKO_IMPORT_DOI_TYPE[0]:
@@ -4373,6 +4321,9 @@
                     doi_domain = IDENTIFIER_GRANT_LIST[4][2]
                 if doi_domain and doi_str.startswith(doi_domain):
                     doi_str = doi_str.replace(doi_domain + '/', '', 1)
+                if doi_type_str == WEKO_IMPORT_DOI_TYPE[0] and \
+                        doi_str.startswith(identifier_setting.ndl_jalc_doi + "/"):
+                    doi_type_str = WEKO_IMPORT_DOI_TYPE[3]
             records.attr_output[recid].extend([
                 doi_type_str,
                 doi_str
@@ -4573,7 +4524,7 @@
 
     Returns:
         bool: True: deleted, False: available
-    """    
+    """
     pid = PersistentIdentifier.query.filter_by(
         pid_type='recid', pid_value=recid).first()
     if not pid:
@@ -4592,7 +4543,7 @@
         display_rank (_type_): _description_
         list_name (_type_): _description_
         pid_value (_type_): _description_
-    """                       
+    """
     list_result = list()
     for data in result.get(list_name, []):
         if data.get(pid_value, '') in pid_value_permissions:
