--- conflicted
+++ resolved
@@ -5043,9 +5043,6 @@
     can_edit = True if pid == get_record_without_version(pid) else False
     return can_edit and permission
 
-<<<<<<< HEAD
-=======
-
 def lock_item_will_be_edit(pid_value):
     """Lock item will be edit.
 
@@ -5071,8 +5068,6 @@
     )
     return True
 
-
->>>>>>> 9858d8b9
 def get_file_download_data(item_id, record, filenames, query_date=None, size=None):
     """Get file download data.
 
