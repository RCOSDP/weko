# -*- coding: utf-8 -*-
#
# This file is part of WEKO3.
# Copyright (C) 2017 National Institute of Informatics.
#
# WEKO3 is free software; you can redistribute it
# and/or modify it under the terms of the GNU General Public License as
# published by the Free Software Foundation; either version 2 of the
# License, or (at your option) any later version.
#
# WEKO3 is distributed in the hope that it will be
# useful, but WITHOUT ANY WARRANTY; without even the implied warranty of
# MERCHANTABILITY or FITNESS FOR A PARTICULAR PURPOSE.  See the GNU
# General Public License for more details.
#
# You should have received a copy of the GNU General Public License
# along with WEKO3; if not, write to the
# Free Software Foundation, Inc., 59 Temple Place, Suite 330, Boston,
# MA 02111-1307, USA.

"""Module of weko-items-ui utils.."""

import calendar
import copy
import csv
import json
import os
import re
import shutil
import tempfile
import traceback
import unicodedata
import pytz
from collections import OrderedDict
from datetime import date, datetime, timedelta, timezone
from io import StringIO

import bagit
from sqlalchemy.exc import SQLAlchemyError
from elasticsearch.exceptions import NotFoundError
from elasticsearch import exceptions as es_exceptions
from flask import abort, current_app, flash, redirect, request, send_file, url_for
from flask_babelex import gettext as _
from flask_login import current_user
from sqlalchemy import MetaData, Table
from sqlalchemy.sql import text
from jsonschema import SchemaError, ValidationError

from invenio_accounts.models import Role, userrole
from invenio_db import db
from invenio_i18n.ext import current_i18n
from invenio_indexer.api import RecordIndexer
from invenio_pidrelations.contrib.versioning import PIDVersioning
from invenio_pidrelations.models import PIDRelation
from invenio_pidstore.models import PersistentIdentifier, PIDStatus
from invenio_pidstore.errors import PIDDoesNotExistError
from invenio_records.api import RecordBase
from invenio_accounts.models import User
from invenio_search import RecordsSearch
from invenio_stats.utils import QueryRankingHelper

from weko_authors.api import WekoAuthors
from weko_deposit.api import WekoDeposit, WekoRecord
from weko_deposit.pidstore import get_record_without_version
from weko_index_tree.api import Indexes
from weko_index_tree.utils import (
    check_index_permissions, get_index_id, get_user_roles
)
from weko_notifications.models import NotificationsUserSettings
from weko_records.api import FeedbackMailList, JsonldMapping, RequestMailList, ItemTypes, Mapping
from weko_records.serializers.utils import get_item_type_name
from weko_records.utils import replace_fqdn_of_file_metadata
from weko_records_ui.errors import AvailableFilesNotFoundRESTError
from weko_records_ui.permissions import (
    check_created_id, check_file_download_permission, check_publish_status
)
from weko_redis.redis import RedisConnection
from weko_search_ui.config import ROCRATE_METADATA_FILE, WEKO_IMPORT_DOI_TYPE
from weko_search_ui.mapper import JsonLdMapper
from weko_search_ui.query import item_search_factory
<<<<<<< HEAD
from weko_search_ui.utils import (
    check_sub_item_is_system, get_root_item_option, get_sub_item_option
)
=======
from weko_search_ui.utils import check_sub_item_is_system, \
    get_root_item_option, get_sub_item_option, get_identifier_setting
>>>>>>> 3aa12c21
from weko_schema_ui.models import PublishStatus
from weko_user_profiles import UserProfile
from weko_workflow.api import WorkActivity
from weko_workflow.config import (
    IDENTIFIER_GRANT_LIST, WEKO_SERVER_CNRI_HOST_LINK
)
from weko_workflow.models import (
    Activity, FlowAction, FlowActionRole, FlowDefine, ActionStatusPolicy as ASP
)
from weko_workflow.utils import IdentifierHandle


def get_list_username():
    """Get list username.

    Query database to get all available username
    return: list of username
    TODO:
    """
    current_user_id = current_user.get_id()
    current_app.logger.debug("current_user:{}".format(current_user))
    from weko_user_profiles.models import UserProfile

    users = UserProfile.query.filter(UserProfile.user_id != current_user_id).all()
    result = list()
    for user in users:
        username = user.get_username
        if username:
            result.append(username)

    return result


def get_list_email():
    """Get list email.

    Query database to get all available email
    return: list of email
    """
    current_user_id = current_user.get_id()
    result = list()
    users = User.query.filter(User.id != current_user_id).all()
    for user in users:
        email = user.email
        if email:
            result.append(email)
    # try:
    #     metadata = MetaData()
    #     metadata.reflect(bind=db.engine)
    #     table_name = 'accounts_user'

    #     user_table = Table(table_name, metadata)
    #     record = db.session.query(user_table)

    #     data = record.all()

    #     for item in data:
    #         if not int(current_user_id) == item[0]:
    #             result.append(item[1])
    # except Exception as e:
    #     result = str(e)

    return result


def get_user_info_by_username(username):
    """Get user information by username.

    Query database to get user id by using username
    Get email from database using user id
    Pack response data: user id, user name, email

    parameter:
        username: The username
    return: response pack
    """
    result = dict()
    try:
        user = UserProfile.get_by_username(username)
        user_id = user.user_id

        metadata = MetaData()
        metadata.reflect(bind=db.engine)
        table_name = 'accounts_user'

        user_table = Table(table_name, metadata)
        record = db.session.query(user_table)

        data = record.all()

        for item in data:
            if item[0] == user_id:
                result['username'] = username
                result['user_id'] = user_id
                result['email'] = item[1]
                return result
        return None
    except Exception as e:
        result['error'] = str(e)


def validate_user(username, email):
    """Validate user information.

    Get user id from database using username
    Get user id from database using email
    Compare 2 user id to validate user information
    Pack responde data:
        results: user information (username, user id, email)
        validation: username is match with email or not
        error: null if no error occurs

    param:
        username: The username
        email: The email
    return: response data
    """
    result = {
        'results': '',
        'validation': False,
        'error': ''
    }
    try:
        user = UserProfile.get_by_username(username)
        user_id = 0

        metadata = MetaData()
        metadata.reflect(bind=db.engine)
        table_name = 'accounts_user'

        user_table = Table(table_name, metadata)
        record = db.session.query(user_table)

        data = record.all()

        for item in data:
            if item[1] == email:
                user_id = item[0]
                break

        if user.user_id == user_id:
            user_info = dict()
            user_info['username'] = username
            user_info['user_id'] = user_id
            user_info['email'] = email
            result['results'] = user_info
            result['validation'] = True
        return result
    except Exception as e:
        result['error'] = str(e)

    return result


def get_user_info_by_email(email):
    """
    Get user information by email.

    Query database to get user id by using email
    Get username from database using user id
    Pack response data: user id, user name, email

    parameter:
        email: The email
    return: response
    """
    result = dict()
    try:
        metadata = MetaData()
        metadata.reflect(bind=db.engine)
        table_name = 'accounts_user'

        user_table = Table(table_name, metadata)
        record = db.session.query(user_table)

        data = record.all()
        for item in data:
            if item[1] == email:
                user = UserProfile.get_by_userid(item[0])
                if user is None:
                    result['username'] = ""
                else:
                    result['username'] = user.get_username
                result['user_id'] = item[0]
                result['email'] = email
                return result
        return None
    except Exception as e:
        result['error'] = str(e)


def get_user_information(user_id):
    """
    Get user information user_id.

    Query database to get email by using user_id
    Get username from database using user id
    Pack response data: user id, user name, email

    parameter:
        user_id: The user_id
    return: response
    """
    result = {
        'username': '',
        'email': '',
        'fullname': '',
    }
    user_info = UserProfile.get_by_userid(user_id)
    if user_info is not None:
        result['username'] = user_info.get_username
        result['fullname'] = user_info.fullname

    metadata = MetaData()
    metadata.reflect(bind=db.engine)
    table_name = 'accounts_user'

    user_table = Table(table_name, metadata)
    record = db.session.query(user_table)

    data = record.all()

    for item in data:
        if item[0] == user_id:
            result['email'] = item[1]
            return result

    return result


def get_user_permission(user_id):
    """
    Get user permission user_id.

    Compare current id with id of current user
    parameter:
        user_id: The user_id
    return: true if current id is the same with id of current user.
    If not return false
    """
    current_id = current_user.get_id()
    if current_id is None:
        return False
    if str(user_id) == current_id:
        return True
    return False


def get_current_user():
    """
    Get user id of user currently login.

    parameter:
    return: current_id
    """
    current_id = current_user.get_id()
    return current_id


def find_hidden_items(item_id_list, idx_paths=None, check_creator_permission=False, has_permission_indexes=[]):
    """
    Find items that should not be visible by the current user.

    parameter:
        item_id_list: list of uuid of items to be checked.
        idx_paths: List of index paths.
        check_creator_permission: List of index paths.
    return: List of items ID that the user cannot access.
    """
    if not item_id_list:
        return []

    # Check if is admin
    roles = get_user_roles()
    if roles[0]:
        return []

    has_permission_index = []
    no_permission_index = []
    hidden_list = []
    for record in WekoRecord.get_records(item_id_list):

        if check_creator_permission:
            # Check if user is owner of the item
            if check_created_id(record):
                continue

            # Check if item are public
            is_public = check_publish_status(record)
        else:
            is_public = True
        # Check if indices are public
        has_index_permission = False
        for idx in record.navi:
            if has_permission_indexes:
                if str(idx.cid) in has_permission_indexes:
                    has_index_permission = True
                    break
            else:
                if str(idx.cid) in has_permission_index:
                    has_index_permission = True
                    break
                elif idx.cid in no_permission_index:
                    continue
                if check_index_permissions(None, idx.cid) \
                        and (not idx_paths or idx.path in idx_paths):
                    has_permission_index.append(idx.cid)
                    has_index_permission = True
                    break
                else:
                    no_permission_index.append(idx.cid)
        if is_public and has_index_permission:
            continue

        hidden_list.append(str(record.id))

    return hidden_list


def get_permission_record(rank_type, es_data, display_rank, has_permission_indexes):
    """
    Find items that should be visible by the current user.

    parameter:
        rank_type: Ranking Type. e.g. 'most_reviewed_items' or 'most_downloaded_items' or 'created_most_items_user' or 'most_searched_keywords' or 'new_items'
        es_data: List of ranking data.
        display_rank: Number of ranking display.
        has_permission_indexes: List of can be view by the current user.
    return: List of ranking data that the user can access.
    """

    if not es_data:
        return []

    result = []
    roles = get_user_roles()
    date_list = []
    for data in es_data:
        if len(result) == display_rank:
            break

        add_flag = False
        pid_value = data['key'] \
            if 'key' in data \
            else data.get('_item_metadata').get('control_number')
        try:
            record = WekoRecord.get_record_by_pid(pid_value)
            if (record.pid and record.pid.status == PIDStatus.DELETED) or \
                    ('publish_status' in record and record['publish_status'] == PublishStatus.DELETE.value):
                continue
            if roles[0]:
                add_flag = True
            else:
                is_public = roles[0] or check_created_id(record) or check_publish_status(record)
                has_index_permission = False
                for idx in record.navi:
                    if str(idx.cid) in has_permission_indexes:
                        has_index_permission = True
                        break
                add_flag = is_public and has_index_permission
        except PIDDoesNotExistError:
            # do not add deleted items into ranking list.
            add_flag = False
            current_app.logger.debug("PID {} does not exist.".format(pid_value))

        if add_flag:
            if rank_type == 'new_items':
                if data['publish_date'] not in date_list:
                    ranking_data = parse_ranking_results(
                        rank_type,
                        pid_value,
                        record=record,
                        date=data['publish_date']
                    )
                    date_list.append(data['publish_date'])
                else:
                    ranking_data = parse_ranking_results(
                        rank_type,
                        pid_value,
                        record=record
                    )
            else:
                ranking_data = parse_ranking_results(
                    rank_type,
                    pid_value,
                    count=data['count'],
                    rank=len(result) + 1,
                    record=record
                )
            result.append(ranking_data)

    return result

def parse_ranking_results(rank_type,
                          key,
                          count=-1,
                          rank=-1,
                          record=None,
                          date=''):
    """
    Parse the raw stats results to be usable by the view.

    parameter:
        rank_type: Ranking Type. e.g. 'most_reviewed_items' or 'most_downloaded_items' or 'created_most_items_user' or 'most_searched_keywords' or 'new_items'
        key: key value. e.g. pid_value or search_key or user_id ...
        count: Count of rank data. Defaults to -1.
        rank: Rank number of rank data. Defaults to -1.
        record: WekoRecord object. Defaults to 'None'.
        date: Date of new item. Defaults to ''. e.g. '2022-10-01'

    Returns:
        Rank data.
        e.g. {'rank': 1, 'count': 100, 'title': 'ff', 'url': '../records/3'} or {'date': '2022-08-18', 'title': '2', 'url': '../records/1'}
    """

    if rank_type in ['most_reviewed_items', 'most_downloaded_items', 'new_items']:
        url = '../records/{0}'.format(key)
        title = record.get_titles
    elif rank_type == 'most_searched_keywords':
        url = '../search?page=1&size=20&search_type=1&q={0}'.format(key)
        title = key
    elif rank_type == 'created_most_items_user':
        url = None
        user_info = None
        if key:
            user_info = UserProfile.get_by_userid(key)
        title = '{}'.format(user_info.username) if user_info else 'None'

    if rank == -1:
        if date:
            res = dict(
                key=key,
                date=date,
                title=title,
                url=url
            )
        else:
            res = dict(
                key=key,
                title=title,
                url=url
            )
    else:
        res = dict(
            key=key,
            rank=rank,
            count=count,
            title=title,
            url=url
        )

    return res



def parse_ranking_new_items(result_data):
    """Parse ranking new items.

    :param result_data: result data
    """
    data_list = list()
    if not result_data or not result_data.get('hits') \
            or not result_data.get('hits').get('hits'):
        return data_list
    for item_data in result_data.get('hits').get('hits'):
        item_created = item_data.get('_source')
        data = dict()
        data['record_id'] = item_data.get('_id')
        data['create_date'] = item_created.get('publish_date', '')
        data['pid_value'] = item_created.get('control_number')
        meta_data = item_created.get('_item_metadata')
        item_title = ''
        if isinstance(meta_data, dict):
            item_title = meta_data.get('item_title')
        data['record_name'] = item_title
        data_list.append(data)
    return data_list


def parse_ranking_record(result_data):
    """Parse ranking record.

    :param result_data: result data
    """
    data_list = list()
    if not result_data or not result_data.get('hits') \
            or not result_data.get('hits').get('hits'):
        return data_list
    for item_data in result_data.get('hits').get('hits'):
        if item_data.get('_source', {}).get('control_number'):
            data_list.append(item_data.get('_source').get('control_number'))
    return data_list


def validate_form_input_data(
        result: dict, item_id: str, data: dict):
    """Validate input data.

    :param result: result dictionary.
    :param item_id: item type identifier.
    :param data: form input data
    :param activity_id: activity id
    """
    # current_app.logger.error("result: {}".format(result))
    # current_app.logger.error("item_id: {}".format(item_id))
    # current_app.logger.error("data: {}".format(data))
    def _get_jpcoar_mapping_value_mapping(key, item_type_mapping):
        ret = {}
        if key in item_type_mapping and "jpcoar_mapping" in item_type_mapping[key]:
            ret = item_type_mapping[key]["jpcoar_mapping"]
        return ret

    def _get_keys_that_exist_from_data(given_data: dict) -> list:
        ret = []
        if given_data is not None:
            if type(given_data) is dict:
                ret = list(given_data.keys())
            elif type(given_data) is str:
                ret = list(given_data)
        return ret


    # Get langauge key - DONE
    # Iterate data for validating the value -
    # Check each item and raise an error for duplicate langauge value -

    item_type = ItemTypes.get_by_id(item_id)
    json_schema = item_type.schema.copy()
    data_keys = list(data.keys())
    item_type_mapping = Mapping.get_record(item_type.id)
    item_type_mapping_keys = list(item_type_mapping.keys())
    is_error = False
    items_to_be_checked_for_duplication: list = []
    items_to_be_checked_for_ja_kana: list = []
    items_to_be_checked_for_ja_latn: list = []
    items_to_be_checked_for_date_format: list = []

    # TITLE VARIABLES
    mapping_title_item_key: str = ""
    mapping_title_language_key: tuple = ("_","_")

    # ALTERNATIVE TITLE VARIABLES
    mapping_alternative_title_item_key: str = ""
    mapping_alternative_title_language_key: tuple = ("_","_")

    # CREATOR VARIABLES
    mapping_creator_item_key: str = ""
    mapping_creator_given_name_language_key: tuple = ("_","_")
    mapping_creator_family_name_language_key: tuple = ("_","_")
    mapping_creator_affiliation_name_language_key: tuple = ("_","_")
    mapping_creator_creator_name_language_key: tuple = ("_","_")
    mapping_creator_alternative_name_language_key: tuple = ("_","_")

    # CONTRIBUTOR VARIABLES
    mapping_contributor_item_key = ""
    mapping_contributor_given_name_language_key: tuple = ("_","_")
    mapping_contributor_family_name_language_key: tuple = ("_","_")
    mapping_contributor_affiliation_name_language_key: tuple = ("_","_")
    mapping_contributor_contributor_name_language_key: tuple = ("_","_")
    mapping_contributor_alternative_name_language_key: tuple = ("_","_")

    # RELATION VARIABLES
    mapping_relation_item_key = ""
    mapping_related_title_language_key: tuple = ("_","_")

    # FUNDING REFERENCE VARIABLES
    mapping_funding_reference_item_key = ""
    mapping_funding_reference_funder_name_language_key: tuple = ("_","_")
    mapping_funding_reference_award_title_language_key: tuple = ("_","_")

    # SOURCE TITLE VARIABLES
    mapping_source_title_item_key: str = ""
    mapping_source_title_language_key: tuple = ("_","_")

    # DEGREE NAME VARIABLES
    mapping_degree_name_item_key: str = ""
    mapping_degree_name_language_key: str = ""

    # DEGREE GRANTOR NAME VARIABLES
    mapping_degree_grantor_item_key: str = ""
    mapping_degree_grantor_name_language_key: tuple = ("_","_")

    # CONFERENCE VARIABLES
    mapping_conference_item_key: str = ""
    mapping_conference_date_language_key: tuple = ("_","_")
    mapping_conference_name_language_key: tuple = ("_","_")
    mapping_conference_venue_language_key: tuple = ("_","_")
    mapping_conference_place_language_key: tuple = ("_","_")
    mapping_conference_sponsor_language_key: tuple = ("_","_")

    # HOLDING AGENT VARIABLES
    mapping_holding_agent_item_key: str = ""
    mapping_holding_agent_name_language_key: tuple = ("_","_")

    # CATALOG VARIABLES
    mapping_catalog_item_key: str = ""
    mapping_catalog_title_language_key: tuple = ("_","_")

    # DATE PATTERN VARIABLES
    date_pattern_list = [
        # YYYY
        # 1997
        r"^[0-9]{4}$",
        # YYYY-MM
        # 1997-07
        r'^[0-9]{4}-[0-9]{2}$',
        # YYYY-MM-DD
        # 1997-07-16
        r'^[0-9]{4}-[0-9]{2}-[0-9]{2}$',
        # YYYY-MM-DDThh:mm+TZD
        # 1997-07-16T19:20+01:00
        r'^[0-9]{4}-[0-9]{2}-[0-9]{2}T[0-9]{2}:[0-9]{2}\+[0-9]{2}:[0-9]{2}$',
        # YYYY-MM-DDThh:mm-TZD
        # 1997-07-16T19:20-01:00
        r'^[0-9]{4}-[0-9]{2}-[0-9]{2}T[0-9]{2}:[0-9]{2}-[0-9]{2}:[0-9]{2}$',
        # YYYY-MM-DDThh:mm:ss+TZD
        # 1997-07-16T19:20:30+01:00
        r'^[0-9]{4}-[0-9]{2}-[0-9]{2}T[0-9]{2}:[0-9]{2}:[0-9]{2}\+[0-9]{2}:[0-9]{2}$',
        # YYYY-MM-DDThh:mm:ss-TZD
        # 1997-07-16T19:20:30-01:00
        r'^[0-9]{4}-[0-9]{2}-[0-9]{2}T[0-9]{2}:[0-9]{2}:[0-9]{2}-[0-9]{2}:[0-9]{2}$',
        # YYYY-MM-DDThh:mm:ss.ss+TZD
        # 1997-07-16T19:20:30.45+01:00
        r'^[0-9]{4}-[0-9]{2}-[0-9]{2}T[0-9]{2}:[0-9]{2}:[0-9]{2}.[0-9]{2}\+[0-9]{2}:[0-9]{2}$',
        # YYYY-MM-DDThh:mm:ss.ss-TZD
        # 1997-07-16T19:20:30.45-01:00
        r'^[0-9]{4}-[0-9]{2}-[0-9]{2}T[0-9]{2}:[0-9]{2}:[0-9]{2}.[0-9]{2}-[0-9]{2}:[0-9]{2}$',
    ]

    """
    This code snippet is for dcterms date format validation. Once 'dcterms date' property is created and added to
    デフォルトアイテムタイプ（フル）とデフォルトアイテムタイプ（シンプル）metadata via update_item_type.py 'dcterms date'
    validation code will be added inside this function using the code snippet below.

    ### CODE SNIPPET FOR DCTERMS DATE FORMAT VALIDATION -- START
    elif mapping_dcterms_date_item_key == data_key:
            for data_dcterms_date_values in data_item_value_list:
                items_to_be_checked_for_date_format.append(data_dcterms_date_values.get("subitem_1522650091861"))
            # Validation for DATE FORMAT
            validation_date_format_error_checker(
                _("DATE FORMAT TEST"),
                items_to_be_checked_for_date_format
            )
            # Reset validation lists below for the next item to be validated
            items_to_be_checked_for_date_format = []
    ### DATE FORMAT TEST -- END
    """

    """
    This loop snippet is for getting the mapping language key of each item that is stored in the database
    """
    for key in item_type_mapping_keys:
        jpcoar_value: dict = _get_jpcoar_mapping_value_mapping(key, item_type_mapping)
        jpcoar_value_keys_lv1: list = list(jpcoar_value)

        for key_lv1 in jpcoar_value_keys_lv1:
            if "title" == key_lv1:
                title_sub_items: dict = jpcoar_value[key_lv1]
                title_sub_items_keys: list = list(title_sub_items.keys())
                mapping_title_item_key: str = key

                for title_sub_item in title_sub_items:
                    if "@attributes" == title_sub_item:
                        mapping_title_language_key: list = title_sub_items.get(title_sub_item, {}).get("xml:lang", "_").split(".")

            elif "alternative" == key_lv1:
                alternative_title_sub_items: dict = jpcoar_value[key_lv1]
                alternative_title_sub_items_title_sub_items_keys: list = list(alternative_title_sub_items.keys())
                mapping_alternative_title_item_key: str = key

                for alternative_title_sub_item in alternative_title_sub_items:
                    if "@attributes" == alternative_title_sub_item:
                        mapping_alternative_title_language_key: list = alternative_title_sub_items.get(alternative_title_sub_item, {}).get("xml:lang", "_").split(".")

            elif "creator" == key_lv1:
                mapping_creator_item_key: str = key
                creator_sub_items: dict = jpcoar_value[key_lv1]
                creator_sub_items_keys: list = list(creator_sub_items.keys())

                for creator_sub_item in creator_sub_items:
                    if creator_sub_item == "givenName":
                        mapping_creator_given_name_language_key = (
                            creator_sub_items.get(creator_sub_item, {}).get("@attributes", {"xml:lang": "_._"}).get("xml:lang", "_._").split(".")
                        )
                    elif creator_sub_item == "familyName":
                        mapping_creator_family_name_language_key = (
                            creator_sub_items.get(creator_sub_item, {}).get("@attributes", {"xml:lang": "_._"}).get("xml:lang", "_._").split(".")
                        )
                    elif creator_sub_item == "affiliation":
                        mapping_creator_affiliation_name_language_key = (
                            creator_sub_items.get(creator_sub_item, {}).get("affiliationName", {}).get("@attributes", {"xml:lang": "_._"}).get("xml:lang", "_._").split(".")
                        )
                    elif creator_sub_item == "creatorName":
                        mapping_creator_creator_name_language_key = (
                            creator_sub_items.get(creator_sub_item, {}).get("@attributes", {"xml:lang": "_._"}).get("xml:lang", "_._").split(".")
                        )
                    elif creator_sub_item == "creatorAlternative":
                        mapping_creator_alternative_name_language_key = (
                            creator_sub_items.get(creator_sub_item, {}).get("@attributes", {"xml:lang": "_._"}).get("xml:lang", "_._").split(".")
                        )

            elif "contributor" == key_lv1:
                mapping_contributor_item_key: str = key
                contributor_sub_items: dict = jpcoar_value[key_lv1]
                contributor_sub_items_keys: list = list(contributor_sub_items.keys())

                for contributor_sub_item in contributor_sub_items:
                    if contributor_sub_item == "givenName":
                        mapping_contributor_given_name_language_key = (
                            contributor_sub_items.get(contributor_sub_item, {}).get("@attributes", {"xml:lang": "_._"}).get("xml:lang", "_._").split(".")
                        )
                    elif contributor_sub_item == "familyName":
                        mapping_contributor_family_name_language_key = (
                            contributor_sub_items.get(contributor_sub_item, {}).get("@attributes", {"xml:lang": "_._"}).get("xml:lang", "_._").split(".")
                        )
                    elif contributor_sub_item == "affiliation":
                        mapping_contributor_affiliation_name_language_key = (
                            contributor_sub_items.get(contributor_sub_item, {}).get("affiliationName", {}).get("@attributes", {"xml:lang": "_._"}).get("xml:lang", "_._").split(".")
                        )
                    elif contributor_sub_item == "contributorName":
                        mapping_contributor_contributor_name_language_key = (
                            contributor_sub_items.get(contributor_sub_item, {}).get("@attributes", {"xml:lang": "_._"}).get("xml:lang", "_._").split(".")
                        )
                    elif contributor_sub_item == "contributorAlternative":
                        mapping_contributor_alternative_name_language_key = (
                            contributor_sub_items.get(contributor_sub_item, {}).get("@attributes", {"xml:lang": "_._"}).get("xml:lang", "_._").split(".")
                        )

            elif "relation" == key_lv1:
                mapping_relation_item_key: str = key
                relation_sub_items: dict = jpcoar_value[key_lv1]
                relation_sub_items_keys:list  = list(relation_sub_items.keys())

                for relation_sub_item in relation_sub_items:
                    if relation_sub_item == "relatedTitle":
                        mapping_related_title_language_key = (
                            relation_sub_items.get(relation_sub_item, {}).get("@attributes", {"xml:lang": "_._"}).get("xml:lang", "_._").split(".")
                        )

            elif "fundingReference" == key_lv1:
                mapping_funding_reference_item_key: str = key
                funding_reference_sub_items: dict = jpcoar_value[key_lv1]
                funding_reference_sub_items_keys: list = list(funding_reference_sub_items.keys())

                for funding_reference_sub_item in funding_reference_sub_items:
                    if funding_reference_sub_item == "funderName":
                        mapping_funding_reference_funder_name_language_key = (
                            funding_reference_sub_items.get(funding_reference_sub_item, {}).get("@attributes", {"xml:lang": "_._"}).get("xml:lang", "_._").split(".")
                        )
                    elif funding_reference_sub_item == "awardTitle":
                        mapping_funding_reference_award_title_language_key = (
                            funding_reference_sub_items.get(funding_reference_sub_item, {}).get("@attributes", {"xml:lang": "_._"}).get("xml:lang", "_._").split(".")
                        )

            elif "sourceTitle" == key_lv1:
                if len(jpcoar_value.keys()) == 1:
                    source_title_sub_items: dict = jpcoar_value[key_lv1]
                    source_title_sub_items_keys: list = list(source_title_sub_items.keys())
                    mapping_source_title_item_key: str = key

                    for source_title_sub_item in source_title_sub_items:
                        if "@attributes" == source_title_sub_item:
                            mapping_source_title_language_key: list = source_title_sub_items.get(source_title_sub_item, {}).get("xml:lang", "_").split(".")

            elif "degreeName" == key_lv1:
                degree_name_sub_items: dict = jpcoar_value[key_lv1]
                degree_name_sub_items_keys: list = list(degree_name_sub_items.keys())
                mapping_degree_name_item_key: str = key

                for degree_name_sub_item in degree_name_sub_items:
                    if "@attributes" == degree_name_sub_item:
                        mapping_degree_name_language_key: list = degree_name_sub_items.get(degree_name_sub_item, {}).get("xml:lang", "_").split(".")

            elif "degreeGrantor" == key_lv1:
                mapping_degree_grantor_item_key: str = key
                degree_grantor_sub_items: dict = jpcoar_value[key_lv1]
                degree_grantor_sub_items_keys:list  = list(degree_grantor_sub_items.keys())

                for degree_grantor_sub_item in degree_grantor_sub_items:
                    if degree_grantor_sub_item == "degreeGrantorName":
                        mapping_degree_grantor_name_language_key = (
                            degree_grantor_sub_items.get(degree_grantor_sub_item, {}).get("@attributes", {"xml:lang": "_._"}).get("xml:lang", "_._").split(".")
                        )

            elif "conference" == key_lv1:
                mapping_conference_item_key: str = key
                conference_sub_items: dict = jpcoar_value[key_lv1]
                conference_sub_items_keys: list = list(conference_sub_items.keys())
                for conference_sub_item in conference_sub_items:
                    if conference_sub_item == "conferenceDate":
                        mapping_conference_date_language_key = (
                            conference_sub_items.get(conference_sub_item, {}).get("@attributes", {"xml:lang": "_._"}).get("xml:lang", "_._").split(".")
                        )
                    elif conference_sub_item == "conferenceName":
                        mapping_conference_name_language_key = (
                            conference_sub_items.get(conference_sub_item, {}).get("@attributes", {"xml:lang": "_._"}).get("xml:lang", "_._").split(".")
                        )
                    elif conference_sub_item == "conferencePlace":
                        mapping_conference_place_language_key = (
                            conference_sub_items.get(conference_sub_item, {}).get("@attributes", {"xml:lang": "_._"}).get("xml:lang", "_._").split(".")
                        )
                    elif conference_sub_item == "conferenceVenue":
                        mapping_conference_venue_language_key = (
                            conference_sub_items.get(conference_sub_item, {}).get("@attributes", {"xml:lang": "_._"}).get("xml:lang", "_._").split(".")
                        )
                    elif conference_sub_item == "conferenceSponsor":
                        mapping_conference_sponsor_language_key = (
                            conference_sub_items.get(conference_sub_item, {}).get("@attributes", {"xml:lang": "_._"}).get("xml:lang", "_._").split(".")
                        )

    """
    For iterating the argument 'data' and validating its language value
    """
    def validation_duplication_error_checker(item_error_message: str, items_to_be_checked_for_duplication: list):

        def _validate_language_value(
                language_value_list: list,
                language_value: str,
                duplication_error: str,
                item_error_message: str
        ):
            if language_value_list.count(language_value) > 1:
                raise ValidationError(f"{item_error_message} -- {duplication_error}")

        duplication_error: str = """
            Please ensure that the following applicable items have no duplicate language values:
            Title, Creator Name ,Creator Family Name, Creator Given Name, Creator Affliation Name,
            Contributor Name ,Contributor Family Name, Contributor Given Name, Contributor Affliation Name,
            Related Title, Funding Reference Funder Name, Funding Reference Award Title, Source Title, Degree Name,
            Degree Grantor Name, Conference Name, Conference Sponsor, Conference Date, Conference Venue, Conference Place,
            Holding Agent Name, Catalog Title
        """

        try:
            for lang_value in items_to_be_checked_for_duplication:
                _validate_language_value(
                    items_to_be_checked_for_duplication,
                    lang_value,
                    duplication_error,
                    item_error_message
                )

        except ValidationError as error:
            current_app.logger.error(traceback.format_exc())
            current_app.logger.error(error)
            result["is_valid"] = False
            result['error'] = f"{item_error_message} -- {duplication_error}"

    def validation_ja_kana_error_checker(item_error_message: str, items_to_be_checked_for_ja_kana: list):

        def _validate_language_value(
                language_value_list: list,
                language_value: str,
                ja_kana_error: str,
                item_error_message: str
        ):
            if language_value == "ja-Kana" and "ja" not in language_value_list:
                raise ValidationError(f"{item_error_message} -- {ja_kana_error}")

        ja_kana_error: str = """
            If ja-Kana is used, please ensure that the following applicable items have ja language values:
            Creator Name ,Creator Family Name, Creator Given Name, Creator Alternative Name,
            Contributor Name ,Contributor Family Name, Contributor Given Name, Contributor Alternative Name,
            Holding Agent Name, Catalog Title.
        """

        try:
            for lang_value in items_to_be_checked_for_ja_kana:
                _validate_language_value(
                    items_to_be_checked_for_ja_kana,
                    lang_value,
                    ja_kana_error,
                    item_error_message
                )

        except ValidationError as error:
            current_app.logger.error(traceback.format_exc())
            current_app.logger.error(error)
            result["is_valid"] = False
            result['error'] = f"{item_error_message} -- {ja_kana_error}"

    def validation_ja_latn_error_checker(item_error_message: str, items_to_be_checked_for_ja_latn: list):

        def _validate_language_value(
                language_value_list: list,
                language_value: str,
                ja_latn_error: str,
                item_error_message: str
        ):
            if language_value == "ja-Latn" and "ja" not in language_value_list:
                raise ValidationError(f"{item_error_message} -- {ja_latn_error}")

        ja_latn_error: str = """
            If ja-Latn is used, please ensure that the following applicable items have ja language values:
            Creator Name ,Creator Family Name, Creator Given Name, Creator Alternative Name,
            Contributor Name ,Contributor Family Name, Contributor Given Name, Contributor Alternative Name,
            Holding Agent Name, Catalog Title.
        """

        try:
            for lang_value in items_to_be_checked_for_ja_latn:
                _validate_language_value(
                    items_to_be_checked_for_ja_latn,
                    lang_value,
                    ja_latn_error,
                    item_error_message
                )

        except ValidationError as error:
            current_app.logger.error(traceback.format_exc())
            current_app.logger.error(error)
            result["is_valid"] = False
            result['error'] = f"{item_error_message} -- {ja_latn_error}"

    def validation_date_format_error_checker(item_error_message: str, items_to_be_checked_for_date_format: list):

        def _validate_date_format(
                date_value: str,
                date_format_error: str,
                item_error_message: str
        ):
            result = False

            for pattern in date_pattern_list:
                if re.match(pattern, date_value):
                    result = True

            if not result:
                raise ValidationError(f"{item_error_message} -- {date_format_error}")

        date_format_error: str = """
            Please ensure that entered date has the following formats: YYYY, YYYY-MM, YYYY-MM-DD,
            YYYY-MM-DDThh:mm+TZD, YYYY-MM-DDThh:mm-TZD, YYYY-MM-DDThh:mm:ss+TZD, YYYY-MM-DDThh:mm:ss-TZD,
            YYYY-MM-DDThh:mm:ss.ss+TZD, YYYY-MM-DDThh:mm:ss.ss-TZD
        """

        try:
            for date_value in items_to_be_checked_for_date_format:
                _validate_date_format(
                    date_value,
                    date_format_error,
                    item_error_message
                )

        except ValidationError as error:
            current_app.logger.error(traceback.format_exc())
            current_app.logger.error(error)
            """
            Commeneted out result["is_valid"] and result["error"] will be enabled when "dcterms date" will be used
            """
            # result["is_valid"] = False
            # result['error'] = f"{item_error_message} -- {date_format_error}"

    # """
    # This snippet is for testing 'validation_date_format_error_checker' while 'dcterms date' doesn't exist yet
    # """
    # date_format_test_data = [
    #     "1997",
    #     "1997-07",
    #     "1997-07-16",
    #     "1997-07-16T19:20+01:00",
    #     "1997-07-16T19:20-01:00",
    #     "1997-07-16T19:20:30+01:00",
    #     "1997-07-16T19:20:30-01:00",
    #     "1997-07-16T19:20:30.45+01:00",
    #     "1997-07-16T19:20:30.45-01:00",
    #     "199-this-will-result-in-error"
    # ]
    # for date in date_format_test_data:
    #     validation_date_format_error_checker("DATE FORMAT TEST", [date])

    for data_key in data_keys:
        data_item_value_list = data[data_key]
        # Validate TITLE item values from data
        if mapping_title_item_key == data_key:
            for data_item_values in data_item_value_list:
                keys_that_exist_in_data: list = _get_keys_that_exist_from_data(data_item_values)
                for mapping_key in list(set(mapping_title_language_key)):
                    if mapping_key in keys_that_exist_in_data:
                        # Append TITLE LANGUAGE value to items_to_be_checked_for_duplication list
                        items_to_be_checked_for_duplication.append(data_item_values.get(mapping_key))
                        items_to_be_checked_for_ja_kana.append(data_item_values.get(mapping_key))
                        items_to_be_checked_for_ja_latn.append(data_item_values.get(mapping_key))
                    else:
                        pass
            # Validation for TITLE
            validation_duplication_error_checker(
                _("Title"),
                items_to_be_checked_for_duplication
            )
            validation_ja_kana_error_checker(
                _("Title"),
                items_to_be_checked_for_ja_kana
            )
            validation_ja_latn_error_checker(
                _("Title"),
                items_to_be_checked_for_ja_latn
            )
            # Reset validation lists below for the next item to be validated
            items_to_be_checked_for_duplication = []
            items_to_be_checked_for_ja_kana = []
            items_to_be_checked_for_ja_latn = []

        # Validate ALTERNATIVE TITLE item values from data
        elif mapping_alternative_title_item_key == data_key:
            for data_item_values in data_item_value_list:
                keys_that_exist_in_data: list = _get_keys_that_exist_from_data(data_item_values)
                for mapping_key in list(set(mapping_alternative_title_language_key)):
                    if mapping_key in keys_that_exist_in_data:
                        # Append ALTERNATIVE TITLE LANGUAGE value to items_to_be_checked_for_duplication list
                        items_to_be_checked_for_ja_kana.append(data_item_values.get(mapping_key))
                        items_to_be_checked_for_ja_latn.append(data_item_values.get(mapping_key))
                    else:
                        pass

            # Validation for ALTERNATIVE TITLE
            validation_ja_kana_error_checker(
                _("Alternative Title"),
                items_to_be_checked_for_ja_kana
            )
            validation_ja_latn_error_checker(
                _("Alternative Title"),
                items_to_be_checked_for_ja_latn
            )
            # Reset validation lists below for the next item to be validated
            items_to_be_checked_for_ja_kana = []
            items_to_be_checked_for_ja_latn = []

        # Validate CREATOR item values from data
        elif mapping_creator_item_key == data_key:
            for data_creator_item_values in data_item_value_list:
                if isinstance(data_creator_item_values, dict):
                    for data_creator_item_values_key in list(data_creator_item_values.keys()):
                        # CREATOR GIVEN NAMES
                        if data_creator_item_values_key == mapping_creator_given_name_language_key[0]:
                            given_names_values: [dict] = data_creator_item_values.get(mapping_creator_given_name_language_key[0])
                            for given_name_values in given_names_values:
                                keys_that_exist_in_data: list = _get_keys_that_exist_from_data(given_name_values)
                                for mapping_key in mapping_creator_given_name_language_key:
                                    if mapping_key in keys_that_exist_in_data:
                                        # Append CREATOR GIVEN NAME LANGUAGE value to items_to_be_checked_for_duplication list
                                        items_to_be_checked_for_duplication.append(given_name_values.get(mapping_key))
                                        items_to_be_checked_for_ja_kana.append(given_name_values.get(mapping_key))
                                        items_to_be_checked_for_ja_latn.append(given_name_values.get(mapping_key))
                            # Validation for CREATOR GIVEN NAMES
                            validation_duplication_error_checker(
                                _("Creator Given Name"),
                                items_to_be_checked_for_duplication
                            )
                            validation_ja_kana_error_checker(
                                _("Creator Given Name"),
                                items_to_be_checked_for_ja_kana
                            )
                            validation_ja_latn_error_checker(
                                _("Creator Given Name"),
                                items_to_be_checked_for_ja_latn
                            )
                            # Reset validation lists below for the next item to be validated
                            items_to_be_checked_for_duplication = []
                            items_to_be_checked_for_ja_kana = []
                            items_to_be_checked_for_ja_latn = []

                        # CREATOR FAMILY NAMES
                        elif data_creator_item_values_key == mapping_creator_family_name_language_key[0]:
                            family_names_values: [dict] = data_creator_item_values.get(mapping_creator_family_name_language_key[0])
                            for family_name_values in family_names_values:
                                keys_that_exist_in_data: list = _get_keys_that_exist_from_data(family_name_values)
                                for mapping_key in mapping_creator_family_name_language_key:
                                    if mapping_key in keys_that_exist_in_data:
                                        # Append CREATOR FAMILY NAMES NAME LANGUAGE value to items_to_be_checked_for_duplication list
                                        items_to_be_checked_for_duplication.append(family_name_values.get(mapping_key))
                                        items_to_be_checked_for_ja_kana.append(family_name_values.get(mapping_key))
                                        items_to_be_checked_for_ja_latn.append(family_name_values.get(mapping_key))
                            # Validation for CREATOR FAMILY NAMES
                            validation_duplication_error_checker(
                                _("Creator Family Name"),
                                items_to_be_checked_for_duplication
                            )
                            validation_ja_kana_error_checker(
                                _("Creator Family Name"),
                                items_to_be_checked_for_ja_kana
                            )
                            validation_ja_latn_error_checker(
                                _("Creator Family Name"),
                                items_to_be_checked_for_ja_latn
                            )
                            # Reset validation lists below for the next item to be validated
                            items_to_be_checked_for_duplication = []
                            items_to_be_checked_for_ja_kana = []
                            items_to_be_checked_for_ja_latn = []

                        # CREATOR AFFLIATION NAMES
                        elif data_creator_item_values_key == mapping_creator_affiliation_name_language_key[0]:
                            creator_affiliations: [dict] = data_creator_item_values.get(mapping_creator_affiliation_name_language_key[0])
                            for creator_affiliation in creator_affiliations:
                                creator_affiliation_names: [dict] = creator_affiliation.get(mapping_creator_affiliation_name_language_key[1])
                                for creator_affiliation_name_values in creator_affiliation_names:
                                    keys_that_exist_in_data: list = _get_keys_that_exist_from_data(creator_affiliation_name_values)
                                    for mapping_key in list(set(mapping_creator_affiliation_name_language_key)):
                                        if mapping_key in keys_that_exist_in_data:
                                            # Append CREATOR AFFLIATION NAMES LANGUAGE value to items_to_be_checked_for_duplication list
                                            items_to_be_checked_for_duplication.append(creator_affiliation_name_values.get(mapping_key))
                                # Validation for CREATOR AFFLIATION NAMES
                                validation_duplication_error_checker(
                                    _("Creator Affiliation Name"),
                                    items_to_be_checked_for_duplication
                                )
                                # Reset validation lists below for the next item to be validated
                                items_to_be_checked_for_duplication = []

                        # CREATOR NAMES
                        elif data_creator_item_values_key == mapping_creator_creator_name_language_key[0]:
                            creator_names_values: [dict] = data_creator_item_values.get(mapping_creator_creator_name_language_key[0])
                            for creator_name_values in creator_names_values:
                                keys_that_exist_in_data: list = _get_keys_that_exist_from_data(creator_name_values)
                                for mapping_key in list(set(mapping_creator_creator_name_language_key)):
                                    if mapping_key in keys_that_exist_in_data:
                                        # Append CREATOR AFFLIATION NAMES LANGUAGE value to items_to_be_checked_for_duplication list
                                        items_to_be_checked_for_duplication.append(creator_name_values.get(mapping_key))
                                        items_to_be_checked_for_ja_kana.append(creator_name_values.get(mapping_key))
                                        items_to_be_checked_for_ja_latn.append(creator_name_values.get(mapping_key))
                            # Validation for CREATOR NAMES
                            validation_duplication_error_checker(
                                _("Creator Name"),
                                items_to_be_checked_for_duplication
                            )
                            validation_ja_kana_error_checker(
                                _("Creator Name"),
                                items_to_be_checked_for_ja_kana
                            )
                            validation_ja_latn_error_checker(
                                _("Creator Name"),
                                items_to_be_checked_for_ja_latn
                            )
                            # Reset validation lists below for the next item to be validated
                            items_to_be_checked_for_duplication = []
                            items_to_be_checked_for_ja_kana = []
                            items_to_be_checked_for_ja_latn = []

                        # CREATOR ALTERNATIVE NAMES
                        elif data_creator_item_values_key == mapping_creator_alternative_name_language_key[0]:
                            creator_alternative_names_values: [dict] = data_creator_item_values.get(mapping_creator_alternative_name_language_key[0])
                            for creator_alternative_name_values in creator_alternative_names_values:
                                keys_that_exist_in_data: list = _get_keys_that_exist_from_data(creator_alternative_name_values)
                                for mapping_key in list(set(mapping_creator_alternative_name_language_key)):
                                    if mapping_key in keys_that_exist_in_data:
                                        # Append CREATOR ALTERNATIVE NAMES LANGUAGE value to items_to_be_checked_for_duplication list
                                        items_to_be_checked_for_ja_kana.append(creator_alternative_name_values.get(mapping_key))
                                        items_to_be_checked_for_ja_latn.append(creator_alternative_name_values.get(mapping_key))
                            # Validation for CREATOR ALTERNATIVE NAMES
                            validation_ja_kana_error_checker(
                                _("Creator Alternative Name"),
                                items_to_be_checked_for_ja_kana
                            )
                            validation_ja_latn_error_checker(
                                _("Creator Alternative Name"),
                                items_to_be_checked_for_ja_latn
                            )
                            # Reset validation lists below for the next item to be validated
                            items_to_be_checked_for_ja_kana = []
                            items_to_be_checked_for_ja_latn = []

                        else:
                            pass

        # Validate CONTRIBUTOR item values from data
        elif mapping_contributor_item_key == data_key:
            for data_contributor_item_values in data_item_value_list:
                if isinstance(data_contributor_item_values, dict):
                    for data_contributor_item_values_key in list(data_contributor_item_values.keys()):
                        # CONTRIBUTOR GIVEN NAMES
                        if data_contributor_item_values_key == mapping_contributor_given_name_language_key[0]:
                            given_names_values: [dict] = data_contributor_item_values.get(mapping_contributor_given_name_language_key[0])
                            for given_name_values in given_names_values:
                                keys_that_exist_in_data: list = _get_keys_that_exist_from_data(given_name_values)
                                for mapping_key in list(set(mapping_contributor_given_name_language_key)):
                                    if mapping_key in keys_that_exist_in_data:
                                        # Append CONTRIBUTOR GIVEN NAMES LANGUAGE value to items_to_be_checked_for_duplication list
                                        items_to_be_checked_for_duplication.append(given_name_values.get(mapping_key))
                                        items_to_be_checked_for_ja_kana.append(given_name_values.get(mapping_key))
                                        items_to_be_checked_for_ja_latn.append(given_name_values.get(mapping_key))
                            # Validation for CONTRIBUTOR GIVEN NAMES
                            validation_duplication_error_checker(
                                _("Contributor Given Name"),
                                items_to_be_checked_for_duplication
                            )
                            validation_ja_kana_error_checker(
                                _("Contributor Given Name"),
                                items_to_be_checked_for_ja_kana
                            )
                            validation_ja_latn_error_checker(
                                _("Contributor Given Name"),
                                items_to_be_checked_for_ja_latn
                            )
                            # Reset validation lists below for the next item to be validated
                            items_to_be_checked_for_duplication = []
                            items_to_be_checked_for_ja_kana = []
                            items_to_be_checked_for_ja_latn = []

                        # CONTRIBUTOR FAMILY NAMES
                        elif data_contributor_item_values_key == mapping_contributor_family_name_language_key[0]:
                            family_names_values: [dict] = data_contributor_item_values.get(mapping_contributor_family_name_language_key[0])
                            for family_name_values in family_names_values:
                                keys_that_exist_in_data: list = _get_keys_that_exist_from_data(family_name_values)
                                for mapping_key in list(set(mapping_contributor_family_name_language_key)):
                                    if mapping_key in keys_that_exist_in_data:
                                        # Append CONTRIBUTOR FAMILY NAMES LANGUAGE value to items_to_be_checked_for_duplication list
                                        items_to_be_checked_for_duplication.append(family_name_values.get(mapping_key))
                                        items_to_be_checked_for_ja_kana.append(family_name_values.get(mapping_key))
                                        items_to_be_checked_for_ja_latn.append(family_name_values.get(mapping_key))
                            # Validation for CONTRIBUTOR FAMILY NAMES
                            validation_duplication_error_checker(
                                _("Contributor Family Name"),
                                items_to_be_checked_for_duplication
                            )
                            validation_ja_kana_error_checker(
                                _("Contributor Family Name"),
                                items_to_be_checked_for_ja_kana
                            )
                            validation_ja_latn_error_checker(
                                _("Contributor Family Name"),
                                items_to_be_checked_for_ja_latn
                            )
                            # Reset validation lists below for the next item to be validated
                            items_to_be_checked_for_duplication = []
                            items_to_be_checked_for_ja_kana = []
                            items_to_be_checked_for_ja_latn = []

                        # CONTRIBUTOR AFFLIATION NAMES
                        elif data_contributor_item_values_key == mapping_contributor_affiliation_name_language_key[0]:
                            contributor_affiliations: [dict] = data_contributor_item_values.get(mapping_contributor_affiliation_name_language_key[0])
                            for contributor_affiliation in contributor_affiliations:
                                contributor_affiliation_names: [dict] = contributor_affiliation.get(mapping_contributor_affiliation_name_language_key[1])
                                for contributor_affiliation_name_values in contributor_affiliation_names:
                                    keys_that_exist_in_data: list = _get_keys_that_exist_from_data(contributor_affiliation_name_values)
                                    for mapping_key in list(set(mapping_contributor_affiliation_name_language_key)):
                                        if mapping_key in keys_that_exist_in_data:
                                            # Append CONTRIBUTOR AFFILIATION NAMES LANGUAGE value to items_to_be_checked_for_duplication list
                                            items_to_be_checked_for_duplication.append(contributor_affiliation_name_values.get(mapping_key))
                                # Validation for CONTRIBUTOR AFFILIATION NAMES
                                validation_duplication_error_checker(
                                    _("Contributor Affiliation Name"),
                                    items_to_be_checked_for_duplication
                                )
                                # Reset validation lists below for the next item to be validated
                                items_to_be_checked_for_duplication = []

                        # CONTRIBUTOR NAMES
                        elif data_contributor_item_values_key == mapping_contributor_contributor_name_language_key[0]:
                            contributor_names_values: [dict] = data_contributor_item_values.get(mapping_contributor_contributor_name_language_key[0])
                            for contributor_name_values in contributor_names_values:
                                keys_that_exist_in_data: list = _get_keys_that_exist_from_data(contributor_name_values)
                                for mapping_key in list(set(mapping_contributor_contributor_name_language_key)):
                                    if mapping_key in keys_that_exist_in_data:
                                        # Append CONTRIBUTOR NAMES LANGUAGE value to items_to_be_checked_for_duplication list
                                        items_to_be_checked_for_duplication.append(contributor_name_values.get(mapping_key))
                                        items_to_be_checked_for_ja_kana.append(contributor_name_values.get(mapping_key))
                                        items_to_be_checked_for_ja_latn.append(contributor_name_values.get(mapping_key))
                            # Validation for CONTRIBUTOR NAMES
                            validation_duplication_error_checker(
                                _("Contributor Name"),
                                items_to_be_checked_for_duplication
                            )
                            validation_ja_kana_error_checker(
                                _("Contributor Name"),
                                items_to_be_checked_for_ja_kana
                            )
                            validation_ja_latn_error_checker(
                                _("Contributor Name"),
                                items_to_be_checked_for_ja_latn
                            )
                            # Reset validation lists below for the next item to be validated
                            items_to_be_checked_for_duplication = []
                            items_to_be_checked_for_ja_kana = []
                            items_to_be_checked_for_ja_latn = []

                        # CONTRIBUTOR ALTERNATIVE NAMES
                        elif data_contributor_item_values_key == mapping_contributor_alternative_name_language_key[0]:
                            contributor_alternative_names_values: [dict] = data_contributor_item_values.get(mapping_contributor_alternative_name_language_key[0])
                            for contributor_alternative_name_values in contributor_alternative_names_values:
                                keys_that_exist_in_data: list = _get_keys_that_exist_from_data(contributor_alternative_name_values)
                                for mapping_key in list(set(mapping_contributor_alternative_name_language_key)):
                                    if mapping_key in keys_that_exist_in_data:
                                        # Append CONTRIBUTOR ALTERNATIVE NAMES LANGUAGE value to items_to_be_checked_for_duplication list
                                        items_to_be_checked_for_ja_kana.append(contributor_alternative_name_values.get(mapping_key))
                                        items_to_be_checked_for_ja_latn.append(contributor_alternative_name_values.get(mapping_key))
                            # Validation for CONTRIBUTOR ALTERNATIVE NAMES
                            validation_ja_kana_error_checker(
                                _("Contributor Alternative Name"),
                                items_to_be_checked_for_ja_kana
                            )
                            validation_ja_latn_error_checker(
                                _("Contributor Alternative Name"),
                                items_to_be_checked_for_ja_latn
                            )
                            # Reset validation lists below for the next item to be validated
                            items_to_be_checked_for_ja_kana = []
                            items_to_be_checked_for_ja_latn = []

                        else:
                            pass

        # Validate RELATION item values from data
        elif mapping_relation_item_key == data_key:
            for data_relation_item_values in data_item_value_list:
                if isinstance(data_relation_item_values, dict):
                    for data_relation_item_values_key in list(data_relation_item_values.keys()):
                        # RELATED TITLE
                        if data_relation_item_values_key == mapping_related_title_language_key[0]:
                            related_title_values: [dict] = data_relation_item_values.get(mapping_related_title_language_key[0])
                            for related_title_value in related_title_values:
                                keys_that_exist_in_data: list = _get_keys_that_exist_from_data(related_title_value)
                                for mapping_key in list(set(mapping_related_title_language_key)):
                                    if mapping_key in keys_that_exist_in_data:
                                        # Append CREATOR AFFILIATION NAMES LANGUAGE value to items_to_be_checked_for_duplication list
                                        items_to_be_checked_for_duplication.append(related_title_value.get(mapping_key))
                            # Validation for RELATED TITLE
                            validation_duplication_error_checker(
                                _("Relation Related Title"),
                                items_to_be_checked_for_duplication
                            )
                            # Reset validation lists below for the next item to be validated
                            items_to_be_checked_for_duplication = []

                        else:
                            pass

        # Validate FUNDING REFERENCE item values from data
        elif mapping_funding_reference_item_key == data_key:
            for data_funding_reference_item_values in data_item_value_list:
                if isinstance(data_funding_reference_item_values, dict):
                    for data_funding_reference_item_values_key in list(data_funding_reference_item_values.keys()):
                        # FUNDING REFERENCE FUNDER NAME
                        if data_funding_reference_item_values_key == mapping_funding_reference_funder_name_language_key[0]:
                            funding_reference_funder_name_values: [dict] = data_funding_reference_item_values.get(mapping_funding_reference_funder_name_language_key[0])
                            for funding_reference_funder_name_value in funding_reference_funder_name_values:
                                keys_that_exist_in_data: list = _get_keys_that_exist_from_data(funding_reference_funder_name_value)
                                for mapping_key in list(set(mapping_funding_reference_funder_name_language_key)):
                                    if mapping_key in keys_that_exist_in_data:
                                        # Append FUNDING REFERENCE FUNDER NAME LANGUAGE value to items_to_be_checked_for_duplication list
                                        items_to_be_checked_for_duplication.append(funding_reference_funder_name_value.get(mapping_key))
                            # Validation for FUNDING REFERENCE FUNDER NAME
                            validation_duplication_error_checker(
                                _("Funding Reference Funder Name"),
                                items_to_be_checked_for_duplication
                            )
                            # Reset validation lists below for the next item to be validated
                            items_to_be_checked_for_duplication = []

                        # FUNDING REFERENCE AWARD TITLE
                        elif data_funding_reference_item_values_key == mapping_funding_reference_award_title_language_key[0]:
                            funding_reference_award_title_values: [dict] = data_funding_reference_item_values.get(mapping_funding_reference_award_title_language_key[0])
                            for funding_reference_award_title_value in funding_reference_award_title_values:
                                keys_that_exist_in_data: list = _get_keys_that_exist_from_data(funding_reference_award_title_value)
                                for mapping_key in list(set(mapping_funding_reference_award_title_language_key)):
                                    if mapping_key in keys_that_exist_in_data:
                                        # Append FUNDING REFERENCE AWARD TITLE LANGUAGE value to items_to_be_checked_for_duplication list
                                        items_to_be_checked_for_duplication.append(funding_reference_award_title_value.get(mapping_key))
                            # Validation for FUNDING REFERENCE AWARD TITLE
                            validation_duplication_error_checker(
                                _("Funding Reference Award Title"),
                                items_to_be_checked_for_duplication
                            )
                            # Reset validation lists below for the next item to be validated
                            items_to_be_checked_for_duplication = []

                        else:
                            pass

        # Validate SOURCE TITLE item values from data
        elif mapping_source_title_item_key == data_key:
            for data_source_title_values in data_item_value_list:
                keys_that_exist_in_data: list = _get_keys_that_exist_from_data(data_source_title_values)
                for mapping_key in list(set(mapping_source_title_language_key)):
                    if mapping_key in keys_that_exist_in_data:
                        # Append SOURCE TITLE LANGUAGE value to items_to_be_checked_for_duplication list
                        items_to_be_checked_for_duplication.append(data_source_title_values.get(mapping_key))
                else:
                    pass
            # Validation for SOURCE TITLE
            validation_duplication_error_checker(
                _("Source Title"),
                items_to_be_checked_for_duplication
            )
            # Reset validation lists below for the next item to be validated
            items_to_be_checked_for_duplication = []

        # Validate DEGREE NAME item values from data
        elif mapping_degree_name_item_key == data_key:
            for data_degree_name_values in data_item_value_list:
                keys_that_exist_in_data: list = _get_keys_that_exist_from_data(data_degree_name_values)
                for mapping_key in list(set(mapping_degree_name_language_key)):
                    if mapping_key in keys_that_exist_in_data:
                        # Append DEGREE NAME LANGUAGE value to items_to_be_checked_for_duplication list
                        items_to_be_checked_for_duplication.append(data_degree_name_values.get(mapping_key))
                else:
                    pass
            # Validation for DEGREE NAME
            validation_duplication_error_checker(
                _("Degree Name"),
                items_to_be_checked_for_duplication
            )
            # Reset validation lists below for the next item to be validated
            items_to_be_checked_for_duplication = []

        # Validate DEGREE GRANTOR item values from data
        elif mapping_degree_grantor_item_key == data_key:
            for data_degree_grantor_item_values in data_item_value_list:
                if isinstance(data_degree_grantor_item_values, dict):
                    for data_degree_grantor_item_values_key in list(data_degree_grantor_item_values.keys()):
                        # DEGREE GRANTOR
                        if data_degree_grantor_item_values_key == mapping_degree_grantor_name_language_key[0]:
                            degree_grantor_values: [dict] = data_degree_grantor_item_values.get(mapping_degree_grantor_name_language_key[0])
                            for degree_grantor_values in degree_grantor_values:
                                # Append DEGREE GRANTOR NAME LANGUAGE value to items_to_be_checked_for_duplication list
                                items_to_be_checked_for_duplication.append(degree_grantor_values.get(mapping_degree_grantor_name_language_key[1]))
                            # Validation for DEGREE GRANTOR NAME
                            validation_duplication_error_checker(
                                _("Degree Grantor Name"),
                                items_to_be_checked_for_duplication
                            )
                            # Reset validation lists below for the next item to be validated
                            items_to_be_checked_for_duplication = []
                        else:
                            pass

        # Validate CONFERENCE item values from data
        elif mapping_conference_item_key == data_key:
            # EXCLUSIVE LOOP FOR CONFERENCE DATE
            for data_conference_item_values in data_item_value_list:
                if isinstance(data_conference_item_values, dict):
                    for data_conference_item_values_key in list(data_conference_item_values.keys()):
                        if data_conference_item_values_key == mapping_conference_date_language_key[0]:
                            date_values: dict = data_conference_item_values.get(mapping_conference_date_language_key[0])
                            keys_that_exist_in_data: list = _get_keys_that_exist_from_data(date_values)
                            for mapping_key in list(set(mapping_conference_date_language_key)):
                                if mapping_key in keys_that_exist_in_data:
                                    # Append CONFERENCE DATE LANGUAGE value to items_to_be_checked_for_duplication list
                                    items_to_be_checked_for_duplication.append(date_values.get(mapping_key))
            if isinstance(data_conference_item_values, dict):
                # Validation for CONFERENCE DATE
                validation_duplication_error_checker(
                    _("Conference Date"),
                    items_to_be_checked_for_duplication
                )
                # Reset validation lists below for the next item to be validated
                items_to_be_checked_for_duplication = []

            for data_conference_item_values in data_item_value_list:
                if isinstance(data_conference_item_values, dict):
                    for data_conference_item_values_key in list(data_conference_item_values.keys()):
                        # CONFERENCE NAMES
                        if data_conference_item_values_key == mapping_conference_name_language_key[0]:
                            conference_names_values: [dict] = data_conference_item_values.get(mapping_conference_name_language_key[0])
                            for conference_name_values in conference_names_values:
                                keys_that_exist_in_data: list = _get_keys_that_exist_from_data(conference_name_values)
                                for mapping_key in list(set(mapping_conference_name_language_key)):
                                    if mapping_key in keys_that_exist_in_data:
                                        # Append CONFERENCE NAME LANGUAGE value to items_to_be_checked_for_duplication list
                                        items_to_be_checked_for_duplication.append(conference_name_values.get(mapping_key))
                            # Validation for CONFERENCE NAMES
                            validation_duplication_error_checker(
                                _("Conference Name"),
                                items_to_be_checked_for_duplication
                            )
                            # Reset validation lists below for the next item to be validated
                            items_to_be_checked_for_duplication = []

                        # CONFERENCE PLACE
                        elif data_conference_item_values_key == mapping_conference_place_language_key[0]:
                            conference_places_values: [dict] = data_conference_item_values.get(mapping_conference_place_language_key[0])
                            for conference_place_values in conference_places_values:
                                keys_that_exist_in_data: list = _get_keys_that_exist_from_data(conference_place_values)
                                for mapping_key in list(set(mapping_conference_place_language_key)):
                                    if mapping_key in keys_that_exist_in_data:
                                        # Append CONFERENCE PLACE LANGUAGE value to items_to_be_checked_for_duplication list
                                        items_to_be_checked_for_duplication.append(conference_place_values.get(mapping_key))
                            # Validation for CONFERENCE PLACES
                            validation_duplication_error_checker(
                                _("Conference Place"),
                                items_to_be_checked_for_duplication
                            )
                            # Reset validation lists below for the next item to be validated
                            items_to_be_checked_for_duplication = []

                        # CONFERENCE VENUE
                        elif data_conference_item_values_key == mapping_conference_venue_language_key[0]:
                            conference_venue_values: [dict] = data_conference_item_values.get(mapping_conference_venue_language_key[0])
                            for conference_venue_value in conference_venue_values:
                                keys_that_exist_in_data: list = _get_keys_that_exist_from_data(conference_venue_value)
                                for mapping_key in list(set(mapping_conference_venue_language_key)):
                                    if mapping_key in keys_that_exist_in_data:
                                        # Append CONFERENCE PLACE LANGUAGE value to items_to_be_checked_for_duplication list
                                        items_to_be_checked_for_duplication.append(conference_venue_value.get(mapping_key))
                            # Validation for CONFERENCE VENUE
                            validation_duplication_error_checker(
                                _("Conference Venue"),
                                items_to_be_checked_for_duplication
                            )
                            # Reset validation lists below for the next item to be validated
                            items_to_be_checked_for_duplication = []

                        # CONFERENCE SPONSOR
                        elif data_conference_item_values_key == mapping_conference_sponsor_language_key[0]:
                            conference_sponsor_values: [dict] = data_conference_item_values.get(mapping_conference_sponsor_language_key[0])
                            for conference_sponsor_value in conference_sponsor_values:
                                keys_that_exist_in_data: list = _get_keys_that_exist_from_data(conference_sponsor_value)
                                for mapping_key in list(set(mapping_conference_sponsor_language_key)):
                                    if mapping_key in keys_that_exist_in_data:
                                        # Append CONFERENCE SPONSOR LANGUAGE value to items_to_be_checked_for_duplication list
                                        items_to_be_checked_for_duplication.append(conference_sponsor_value.get(mapping_key))
                            # Validation for CONFERENCE SPONSOR
                            validation_duplication_error_checker(
                                _("Conference Sponsor"),
                                items_to_be_checked_for_duplication
                            )
                            # Reset validation lists below for the next item to be validated
                            items_to_be_checked_for_duplication = []

                        else:
                            pass

        else:
            pass

    # Remove excluded item in json_schema
    remove_excluded_items_in_json_schema(item_id, json_schema)

    data['$schema'] = json_schema.copy()

    validation_data = RecordBase(data)

    try:
        validation_data.validate()
    except ValidationError as error:
        current_app.logger.error(traceback.format_exc())
        current_app.logger.error(error)
        result["is_valid"] = False
        if 'required' == error.validator:
            result['error'] = _('Please input all required item.')
        elif 'pattern' == error.validator:
            result['error'] = _('Please input the correct data.')
        else:
            result['error'] = _(error.message)
    except SchemaError as error:
        current_app.logger.error(traceback.format_exc())
        current_app.logger.error(error)
        current_app.logger.error("data:{}".format(data))
        result["is_valid"] = False
        result['error'] = 'Schema Error:<br/><br/>' + _(error.message)
    except Exception as ex:
        current_app.logger.error(ex)
        result["is_valid"] = False
        result['error'] = _(str(ex))


def parse_node_str_to_json_schema(node_str: str):
    """Parse node_str to json schema.

    :param node_str: node string
    :return: json schema
    """
    json_node = {}
    nodes = node_str.split('.')
    if len(nodes) > 0:
        json_node["item"] = nodes[len(nodes) - 1]
        for x in reversed(range(len(nodes) - 1)):
            json_node["child"] = copy.deepcopy(json_node)
            json_node["item"] = nodes[x]

    return json_node


def update_json_schema_with_required_items(node: dict, json_data: dict):
    """Update json schema with the required items.

    :param node: json schema return from def parse_node_str_to_json_schema
    :param json_data: The json schema
    """

    # current_app.logger.error("node:{}".format(node))
    # current_app.logger.error("json_data:{}".format(json_data))

    if not node.get('child'):
        if not json_data.get('required'):
            json_data['required'] = []
        json_data['required'].append(node['item'])
    else:
        if json_data['properties'][node['item']].get('items'):
            update_json_schema_with_required_items(
                node['child'], json_data['properties'][node['item']]['items'])
        else:
            update_json_schema_with_required_items(
                node['child'], json_data['properties'][node['item']])


def update_json_schema_by_activity_id(json_data, activity_id):
    """Update json schema by activity id.

    :param json_data: The json schema
    :param activity_id: Activity ID
    :return: json schema
    """

    redis_connection = RedisConnection()
    sessionstore = redis_connection.connection(db=current_app.config['ACCOUNTS_SESSION_REDIS_DB_NO'], kv = True)
    if not sessionstore.redis.exists(
        'updated_json_schema_{}'.format(activity_id)) or not sessionstore.get(
        'updated_json_schema_{}'.format(activity_id)):
        return None
    session_data = sessionstore.get(
        'updated_json_schema_{}'.format(activity_id))
    error_list = json.loads(session_data.decode('utf-8'))
    #current_app.logger.error("error_list:{}".format(error_list))
    if error_list:
        for item in error_list['required']:
            node = parse_node_str_to_json_schema(item)
            if node:
                update_json_schema_with_required_items(node, json_data)
        for item in error_list['pattern']:
            node = parse_node_str_to_json_schema(item)
            if node:
                update_json_schema_with_required_items(node, json_data)
    return json_data


def update_schema_form_by_activity_id(schema_form, activity_id):
    """Update schema form by activity id.

    :param schema_form: The schema form
    :param activity_id: Activity ID
    :return: schema form
    """

    redis_connection = RedisConnection()
    sessionstore = redis_connection.connection(db=current_app.config['ACCOUNTS_SESSION_REDIS_DB_NO'], kv = True)
    if not sessionstore.redis.exists(
        'updated_json_schema_{}'.format(activity_id)) \
        or not sessionstore.get(
            'updated_json_schema_{}'.format(activity_id)):
        return None
    session_data = sessionstore.get(
        'updated_json_schema_{}'.format(activity_id))
    error_list = json.loads(session_data.decode('utf-8'))

    if error_list and error_list['either']:
        either_required_list = error_list['either']
        recursive_prepare_either_required_list(
            schema_form, either_required_list)

        recursive_update_schema_form_with_condition(
            schema_form, either_required_list)

    return schema_form


def recursive_prepare_either_required_list(schema_form, either_required_list):
    """Recursive prepare either required list.

    :param schema_form: The schema form
    :param either_required_list: Either required list
    """
    for elem in schema_form:
        if elem.get('items'):
            recursive_prepare_either_required_list(
                elem.get('items'), either_required_list)
        else:
            if elem.get('key') and '[]' in elem['key']:
                for x, group in enumerate(either_required_list):
                    for i, ids in enumerate(group):
                        if isinstance(ids, list):
                            for y, _id in enumerate(ids):
                                if elem['key'].replace('[]', '') == _id:
                                    either_required_list[x][i][y] = elem['key']
                                    break
                        elif isinstance(ids, str):
                            if elem['key'].replace('[]', '') == ids:
                                either_required_list[x][i] = elem['key']
                                break


def recursive_update_schema_form_with_condition(
        schema_form, either_required_list):
    """Update chema form with condition.

    :param schema_form: The schema form
    :param either_required_list: Either required list
    """
    def prepare_either_condition_required(group_idx, key):
        """Prepare either condition required list."""
        _key = key.replace('[]', '')
        cond_1 = 'model.either_valid_' + str(group_idx)
        cond_2 = cond_1 + ".indexOf('" + _key + "')"
        return ["!{} || {} !== -1".format(cond_1, cond_2),
                "{} && {} === -1".format(cond_1, cond_2)]

    def set_on_change(elem):
        """Set onChange event."""
        calback_func_name = None
        if elem.get('onChange'):
            calback_func_name = elem.get('onChange').split('(')[0]
            elem['onChange'] = \
                "onChangeEitherField(this, form, modelValue, '" \
                + calback_func_name + "')"
        else:
            elem['onChange'] = \
                "onChangeEitherField(this, form, modelValue, undefined)"

    schema_form_condition = []
    for index, elem in enumerate(schema_form):
        if elem.get('items'):
            recursive_update_schema_form_with_condition(
                elem.get('items'), either_required_list)
        else:
            if elem.get('key'):
                for group_idx, group in enumerate(either_required_list):
                    for ids in group:
                        if isinstance(ids, list):
                            for _id in ids:
                                if elem['key'] == _id:
                                    set_on_change(elem)
                                    if len(group) != 1:
                                        cond_required, cond_not_required = \
                                            prepare_either_condition_required(
                                                group_idx, _id)
                                        condition_item = copy.deepcopy(elem)
                                        condition_item['required'] = True
                                        condition_item['condition'] \
                                            = cond_required
                                        schema_form_condition.append(
                                            {'index': index, 'item':
                                                condition_item})

                                        elem['condition'] = cond_not_required
                                    else:
                                        elem['required'] = True
                        elif isinstance(ids, str):
                            if elem['key'] == ids:
                                set_on_change(elem)
                                if len(group) != 1:
                                    cond_required, cond_not_required = \
                                        prepare_either_condition_required(
                                            group_idx, ids)
                                    condition_item = copy.deepcopy(elem)
                                    condition_item['required'] = True
                                    condition_item['condition'] = \
                                        cond_required
                                    schema_form_condition.append({
                                        'index': index,
                                        'item': condition_item})

                                    elem['condition'] = cond_not_required
                                else:
                                    elem['required'] = True

    for index, condition_item in enumerate(schema_form_condition):
        schema_form.insert(
            condition_item['index'] + index + 1,
            condition_item['item'])


def package_export_file(item_type_data):
    """Export TSV/CSV Files.

    Args:
        item_type_data (_type_): schema's Item Type

    Returns:
        _io.StringIO: TSV/CSV file
    """
    # current_app.logger.error("item_type_data:{}".format(item_type_data))
    file_output = StringIO()
    file_format = current_app.config.get('WEKO_ADMIN_OUTPUT_FORMAT', 'tsv').lower()
    file_delimiter = '\t' if file_format == 'tsv' else ','
    jsonschema_url = item_type_data.get('root_url') + item_type_data.get(
        'jsonschema')

    file_writer = csv.writer(file_output,
                             delimiter=file_delimiter,
                             lineterminator='\n')
    file_writer.writerow(['#ItemType',
                         item_type_data.get('name'),
                         jsonschema_url])

    keys = item_type_data['keys']
    labels = item_type_data['labels']
    is_systems = item_type_data['is_systems']
    options = item_type_data['options']
    file_metadata_writer = csv.DictWriter(file_output,
                                          fieldnames=keys,
                                          delimiter=file_delimiter,
                                          lineterminator='\n')
    file_metadata_label_writer = csv.DictWriter(file_output,
                                                fieldnames=labels,
                                                delimiter=file_delimiter,
                                                lineterminator='\n')
    file_metadata_is_system_writer = csv.DictWriter(file_output,
                                                    fieldnames=is_systems,
                                                    delimiter=file_delimiter,
                                                    lineterminator='\n')
    file_metadata_option_writer = csv.DictWriter(file_output,
                                                 fieldnames=options,
                                                 delimiter=file_delimiter,
                                                 lineterminator='\n')
    file_metadata_data_writer = csv.writer(file_output,
                                           delimiter=file_delimiter,
                                           lineterminator='\n')
    file_metadata_writer.writeheader()
    file_metadata_label_writer.writeheader()
    file_metadata_is_system_writer.writeheader()
    file_metadata_option_writer.writeheader()
    for recid in item_type_data.get('recids'):
        file_metadata_data_writer.writerow(
            [recid, item_type_data.get('root_url') + 'records/' + str(recid)]
            + item_type_data['data'].get(recid)
        )

    # current_app.logger.error("file_output: {}".format(file_output.getvalue()))
    return file_output


def make_stats_file(item_type_id, recids, list_item_role, export_path=""):
    """Prepare TSV/CSV data for each Item Types.

    Arguments:
        item_type_id    -- ItemType ID
        recids          -- List records ID
        export_path     -- path of temp_dir
    Returns:
        ret             -- Key properties
        ret_label       -- Label properties
        records.attr_output -- Record data
    Rises:
        KeyError: 'EMAIL_DISPLAY_FLG'
        KeyError: 'WEKO_RECORDS_UI_LICENSE_DICT'
        NameError: name '_' is not defined

    """
    from weko_records_ui.views import escape_newline

    item_type = ItemTypes.get_by_id(item_type_id)
    if item_type:
        list_hide = get_item_from_option(item_type_id, item_type=ItemTypes(item_type.schema, model=item_type))
    else:
        list_hide = get_item_from_option(item_type_id)
    no_permission_show_hide = hide_meta_data_for_role(
        list_item_role.get(item_type_id))
    if no_permission_show_hide and item_type and item_type.render.get('table_row'):
        for name_hide in list_hide:
            item_type.render['table_row'] = hide_table_row(
                item_type.render.get('table_row'), name_hide)

    table_row_properties = item_type.render['table_row_map']['schema'].get(
        'properties')

    class RecordsManager:
        """Management data for exporting records."""

        first_recid = 0
        cur_recid = 0
        recids = []
        records = {}
        attr_data = {}
        attr_output = {}

        def __init__(self, record_ids):
            """Class initialization."""
            self.recids = record_ids
            self.first_recid = record_ids[0]
            for record_id in record_ids:
                record = WekoRecord.get_record_by_pid(record_id)

                # Custom Record Metadata for export
                _custom_export_metadata(record)

                self.records[record_id] = record
                self.attr_output[record_id] = []

        def get_max_ins(self, attr):
            """Get max data each main property in all exporting records."""
            largest_size = 1
            self.attr_data[attr] = {'max_size': 0}
            for record in self.records:
                if isinstance(self.records[record].get(attr), dict) \
                    and self.records[record].get(attr).get(
                        'attribute_value_mlt'):
                    self.attr_data[attr][record] = self.records[record][attr][
                        'attribute_value_mlt']
                else:
                    if self.records[record].get(attr):
                        self.attr_data[attr][record] = \
                            self.records[record].get(attr)
                    else:
                        self.attr_data[attr][record] = []
                rec_size = len(self.attr_data[attr][record])
                if rec_size > largest_size:
                    largest_size = rec_size
            self.attr_data[attr]['max_size'] = largest_size

            return self.attr_data[attr]['max_size']

        def get_max_ins_feedback_mail(self):
            """Get max data each feedback mail in all exporting records."""
            largest_size = 1
            self.attr_data['feedback_mail_list'] = {'max_size': 0}
            for record_id, record in self.records.items():
                if check_created_id(record):
                    mail_list = FeedbackMailList.get_mail_list_by_item_id(
                        record.id)
                    self.attr_data['feedback_mail_list'][record_id] = [
                        mail.get('email') for mail in mail_list]
                    if len(mail_list) > largest_size:
                        largest_size = len(mail_list)
            self.attr_data['feedback_mail_list']['max_size'] = largest_size

            return self.attr_data['feedback_mail_list']['max_size']

        def get_max_ins_request_mail(self):
            """Get max data each request mail in all exporting records."""
            largest_size = 1
            self.attr_data['request_mail_list'] = {'max_size': 0}
            for record_id, record in self.records.items():
                if check_created_id(record):
                    mail_list = RequestMailList.get_mail_list_by_item_id(
                        record.id)
                    self.attr_data['request_mail_list'][record_id] = [
                        mail.get('email') for mail in mail_list]
                    if len(mail_list) > largest_size:
                        largest_size = len(mail_list)
            self.attr_data['request_mail_list']['max_size'] = largest_size

            return self.attr_data['request_mail_list']['max_size']

        def get_max_items(self, item_attrs):
            """Get max data each sub property in all exporting records."""
            max_length = 0
            list_attr = []
            for attr in item_attrs.split('.'):
                index_left_racket = attr.find('[')
                if index_left_racket >= 0:
                    list_attr.extend(
                        [attr[:index_left_racket],
                         attr[index_left_racket:]]
                    )
                else:
                    list_attr.append(attr)

            level = len(list_attr)
            if level == 1:
                return self.attr_data[item_attrs]['max_size']
            elif level > 1:
                max_length = 1
                for record in self.records:
                    _data = self.records[record].get(list_attr[0])
                    if _data:
                        _data = _data['attribute_value_mlt']
                        for attr in list_attr[1:]:
                            if re.search(r'^\[\d+\]$', attr):
                                idx = int(attr[1:-1])
                                if isinstance(_data, list) \
                                        and len(_data) > idx:
                                    _data = _data[idx]
                                else:
                                    _data = []
                                    break
                            elif isinstance(_data, list):
                                _data = _data[0]
                                if isinstance(_data, dict) and _data.get(attr):
                                    _data = _data.get(attr)
                            elif isinstance(_data, dict) and _data.get(attr):
                                _data = _data.get(attr)
                            else:
                                _data = []
                                break
                        if isinstance(_data, list) and len(_data) > max_length:
                            max_length = len(_data)
            return max_length

        def get_subs_item(self,
                          item_key,
                          item_label,
                          properties,
                          data=None,
                          is_object=False):
            """Building key, label and data from key properties.

            Arguments:
                item_key    -- Key properties
                item_label  -- Label properties
                properties  -- Data properties
                data        -- Record data
                is_object   -- Is objecting property?
            Returns:
                o_ret       -- Key properties
                o_ret_label -- Label properties
                ret_data    -- Record data

            """
            o_ret = []
            o_ret_label = []
            ret_data = []
            max_items = self.get_max_items(item_key)
            max_items = 1 if is_object else max_items
            for idx in range(max_items):
                key_list = []
                key_label = []
                key_data = []
                for key in sorted(properties):
                    if not is_object:
                        new_key = '{}[{}].{}'.format(
                            item_key, str(idx), key)
                        new_label = '{}[{}].{}'.format(
                            item_label, str(idx), properties[key].get('title'))
                    else:
                        new_key = '{}.{}'.format(item_key, key)
                        new_label = '{}.{}'.format(
                            item_label, properties[key].get('title'))

                    if properties[key].get('format', '') == 'checkboxes':
                        new_key += '[{}]'
                        new_label += '[{}]'
                        if isinstance(data, dict):
                            data = [data]
                        if data and data[idx].get(key):
                            for idx_c in range(len(data[idx][key])):
                                key_list.append(new_key.format(idx_c))
                                key_label.append(new_label.format(idx_c))
                                key_data.append(data[idx][key][idx_c])
                        else:
                            key_list.append(new_key.format('0'))
                            key_label.append(new_label.format('0'))
                            key_data.append('')
                    elif properties[key]['type'] in ['array', 'object']:
                        if data and idx < len(data) and data[idx].get(key):
                            m_data = data[idx][key]
                        else:
                            m_data = None

                        if properties[key]['type'] == 'object':
                            new_properties = properties[key]['properties']
                            new_is_object = True
                        else:
                            new_properties = \
                                properties[key]['items']['properties']
                            new_is_object = False

                        sub, sublabel, subdata = self.get_subs_item(
                            new_key, new_label, new_properties,
                            m_data, new_is_object)
                        key_list.extend(sub)
                        key_label.extend(sublabel)
                        key_data.extend(subdata)
                    else:
                        if 'iscreator' in new_key:
                            continue
                        if isinstance(data, dict):
                            data = [data]
                        key_list.append(new_key)
                        key_label.append(new_label)
                        if data and idx < len(data) and data[idx].get(key):
                            key_data.append(escape_newline(data[idx][key]))
                            # key_data.append(escape_str(data[idx][key]))
                        else:
                            key_data.append('')

                key_list_len = len(key_list)
                for key_index in range(key_list_len):
                    item_key_split = item_key.split('.')
                    if 'filename' in key_list[key_index]:
                        key_list.insert(0, '.file_path[{}]'.format(
                            str(idx)))
                        key_label.insert(0, '.ファイルパス[{}]'.format(
                            str(idx)))
                        output_path = ""
                        if key_data[key_index]:
                            file_path = "recid_{}/{}".format(str(self.cur_recid), key_data[key_index])
                            output_path = file_path if os.path.exists(os.path.join(export_path,file_path)) else ""
                        key_data.insert(0,output_path)
                        break
                    elif 'thumbnail_label' in key_list[key_index] \
                            and len(item_key_split) == 2:
                        if '[' in item_key_split[0]:
                            key_list.insert(0, '.thumbnail_path[{}]'.format(
                                str(idx)))
                            key_label.insert(0, '.サムネイルパス[{}]'.format(
                                str(idx)))
                        else:
                            key_list.insert(0, '.thumbnail_path')
                            key_label.insert(0, '.サムネイルパス')
                        if key_data[key_index]:
                            key_data.insert(0, 'recid_{}/{}'.format(str(
                                self.cur_recid), key_data[key_index]))
                        else:
                            key_data.insert(0, '')
                        break

                o_ret.extend(key_list)
                o_ret_label.extend(key_label)
                ret_data.extend(key_data)

            return o_ret, o_ret_label, ret_data

    records = RecordsManager(recids)

    ret = ['#.id', '.uri']
    ret_label = ['#ID', 'URI']

    max_path = records.get_max_ins('path')
    for i in range(max_path):
        ret.append('.metadata.path[{}]'.format(i))
        ret.append('.pos_index[{}]'.format(i))
        ret_label.append('.IndexID[{}]'.format(i))
        ret_label.append('.POS_INDEX[{}]'.format(i))

    ret.append('.publish_status')
    ret_label.append('.PUBLISH_STATUS')

    max_feedback_mail = records.get_max_ins_feedback_mail()
    for i in range(max_feedback_mail):
        ret.append('.feedback_mail[{}]'.format(i))
        ret_label.append('.FEEDBACK_MAIL[{}]'.format(i))

    max_request_mail = records.get_max_ins_request_mail()
    for i in range(max_request_mail):
        ret.append('.request_mail[{}]'.format(i))
        ret_label.append('.REQUEST_MAIL[{}]'.format(i))

    ret.extend(['.cnri', '.doi_ra', '.doi', '.edit_mode'])
    ret_label.extend(['.CNRI', '.DOI_RA', '.DOI', 'Keep/Upgrade Version'])
    has_pubdate = len([
        record for _, record in records.records.items()
        if record.get('pubdate')
    ])
    if has_pubdate:
        ret.append('.metadata.pubdate')
        ret_label.append('公開日' if current_i18n.language == 'ja' else 'PubDate')

    for recid in recids:
        record = records.records[recid]
        paths = records.attr_data['path'][recid]
        index_infos = Indexes.get_path_list(paths)
        for info in index_infos:
            records.attr_output[recid].append(info.cid)
            records.attr_output[recid].append(info.name_en.replace(
                '-/-', current_app.config['WEKO_ITEMS_UI_INDEX_PATH_SPLIT']))
        records.attr_output[recid].extend(
            [''] * (max_path * 2 - len(records.attr_output[recid]))
        )

        records.attr_output[recid].append(
            'public' if record['publish_status'] == PublishStatus.PUBLIC.value else 'private')
        feedback_mail_list = records.attr_data['feedback_mail_list'] \
            .get(recid, [])
        records.attr_output[recid].extend(feedback_mail_list)
        records.attr_output[recid].extend(
            [''] * (max_feedback_mail - len(feedback_mail_list))
        )

        request_mail_list = records.attr_data['request_mail_list'] \
            .get(recid, [])
        records.attr_output[recid].extend(request_mail_list)
        records.attr_output[recid].extend(
            [''] * (max_request_mail - len(request_mail_list))
        )

        pid_cnri = record.pid_cnri
        cnri = ''
        if pid_cnri:
            cnri = pid_cnri.pid_value.replace(WEKO_SERVER_CNRI_HOST_LINK, '')
        records.attr_output[recid].append(cnri)

        identifier = IdentifierHandle(record.pid_recid.object_uuid)
        doi_value, doi_type = identifier.get_idt_registration_data()
        doi_type_str = doi_type[0] if doi_type and doi_type[0] else ''
        doi_str = doi_value[0] if doi_value and doi_value[0] else ''
        identifier_setting = get_identifier_setting("Root Index")
        if doi_type_str and doi_str:
            doi_domain = ''
            if doi_type_str == WEKO_IMPORT_DOI_TYPE[0]:
                doi_domain = IDENTIFIER_GRANT_LIST[1][2]
            elif doi_type_str == WEKO_IMPORT_DOI_TYPE[1]:
                doi_domain = IDENTIFIER_GRANT_LIST[2][2]
            elif doi_type_str == WEKO_IMPORT_DOI_TYPE[2]:
                doi_domain = IDENTIFIER_GRANT_LIST[3][2]
            elif doi_type_str == WEKO_IMPORT_DOI_TYPE[3]:
                doi_domain = IDENTIFIER_GRANT_LIST[4][2]
            if doi_domain and doi_str.startswith(doi_domain):
                doi_str = doi_str.replace(doi_domain + '/', '', 1)
            if doi_type_str == WEKO_IMPORT_DOI_TYPE[0] and \
                    doi_str.startswith(identifier_setting.ndl_jalc_doi + "/"):
                doi_type_str = WEKO_IMPORT_DOI_TYPE[3]
        records.attr_output[recid].extend([
            doi_type_str,
            doi_str
        ])
        # .edit Keep/Upgrade default is Keep
        records.attr_output[recid].append('Keep')
        if has_pubdate:
            pubdate = record.get('pubdate', {}).get('attribute_value', '')
            records.attr_output[recid].append(pubdate)

    for item_key in item_type.render.get('table_row'):
        item = table_row_properties.get(item_key)
        records.get_max_ins(item_key)
        keys = []
        labels = []
        for recid in recids:
            records.cur_recid = recid
            if item.get('type') == 'array':
                key, label, data = records.get_subs_item(
                    item_key,
                    item.get('title'),
                    item['items']['properties'],
                    records.attr_data[item_key][recid]
                )
                if not keys:
                    keys = key
                if not labels:
                    labels = label
                records.attr_output[recid].extend(data)
            elif item.get('type') == 'object':
                key, label, data = records.get_subs_item(
                    item_key,
                    item.get('title'),
                    item['properties'],
                    records.attr_data[item_key][recid],
                    True
                )
                if not keys:
                    keys = key
                if not labels:
                    labels = label
                records.attr_output[recid].extend(data)
            else:
                if not keys:
                    keys = [item_key]
                if not labels:
                    labels = [item.get('title')]
                data = records.attr_data[item_key].get(recid) or {}
                attr_val = data.get("attribute_value", "")
                if isinstance(attr_val,str):
                    records.attr_output[recid].append(attr_val)
                else:
                    records.attr_output[recid].extend(attr_val)

        new_keys = []
        for key in keys:
            if 'file_path' not in key and 'thumbnail_path' not in key:
                key = '.metadata.{}'.format(key)
            new_keys.append(key)
        ret.extend(new_keys)
        ret_label.extend(labels)

    ret_system = []
    ret_option = []
    multiple_option = ['.metadata.path', '.pos_index',
                       '.feedback_mail', '.request_mail', '.file_path', '.thumbnail_path']
    meta_list = item_type.render.get('meta_list', {})
    meta_list.update(item_type.render.get('meta_fix', {}))
    form = item_type.render.get('table_row_map', {}).get('form', {})
    del_num = 0
    total_col = len(ret)
    for index in range(total_col):
        _id = ret[index - del_num]
        key = re.sub(r'\[\d+\]', '[]', _id.replace('.metadata.', ''))
        root_key = key.split('.')[0].replace('[]', '')
        if root_key in meta_list:
            is_system = check_sub_item_is_system(key, form)
            ret_system.append('System' if is_system else '')

            _, _, root_option = get_root_item_option(
                root_key,
                meta_list.get(root_key)
            )
            sub_options = get_sub_item_option(key, form)
            if not sub_options:
                ret_option.append(', '.join(root_option))
            else:
                if no_permission_show_hide and 'Hide' in sub_options:
                    del ret[index - del_num]
                    del ret_label[index - del_num]
                    del ret_system[index - del_num]
                    for recid in recids:
                        del records.attr_output[recid][index - del_num - 2]
                    del_num += 1
                else:
                    ret_option.append(
                        ', '.join(list(set(root_option + sub_options)))
                    )
        elif key == '#.id':
            ret_system.append('#')
            ret_option.append('#')
        elif key == '.edit_mode' or key == '.publish_status':
            ret_system.append('')
            ret_option.append('Required')
        elif '[' in _id and _id.split('[')[0] in multiple_option:
            ret_system.append('')
            ret_option.append('Allow Multiple')
        else:
            ret_system.append('')
            ret_option.append('')

    return [ret, ret_label, ret_system, ret_option], records.attr_output


def get_list_file_by_record_id(recid):
    """Get file buckets by record id.

    Arguments:
        recid     -- {number} record id.
    Returns:
        list_file  -- list file name of record.

    """
    body = {
        "query": {
            "function_score": {
                "query": {
                    "match": {
                        "_id": recid
                    }
                }
            }
        },
        "_source": ["file"],
        "size": 1
    }
    indexer = RecordIndexer()
    result = indexer.client.search(
        index=current_app.config['INDEXER_DEFAULT_INDEX'],
        body=body
    )
    list_file_name = []

    if isinstance(result, dict) and isinstance(result.get('hits'), dict) and \
            isinstance(result['hits'].get('hits'), list) and \
            len(result['hits']['hits']) > 0 and \
            isinstance(result['hits']['hits'][0], dict) and \
            isinstance(result['hits']['hits'][0].get('_source'), dict) and \
            isinstance(result['hits']['hits'][0]['_source'].get('file'), dict)\
            and result['hits']['hits'][0]['_source']['file'].get('URI'):
        list_file = result['hits']['hits'][0]['_source']['file'].get('URI')

        list_file_name = [
            recid + '/' + item.get('value') for item in list_file]
    return list_file_name


def write_bibtex_files(item_types_data, export_path):
    """Write Bibtex data to files.

    @param item_types_data:
    @param export_path:
    @return:
    """
    # current_app.logger.error("item_types_data:{}".format(item_types_data))
    # current_app.logger.error("export_path:{}".format(export_path))

    for item_type_id in item_types_data:
        item_type_data = item_types_data[item_type_id]
        output = make_bibtex_data(item_type_data['recids'])
        # create file to write data in case has output of Bibtex
        if output:
            with open('{}/{}.bib'.format(export_path,
                                         item_type_data.get('name')),
                      'w', encoding='utf8') as file:
                file.write(output)


def write_files(item_types_data, export_path, list_item_role):
    """Write TSV/CSV data to files.

    @param item_types_data:
    @param export_path:
    @param list_item_role:
    @return:
    """
    current_app.logger.debug("item_types_data:{}".format(item_types_data))
    current_app.logger.debug("export_path:{}".format(export_path))
    current_app.logger.debug("list_item_role:{}".format(list_item_role))
    file_format = current_app.config.get('WEKO_ADMIN_OUTPUT_FORMAT', 'tsv').lower()

    for item_type_id in item_types_data:

        current_app.logger.debug("item_type_id:{}".format(item_type_id))
        current_app.logger.debug("item_types_data[item_type_id]['recids']:{}".format(item_types_data[item_type_id]['recids']))
        headers, records = make_stats_file(
            item_type_id,
            item_types_data[item_type_id]['recids'],
            list_item_role,
            export_path)
        current_app.logger.debug("headers:{}".format(headers))
        current_app.logger.debug("records:{}".format(records))
        keys, labels, is_systems, options = headers
        item_types_data[item_type_id]['recids'].sort()
        item_types_data[item_type_id]['keys'] = keys
        item_types_data[item_type_id]['labels'] = labels
        item_types_data[item_type_id]['is_systems'] = is_systems
        item_types_data[item_type_id]['options'] = options
        item_types_data[item_type_id]['data'] = records
        item_type_data = item_types_data[item_type_id]
        with open('{}/{}.{}'.format(export_path,
                                    item_type_data.get('name'),
                                    file_format),
                  'w', encoding="utf-8-sig") as file:
            file_output = package_export_file(item_type_data)
            file.write(file_output.getvalue())


def check_item_type_name(name):
    """Check a list of allowed characters in filenames.

    :return: new name
    """
    new_name = re.sub(r'[\/:*"<>|\s]', '_', name)
    return new_name


def export_items(post_data):
<<<<<<< HEAD
    """Gather all the item data and export

    Export items in the selected format, such as a TSV, BIBTEX or RO-CRATE.

    Args:
        post_data (dict): Data from the export form.
            - export_file_contents_radio (str): Whether to include file contents.
            - export_format_radio (str): The format to export (e.g., JSON, BIBTEX).
            - record_ids (list): List of record IDs to export.
            - invalid_record_ids (list): List of invalid record IDs.
            - record_metadata (dict): Metadata for the records.
=======
    """Gather all the item data and export and return as a TSV or BIBTEX.

    :return: TSV, BIBTEX
    """
    current_app.logger.debug("post_data:{}".format(post_data))
    include_contents = True if \
        post_data.get('export_file_contents_radio') == 'True' else False
    export_format = post_data['export_format_radio']
    record_ids = json.loads(post_data['record_ids'])
    invalid_record_ids = json.loads(post_data['invalid_record_ids'])
    if isinstance(invalid_record_ids,dict) or isinstance(invalid_record_ids,list):
        invalid_record_ids = [int(i) for i in invalid_record_ids]
    else:
        invalid_record_ids = [invalid_record_ids]
    # Remove all invalid records
    record_ids = set(record_ids) - set(invalid_record_ids)

    if len(record_ids) > _get_max_export_items():
        return abort(400)
    elif len(record_ids) == 0:
        return '',204

    # Get records for export
    record_recids = []
    record_uuids = []
    for record_id in record_ids:
        recid = PersistentIdentifier.get('recid', str(record_id))
        record_recids.append(recid)
        record_uuids.append(str(recid.object_uuid))

    records = WekoRecord.get_records(record_uuids)

    from weko_records_ui.utils import export_preprocess
    record_metadata = {}
    for recid, record in zip(record_recids, records):
        record_metadata[recid.pid_value] = json.loads(
            export_preprocess(recid, record, 'json')
        )

    result = {'items': []}
    temp_path = tempfile.TemporaryDirectory(
        prefix=current_app.config['WEKO_ITEMS_UI_EXPORT_TMP_PREFIX'])
    item_types_data = {}
>>>>>>> 3aa12c21

    Returns:
        Response: A file download response with the exported data.
    """
    try:
        current_app.logger.debug("post_data:{}".format(post_data))
        include_contents = (
            True if post_data.get('export_file_contents_radio') == 'True' else False
        )
        export_format = post_data['export_format_radio']
        record_ids = json.loads(post_data['record_ids'])
        invalid_record_ids = json.loads(post_data['invalid_record_ids'])
        if isinstance(invalid_record_ids,dict) or isinstance(invalid_record_ids,list):
            invalid_record_ids = [int(i) for i in invalid_record_ids]
        else:
            invalid_record_ids = [invalid_record_ids]
        # Remove all invalid records
        record_ids = list(set(record_ids) - set(invalid_record_ids))
        record_metadata = (
            json.loads(post_data['record_metadata'])
            if post_data.get('record_metadata') else {}
        )
        if len(record_ids) > _get_max_export_items():
            return abort(400)
        elif len(record_ids) == 0:
            return '',204

        result = {'items': []}
        temp_path = tempfile.TemporaryDirectory(
            prefix=current_app.config['WEKO_ITEMS_UI_EXPORT_TMP_PREFIX']
        )
        item_types_data = {}

        # Set export folder
        datetime_now = datetime.now(timezone.utc).strftime("%Y%m%d%H%M%S")
        export_path = os.path.join(temp_path.name, datetime_now)

        # Double check for limits
        for record_id in record_ids:
            record_path = os.path.join(export_path, f"recid_{record_id}")
            os.makedirs(record_path, exist_ok=True)
            exported_item, list_item_role = _export_item(
                record_id,
                export_format,
                include_contents,
                record_path,
                record_metadata.get(str(record_id))
            )
            result['items'].append(exported_item)

            item_type_id = exported_item.get('item_type_id')
            item_type = ItemTypes.get_by_id(item_type_id)
            if not item_types_data.get(item_type_id):
                item_type_name = check_item_type_name(
                    item_type.item_type_name.name
                )
                item_types_data[item_type_id] = {
                    'item_type_id': item_type_id,
                    'name': f'{item_type_name}({item_type_id})',
                    'root_url': request.url_root,
                    'jsonschema': 'items/jsonschema/' + item_type_id,
                    'keys': [],
                    'labels': [],
                    'recids': [],
                    'data': {},
                }
            item_types_data[item_type_id]['recids'].append(record_id)

        # Create export info file
        if export_format == 'BIBTEX':
            write_bibtex_files(item_types_data, export_path)
        elif export_format == 'ROCRATE':
            write_rocrate(item_types_data, export_path, list_item_role)
        else:
            write_files(item_types_data, export_path, list_item_role)

        if export_format != 'ROCRATE':
            # Create bag
            bagit.make_bag(export_path)
        # Create download file
        # zip filename: export_{uuid}-{%Y%m%d%H%M%S}
        zip_path = os.path.join(
            tempfile.gettempdir(),
            export_path.split("/")[-2] + "-" + export_path.split("/")[-1]
        )
        shutil.make_archive(zip_path, 'zip', export_path)
        resp = send_file(
            zip_path+".zip",
            as_attachment=True,
            attachment_filename='export.zip'
        )
    except (json.JSONDecodeError, KeyError, TypeError, ValueError):
        current_app.logger.error(traceback.print_exc())
        return abort(400)
    except Exception:
        current_app.logger.error(traceback.print_exc())
        traceback.print_exc()
        flash(_('Error occurred during item export.'), 'error')
        resp = redirect(url_for('weko_items_ui.export'))
    os.remove(zip_path+".zip")
    temp_path.cleanup()
    return resp


def write_rocrate(item_types_data, export_path, list_item_role):
    """Make RO-Crate BagIt for export.

    Args:
        item_types_data (dict): Item types data for export.
        export_path (str): Path to export the RO-Crate.
        list_item_role (dict): List of item roles for export.
    """
    all_record_ids = [
        str(recid)
        for data in item_types_data.values()
        for recid in data['recids']
    ]
    # Get Metadata from ElasticSearch
    metadata_dict = _get_metadata_dict_in_es(all_record_ids)

    for item_type_id, item_type_data in item_types_data.items():
        mappings = JsonldMapping.get_by_itemtype_id(item_type_id)
        mapper = JsonLdMapper(item_type_id, None)
        for m in mappings:
            mapper.json_mapping = m.mapping
            if mapper.is_valid:
                break
        if mapper.json_mapping is None:
            raise Exception("No valid mapping found for item type")

        record_ids = item_type_data['recids']
        headers, records = make_stats_file(
            item_type_id, item_type_data['recids'], list_item_role,
        )

        for record_id in record_ids:
            # crate each record directory
            record_path = os.path.join(export_path, f"recid_{record_id}")
            os.makedirs(record_path, exist_ok=True)
            title, extracted_files = metadata_dict.get(str(record_id), ("", []))

            row_metadata = {
                "recid": str(record_id),
                "item_title": title,
                "header": headers[0][2:],
                "value": records[record_id],
            }

            # Create RO-Crate info file
            rocrate = mapper.to_rocrate_metadata(
                tsv_row_metadata=row_metadata, extracted_files=extracted_files
            )
            jsonld_path = os.path.join(
                record_path, ROCRATE_METADATA_FILE.split("/")[-1]
            )
            with open(jsonld_path, "w", encoding="utf8") as f:
                json.dump(
                    rocrate.metadata.generate(), f, indent=2,
                    ensure_ascii=False
                )

            bagit.make_bag(record_path, checksums=["sha256"])

            shutil.make_archive(record_path, "zip", record_path)
            shutil.rmtree(record_path)

    # Create README.md file
    readme_path = os.path.join(export_path, "README.md")
    current_dir = os.path.dirname(os.path.abspath(__file__))
    source_path = current_app.config["WEKO_ITEMS_UI_README_MD"]
    src_readme_path = os.path.join(current_dir, source_path)
    shutil.copyfile(src_readme_path, readme_path)


def _get_metadata_dict_in_es(record_ids):
    """Get metadata by record id from ElasticSearch.

    :param record_ids: Record IDs
    :return: Metadata
    """
    metadata_dict = {}
    try:
        # Get metadata from ElasticSearch
        search = (
            RecordsSearch(index=current_app.config["SEARCH_UI_SEARCH_INDEX"])
            .filter("terms", control_number=record_ids)
            .filter("term", relation_version_is_last=True)
            .sort("control_number")
            .source(["title", "content"])
            .params(from_=0, size=100)
        )
        search_result = search.execute().to_dict()
        record_list = search_result.get("hits", {}).get("hits", [])
        for record in record_list:
            [key] = record.get("sort")
            title = record.get("_source", {}).get("title", [""])[0]
            content = record.get("_source", {}).get("content", [])
            extraction_file_list = [
                file_content.get("filename") for file_content in content
                if file_content.get("attachment")
            ]
            metadata_dict.update({key: (title, extraction_file_list)})
    except NotFoundError as e:
        current_app.logger.error("Index do not exist yet: ", str(e))

    return metadata_dict


def _get_max_export_items():
    """Get max amount of items to export."""
    max_table = current_app.config['WEKO_ITEMS_UI_MAX_EXPORT_NUM_PER_ROLE']
    non_user_max = current_app.config['WEKO_ITEMS_UI_DEFAULT_MAX_EXPORT_NUM']
    current_user_id = current_user.get_id()

    if not current_user_id:  # Non-logged in users
        return non_user_max

    try:
        roles = db.session.query(Role).join(userrole).filter_by(
            user_id=current_user_id).all()
    except Exception:
        return current_app.config['WEKO_ITEMS_UI_DEFAULT_MAX_EXPORT_NUM']

    current_max = non_user_max
    for role in roles:
        if role in max_table and max_table[role] > current_max:
            current_max = max_table[role]
    return current_max


def _export_item(record_id,
                 export_format,
                 include_contents,
                 tmp_path=None,
                 records_data=None):
    """Exports files for record according to view permissions.

    Args:
        record_id (_type_): _description_
        export_format (_type_): _description_
        include_contents (bool): _description_
        tmp_path (_type_, optional): _description_. Defaults to None.
        records_data (dict, optional): _description_. Defaults to None.
    """
    # current_app.logger.error("record_id:{}".format(record_id))
    # current_app.logger.error("export_format:{}".format(export_format))
    # current_app.logger.error("include_contents:{}".format(include_contents))
    # current_app.logger.error("tmp_path:{}".format(tmp_path))
    # current_app.logger.error("records_data:{}".format(records_data))
    def del_hide_sub_metadata(keys, metadata):
        """Delete hide metadata."""
        if isinstance(metadata, dict):
            data = metadata.get(keys[0])
            if data:
                if len(keys) > 1:
                    del_hide_sub_metadata(keys[1:], data)
                else:
                    del metadata[keys[0]]
        elif isinstance(metadata, list):
            count = len(metadata)
            for index in range(count):
                del_hide_sub_metadata(keys[1:] if len(
                    keys) > 1 else keys, metadata[index])

    exported_item = {}
    record = WekoRecord.get_record_by_pid(record_id)
    list_item_role = {}
    if record:
        exported_item['record_id'] = record.id
        exported_item['name'] = 'recid_{}'.format(record_id)
        exported_item['files'] = []
        exported_item['path'] = 'recid_' + str(record_id)
        exported_item['item_type_id'] = record.get('item_type_id')
        if not records_data:
            records_data = record
        if exported_item['item_type_id']:
            item_type_id = exported_item['item_type_id']
            list_hidden = []
            item_type = ItemTypes.get_by_id(item_type_id)
            if item_type:
                list_hidden = get_ignore_item_from_mapping(item_type_id, item_type)
            if records_data.get('metadata'):
                meta_data = records_data.get('metadata')
                _custom_export_metadata(meta_data.get('_item_metadata', {}),
                                        False, False)
                record_role_ids = {
                    'weko_creator_id': meta_data.get('weko_creator_id'),
                    'weko_shared_id': meta_data.get('weko_shared_id')
                }
                list_item_role.update(
                    {exported_item['item_type_id']: record_role_ids})
                if hide_meta_data_for_role(record_role_ids):
                    for hide_key in list_hidden:
                        if isinstance(hide_key, str) \
                                and meta_data.get(hide_key):
                            del records_data['metadata'][hide_key]
                        elif isinstance(hide_key, list):
                            del_hide_sub_metadata(
                                hide_key, records_data['metadata'])

        # Create metadata file.
        # with open('{}/{}_metadata.json'.format(tmp_path,
        #                                        exported_item['name']),
        #           'w',
        #           encoding='utf8') as output_file:
        #     json.dump(records_data, output_file, indent=2,
        #               sort_keys=True, ensure_ascii=False)
        # First get all of the files, checking for permissions while doing so
        if include_contents:
            # Get files
            for file in record.files:  # TODO: Temporary processing
                if check_file_download_permission(record, file.info()):
                    if file.info().get('accessrole') != 'open_restricted':
                        exported_item['files'].append(file.info())
                        # TODO: Then convert the item into the desired format
                        if file:
                            with file.obj.file.storage().open() as file_buffered, \
                                open(tmp_path + '/' + file.obj.basename, 'wb') as temp_file:
                                temp_file.write(file_buffered.read())

    return exported_item, list_item_role


def _custom_export_metadata(record_metadata: dict, hide_item: bool = True,
                            replace_license: bool = True):
    """Custom export metadata.

    Args:
        record_metadata (dict): Record metadata
        hide_item (bool): Hide item flag.
        replace_license (bool): Replace license flag.
    """
    from weko_records_ui.utils import hide_item_metadata, replace_license_free
    # current_app.logger.error("record_metadata:{}".format(record_metadata))
    # Hide private metadata
    if hide_item:
        hide_item_metadata(record_metadata)
    # Change the item name 'licensefree' to 'license_note'.
    if replace_license:
        replace_license_free(record_metadata, False)

    for k, v in record_metadata.items():
        if isinstance(v, dict) and v.get('attribute_type') == 'file':
            replace_fqdn_of_file_metadata(v.get("attribute_value_mlt", []))


def get_new_items_by_date(start_date: str, end_date: str, ranking=False) -> dict:
    """Get ranking new item by date.

    :param start_date:
    :param end_date:
    :param ranking:
    :return:
    """
    record_search = RecordsSearch(
        index=current_app.config['SEARCH_UI_SEARCH_INDEX'])
    result = dict()

    try:
        indexes = Indexes.get_public_indexes_list()
        if len(indexes) == 0:
            return result
        search_instance, _qs_kwargs = item_search_factory(None,
                                                          record_search,
                                                          start_date,
                                                          end_date,
                                                          indexes,
                                                          query_with_publish_status=False,
                                                          ranking=ranking)
        search_result = search_instance.execute()
        result = search_result.to_dict()
    except NotFoundError as e:
        current_app.logger.debug("Indexes do not exist yet: ", str(e))

    return result


def update_schema_remove_hidden_item(schema, render, items_name):
    """Update schema: remove hidden items.

    :param schema: json schema
    :param render: json render
    :param items_name: list items which has hidden flg
    :return: The json object.
    """
    for item in items_name:
        hidden_flg = False
        key = schema[item]['key']
        if render['meta_list'].get(key):
            hidden_flg = render['meta_list'][key]['option']['hidden']
        if render.get('meta_system') and render['meta_system'].get(key):
            hidden_flg = render['meta_system'][key]['option']['hidden']
        if hidden_flg:
            schema[item]['condition'] = 1

    return schema


def get_files_from_metadata(record):
    """
    Get files from record meta_data.

    @param record:
    @return:
    """
    current_app.logger.debug("record: {}".format(record))
    files = OrderedDict()
    for key in record:
        meta_data = record.get(key)
        if isinstance(meta_data, dict) and \
                meta_data.get('attribute_type', '') == "file":
            file_metadata = meta_data.get("attribute_value_mlt", [])
            for f in file_metadata:
                if f.get("version_id"):
                    files[f["version_id"]] = f
            break
    current_app.logger.debug("files: {}".format(files))
    return files


def to_files_js(record):
    """List files in a deposit.

    Args:
        record (WekoDeposit): record object.

    Returns:
        list: File information taken from metadata
    """
    current_app.logger.debug("type: {}".format(type(record)))
    res = []
    files = record.files or []
    files_content_dict = {}
    files_thumbnail = []
    for f in files:
        if f.is_thumbnail:
            files_thumbnail.append(f)
        else:
            files_content_dict[f.key] = f
    # Get files form meta_data, so that you can append any extra info to files
    # (which not contained by file_bucket) such as license below
    files_from_meta = get_files_from_metadata(record)

    # get file with order similar metadata
    files_content = []
    for _k, f in files_from_meta.items():
        if files_content_dict.get(f.get('filename')):
            files_content.append(files_content_dict.get(f.get('filename')))

    for f in [*files_content, *files_thumbnail]:
        res.append({
            'displaytype': files_from_meta.get(str(f.version_id),
                                               {}).get("displaytype", ''),
            'filename': f.get('filename', ''),
            'mimetype': f.mimetype,
            'licensetype': files_from_meta.get(str(f.version_id),
                                               {}).get("licensetype", ''),
            'key': f.key,
            'version_id': str(f.version_id),
            'checksum': f.file.checksum,
            'size': f.file.size,
            'completed': True,
            'progress': 100,
            'links': {
                'self': (
                    current_app.config['DEPOSIT_FILES_API']
                    + u'/{bucket}/{key}?versionId={version_id}'.format(
                        bucket=f.bucket_id,
                        key=f.key,
                        version_id=f.version_id,
                    )),
            },
            'is_show': f.is_show,
            'is_thumbnail': f.is_thumbnail
        })

    return res


def update_sub_items_by_user_role(item_type_id, schema_form):
    """Update sub item by user role.

    @param item_type_id:
    @param schema_form:
    @return:
    """
    item_type_name = get_item_type_name(item_type_id)
    excluded_sub_items = get_excluded_sub_items(item_type_name)
    excluded_forms = []
    for form in schema_form:
        if "title_{}".format(form.get('title')).lower() in excluded_sub_items:
            excluded_forms.append(form)
        elif form.get('items') and \
                form['items'][0]['key'].split('.')[1] in excluded_sub_items:
            excluded_forms.append(form)
    for item in excluded_forms:
        schema_form.remove(item)


def remove_excluded_items_in_json_schema(item_id, json_schema):
    """Remove excluded items in json_schema.

    :item_id: object
    :json_schema: object
    """
    # Check role for input(5 item type)
    item_type_name = get_item_type_name(item_id)
    excluded_sub_items = get_excluded_sub_items(item_type_name)
    if len(excluded_sub_items) == 0:
        return
    """ Check excluded sub item name which exist in json_schema """
    """     Case exist => add sub item to array """
    properties = json_schema.get('properties')
    removed_json_schema = []
    if properties:
        for pro in properties:
            pro_val = properties.get(pro)
            sub_pro = pro_val.get('properties')
            if pro_val and sub_pro:
                for sub_item in excluded_sub_items:
                    sub_property = sub_pro.get(sub_item)
                    if sub_property:
                        removed_json_schema.append(pro)
    """ If sub item array have data, we remove sub items im json_schema """
    if len(removed_json_schema) > 0:
        for item in removed_json_schema:
            if properties.get(item):
                del properties[item]


def get_excluded_sub_items(item_type_name):
    """Get excluded sub items by role.

    :item_type_name: object
    """
    usage_application_item_type = current_app.config.get(
        'WEKO_ITEMS_UI_USAGE_APPLICATION_ITEM_TYPE')
    if (not usage_application_item_type or not isinstance(
            usage_application_item_type, dict)):
        return []
    current_user_role = get_current_user_role()
    item_type_role = []
    item_type = usage_application_item_type.get(item_type_name.strip())
    if current_user_role and item_type and item_type.get(
            current_user_role.name):
        item_type_role = item_type.get(current_user_role.name)
    return item_type_role


def get_current_user_role():
    """Get current user roles."""
    current_user_role = ''
    for role in current_user.roles:
        if role in current_app.config['WEKO_USERPROFILES_ROLES']:
            current_user_role = role
            break
    return current_user_role


def is_need_to_show_agreement_page(item_type_name):
    """Check need to show Terms and Conditions or not."""
    current_user_role = get_current_user_role()
    general_role = current_app.config['WEKO_USERPROFILES_GENERAL_ROLE']
    item_type_list = current_app.config[
        'WEKO_ITEMS_UI_LIST_ITEM_TYPE_NOT_NEED_AGREE']
    if (current_user_role == general_role
            and item_type_name in item_type_list):
        return False
    return True


def update_index_tree_for_record(pid_value, index_tree_id):
    """Update index tree for record.

    :param index_tree_id:
    :param pid_value: pid value to get record and WekoDeposit
    :return:True set successfully otherwise False
    """
    list_index = []
    list_index.append(index_tree_id)
    data = {"index": list_index}
    record = WekoRecord.get_record_by_pid(pid_value)
    deposit = WekoDeposit(record, record.model)
    # deposit.clear()
    deposit.update(data)
    deposit.commit()


def validate_user_mail(users, activity_id, request_data, keys, result):
    """Validate user mail.

    @param result:
    @param keys:
    @param users:
    @param activity_id:
    @param request_data:
    @return:
    """
    result['validate_required_email'] = []
    result['validate_register_in_system'] = []
    for index, user in enumerate(users):
        email = request_data.get(user)
        user_info = get_user_info_by_email(email)
        action_order = check_approval_email(activity_id, user)
        if action_order:
            if not email:
                result['validate_required_email'].append(keys[index])
            elif not (user_info and user_info.get('user_id') is not None):
                result['validate_register_in_system'].append(keys[index])
            if email and user_info and \
                    user_info.get('user_id') is not None:
                update_action_handler(activity_id,
                                        action_order,
                                        user_info.get('user_id'))
                keys = True
                continue
    result[
        'validate_map_flow_and_item_type'] = check_approval_email_in_flow(
        activity_id, users)

    return result


def check_approval_email(activity_id, user):
    """Check approval email.

    @param user:
    @param activity_id:
    @return:
    """
    action_order = db.session.query(FlowAction.action_order) \
        .outerjoin(FlowActionRole).outerjoin(FlowDefine) \
        .outerjoin(Activity) \
        .filter(Activity.activity_id == activity_id) \
        .filter(FlowActionRole.specify_property == user) \
        .first()
    return action_order[0] if action_order and action_order[0] else None


def check_approval_email_in_flow(activity_id, users):
    """Count approval email.

    @param users:
    @param activity_id:
    @return:
    """
    flow_action_role = FlowActionRole.query \
        .outerjoin(FlowAction).outerjoin(FlowDefine) \
        .outerjoin(Activity) \
        .filter(Activity.activity_id == activity_id) \
        .filter(FlowActionRole.specify_property.isnot(None)) \
        .all()

    map_list = [y for x in flow_action_role for y in users if
                x.specify_property == y]
    return True if len(map_list) == len(flow_action_role) else False


def update_action_handler(activity_id, action_order, user_id):
    """Update action handler for each action of activity.

    :param activity_id:
    :param action_order:
    :param user_id:
    :return:
    """
    from weko_workflow.models import ActivityAction
    with db.session.begin_nested():
        activity_action = ActivityAction.query.filter_by(
            activity_id=activity_id,
            action_order=action_order).one_or_none()
        if activity_action:
            activity_action.action_handler = user_id
            db.session.merge(activity_action)


def validate_user_mail_and_index(request_data):
    """Validate user's mail,index tree.

    :param request_data:
    :return:
    """
    # current_app.logger.error("request_data:{}".format(request_data))
    users = request_data.get('user_to_check', [])
    keys = request_data.get('user_key_to_check', [])
    auto_set_index_action = request_data.get('auto_set_index_action', False)
    activity_id = request_data.get('activity_id')
    result = {
        "index": True
    }
    try:
        result = validate_user_mail(users, activity_id, request_data, keys,
                                    result)
        if auto_set_index_action is True:
            is_existed_valid_index_tree_id = True if \
                get_index_id(activity_id) else False
            result['index'] = is_existed_valid_index_tree_id
        db.session.commit()
    except Exception as ex:
        result['validation'] = False
        db.session.rollback()
        import traceback
        traceback.print_exc()
        result['error'] = str(ex)
    return result


def recursive_form(schema_form):
    """
    Recur the all the child form to set value for specific property.

    :param schema_form:
    :return: from result
    """
    for form in schema_form:
        if 'items' in form:
            recursive_form(form.get('items', []))
        # Set value for titleMap of select in case of position
        # and select format
        if (form.get('title', '') == 'Position' and form.get('type', '')
                == 'select'):
            dict_data = []
            positions = current_app.config.get(
                'WEKO_USERPROFILES_POSITION_LIST')
            for val in positions:
                if val[0]:
                    current_position = {
                        "value": val[0],
                        "name": str(val[1])
                    }
                    dict_data.append(current_position)
                    form['titleMap'] = dict_data


def set_multi_language_name(item, cur_lang):
    """Set multi language name: Get corresponding language and set to json.

    :param item: json object
    :param cur_lang: current language
    :return: The modified json object.
    """
    try:
        if 'titleMap' in item:
            for value in item['titleMap']:
                if 'name_i18n' in value \
                        and len(value['name_i18n'][cur_lang]) > 0:
                    value['name'] = value['name_i18n'][cur_lang]
    except Exception as ex:
        if 'titleMap' in item:
            for value in item['titleMap']:
                if 'name_i18n' in value \
                        and len(value['name_i18n']['en']) > 0:
                    value['name'] = value['name_i18n']['en']


def get_data_authors_prefix_settings():
    """Get all authors prefix settings."""
    from weko_authors.models import AuthorsPrefixSettings
    try:
        return db.session.query(AuthorsPrefixSettings).all()
    except Exception as e:
        current_app.logger.error(e)
        return None

def get_data_authors_affiliation_settings():
    """Get all authors affiliation settings."""
    from weko_authors.models import AuthorsAffiliationSettings
    try:
        return db.session.query(AuthorsAffiliationSettings).all()
    except Exception as e:
        current_app.logger.error(e)
        return None

def get_weko_link(metadata):
    """
    メタデータからweko_idを取得し、weko_idに対応するpk_idと一緒に
    weko_linkを作成します。
    args
        metadata: dict
        例：{
                "metainfo": {
                    "item_30002_creator2": [
                        {
                            "nameIdentifiers": [
                                {
                                    "nameIdentifier": "8",
                                    "nameIdentifierScheme": "WEKO",
                                    "nameIdentifierURI": ""
                                }
                            ]
                        }
                    ]
                },
                "files": [],
                "endpoints": {
                    "initialization": "/api/deposits/items"
                }
            }
    return
        weko_link: dict
        例：{"2": "10002"}
    """
    weko_link = {}
    weko_id_list=[]
    for x in metadata["metainfo"].values():
        if not isinstance(x, list):
            continue
        for y in x:
            if not isinstance(y, dict):
                continue
            for key, value in y.items():
                if not key == "nameIdentifiers":
                    continue
                for z in value:
                    if z.get("nameIdentifierScheme","") == "WEKO":
                        if z.get("nameIdentifier","") not in weko_id_list:
                            weko_id_list.append(z.get("nameIdentifier"))
    weko_link = {}
    for weko_id in weko_id_list:
        pk_id = WekoAuthors.get_pk_id_by_weko_id(weko_id)
        if int(pk_id) > 0:
            weko_link[pk_id] = weko_id
    return weko_link

def hide_meta_data_for_role(record):
    """
    Show hide metadate for curent user role.

    :return:
    """
    is_hidden = True

    # Admin users
    supers = current_app.config['WEKO_PERMISSION_SUPER_ROLE_USER']

    roles = current_user.roles if current_user else []
    for role in list(roles):
        if role.name in supers:
            is_hidden = False
            break
    # Community users
    community_role_names = current_app.config[
        'WEKO_PERMISSION_ROLE_COMMUNITY']
    for role in list(roles):
        if role.name in community_role_names:
            is_hidden = False
            break

    # Item Register users and Sharing users
    if record and current_user.get_id() in [
        record.get('weko_creator_id'),
            str(record.get('weko_shared_id'))]:
        is_hidden = False

    return is_hidden


def get_ignore_item_from_mapping(_item_type_id, item_type):
    """Get ignore item from mapping.

    :param _item_type_id:
    :param item_type:
    :return ignore_list:
    """
    ignore_list = []
    meta_options, item_type_mapping = get_options_and_order_list(
        _item_type_id, item_type_data=ItemTypes(item_type.schema, model=item_type))
    sub_ids = get_hide_list_by_schema_form(item_type=item_type)
    for key, val in meta_options.items():
        hidden = val.get('option').get('hidden')
        if hidden:
            ignore_list.append(
                get_mapping_name_item_type_by_key(key, item_type_mapping))
    for sub_id in sub_ids:
        key = [re.sub(r'\[\d*\]', '', _id) for _id in sub_id.split('.')]
        if key[0] in item_type_mapping:
            mapping = item_type_mapping.get(key[0]).get('jpcoar_mapping')
            if isinstance(mapping, dict):
                for _name in mapping.keys():
                    name = None
                    if len(key) > 1:
                        tree_name = get_mapping_name_item_type_by_sub_key(
                            '.'.join(key[1:]),mapping.get(_name)
                        )
                        if tree_name is not None:
                            name = [_name]
                            name += tree_name
                    else:
                        name = [_name]
                    if name is not None:
                        ignore_list.append(name)
    return ignore_list


def get_mapping_name_item_type_by_key(key, item_type_mapping):
    """Get mapping name item type by key.

    :param item_type_mapping:
    :param key:
    :return: name
    """
    for mapping_key in item_type_mapping:
        if mapping_key == key:
            property_data = item_type_mapping.get(mapping_key)
            if isinstance(property_data, dict) and isinstance(property_data.get('jpcoar_mapping'), dict):
                for name in property_data.get('jpcoar_mapping'):
                    return name
    return key


def get_mapping_name_item_type_by_sub_key(key, item_type_mapping):
    """Get mapping name item type by sub key.

    :param item_type_mapping:
    :param key:
    :return: name
    """
    tree_name = None
    for mapping_key in item_type_mapping:
        property_data = item_type_mapping.get(mapping_key)

        if isinstance(property_data, dict):
            _mapping_name = get_mapping_name_item_type_by_sub_key(
                key, property_data)
            if _mapping_name is not None:
                tree_name = [mapping_key] \
                    if mapping_key != '@attributes' else []
                tree_name += _mapping_name
                break
        elif key == property_data:
            if mapping_key!= '@value':
                tree_name = [mapping_key]
            else:
                tree_name = []
            break
    return tree_name


def del_hide_sub_item(key, mlt, hide_list):
    if isinstance(mlt, dict):
        for k, v in mlt.copy().items():
            if isinstance(v, dict) or isinstance(v, list):
                del_hide_sub_item(key, v, hide_list)
            elif isinstance(v, str):
                for h in hide_list:
                    if h.startswith(key) and h.endswith(k) and k in mlt:
                        mlt.pop(k)
            else:
                pass
    elif isinstance(mlt, list):
        for v in mlt:
            del_hide_sub_item(key, v, hide_list)
    else:
        pass

def get_hide_list_by_schema_form(item_type=None, schemaform=None):
    """Get hide list by schema form."""
    ids = []
    if item_type and not schemaform:
        schemaform = item_type.render.get('table_row_map', {}).get('form', {})
    if schemaform:
        for item in schemaform:
            if not item.get('items'):
                if item.get('isHide'):
                    ids.append(item.get('key'))
            else:
                ids += get_hide_list_by_schema_form(schemaform=item.get('items'))
    return ids


def get_hide_parent_keys(item_type=None, meta_list=None):
    """Get all hide parent keys.

    :param item_type:
    :param meta_list:
    :return: hide parent keys
    """
    if item_type and not meta_list:
        meta_list = item_type.render.get('meta_list', {})
    hide_parent_keys = []
    for key, val in meta_list.items():
        hidden = val.get('option', {}).get('hidden')
        hide_parent_keys.append(key.replace('[]', '')) if hidden else None
    return hide_parent_keys


def get_hide_parent_and_sub_keys(item_type):
    """Get all hide parent and sub keys.

    :param item_type: item type select from db.
    :return: hide parent keys, hide sub keys.
    """
    # Get parent keys of 'Hide' items.
    meta_list = item_type.render.get('meta_list', {})
    hide_parent_key = get_hide_parent_keys(item_type, meta_list)
    # Get sub keys of 'Hide' items.
    forms = item_type.render.get('table_row_map', {}).get('form', {})
    hide_sub_keys = get_hide_list_by_schema_form(item_type, forms)
    hide_sub_keys = [prop.replace('[]', '') for prop in hide_sub_keys]
    return hide_parent_key, hide_sub_keys


def get_item_from_option(_item_type_id, item_type=None):
    """Get all keys of properties that is set Hide option on metadata."""
    ignore_list = []
    meta_options = get_options_list(_item_type_id, json_item=item_type)
    for key, val in meta_options.items():
        hidden = val.get('option').get('hidden')
        if hidden:
            ignore_list.append(key)
    return ignore_list


def get_options_list(item_type_id, json_item=None):
    """Get Options by item type id.

    :param item_type_id:
    :param json_item:
    :return: options dict
    """
    meta_options = {}
    if json_item is None:
        json_item = ItemTypes.get_record(item_type_id)
    if json_item:
        meta_options = json_item.model.render.get('meta_fix')
        meta_options.update(json_item.model.render.get('meta_list'))
    return meta_options


def get_options_and_order_list(item_type_id, item_type_mapping=None,
                               item_type_data=None, mapping_flag=True):
    """Get Options by item type id.

    :param item_type_id:
    :param item_type_mapping:
    :param item_type_data:
    :return: options dict and item type mapping
    """
    from weko_records.api import Mapping
    meta_options = None
    item_type_mapping = None
    if item_type_id:
        meta_options = get_options_list(item_type_id, item_type_data)
        if item_type_mapping is None and mapping_flag:
            item_type_mapping = Mapping.get_record(item_type_id)

    if mapping_flag:
        return meta_options, item_type_mapping
    else:
        return meta_options


def hide_table_row(table_row, hide_key):
    """Get Options by item type id.

    :param hide_key:
    :param table_row:
    :return: table_row
    """
    for key in table_row:
        if key == hide_key:
            del table_row[table_row.index(hide_key)]
    return table_row


def is_schema_include_key(schema):
    """Check if schema have filename/billing_filename key."""
    properties = schema.get('properties')
    need_file = False
    need_billing_file = False
    for key in properties:
        item = properties.get(key)
        # Do check for object type
        if 'properties' in item:
            object = item.get('properties')
            if 'is_billing' in object and 'filename' in object:
                need_billing_file = True
            if 'is_billing' not in object and 'filename' in object:
                need_file = True
        # Do check for array/multiple type
        elif 'items' in item:
            object = item.get('items').get('properties')
            if 'is_billing' in object and 'filename' in object:
                need_billing_file = True
            if 'is_billing' not in object and 'filename' in object:
                need_file = True
    return need_file, need_billing_file


def isExistKeyInDict(_key, _dict):
    """Check key exist in dict and value of key is dict type.

    :param _key: key in dict.
    :param _dict: dict.
    :return: if key exist and value of this key is dict type => return True
    else False.
    """
    return isinstance(_dict, dict) and isinstance(_dict.get(_key), dict)


def set_validation_message(item, cur_lang):
    """Set validation message.

    :param item: json of control (ex: json of text input).
    :param cur_lang: current language.
    :return: item, set validationMessage attribute for item.
    """
    # current_app.logger.error("item:{}".format(item))
    i18n = 'validationMessage_i18n'
    message_attr = 'validationMessage'
    if i18n in item and cur_lang:
        item[message_attr] = item[i18n][cur_lang]


def translate_validation_message(item_property, cur_lang):
    """Recursive in order to set translate language validation message.

    :param item_property: .
    :param cur_lang: .
    :return: .
    """
    # current_app.logger.error("item_property:{}".format(item_property))
    # current_app.logger.error("cur_lang:{}".format(cur_lang))

    items_attr = 'items'
    properties_attr = 'properties'
    if isExistKeyInDict(items_attr, item_property):
        for _key1, value1 in item_property.get(items_attr).items():
            if not isinstance(value1, dict):
                continue
            for _key2, value2 in value1.items():
                set_validation_message(value2, cur_lang)
                translate_validation_message(value2, cur_lang)
    if isExistKeyInDict(properties_attr, item_property):
        for _key, value in item_property.get(properties_attr).items():
            set_validation_message(value, cur_lang)
            translate_validation_message(value, cur_lang)


def get_workflow_by_item_type_id(
    item_type_name_id, item_type_id, with_deleted=True
):
    """Get workflow settings by item type id.

    Args:
        item_type_name_id (int): Item type name id.
        item_type_id (int): Item type id.
        with_deleted (bool): Whether to include deleted workflows. Defaults to True.

    Returns:
        WorkFlow: The workflow object if found, otherwise None.

    """
    from weko_workflow.models import WorkFlow

    query = WorkFlow.query.filter_by(itemtype_id=item_type_id)
    if not with_deleted:
        query = query.filter_by(is_deleted=False)
    workflow = query.first()

    if not workflow:
        item_type_list = ItemTypes.get_by_name_id(item_type_name_id)
        id_list = [x.id for x in item_type_list]
        query = (
            WorkFlow.query
            .filter(WorkFlow.itemtype_id.in_(id_list))
            .order_by(WorkFlow.itemtype_id.desc())
            .order_by(WorkFlow.flow_id.asc())
        )
        if not with_deleted:
            query = query.filter_by(is_deleted=False)
        workflow = query.first()
    return workflow if isinstance(workflow, WorkFlow) else None


def validate_bibtex(record_ids):
    """Validate data of records for Bibtex exporting.

    @param record_ids:
    @return:
    """
    lst_invalid_ids = []
    err_msg = _('Please input all required item.')
    from weko_schema_ui.serializers import WekoBibTexSerializer
    for record_id in record_ids:
        record = WekoRecord.get_record_by_pid(record_id)
        pid = record.pid_recid
        serializer = WekoBibTexSerializer()
        result = serializer.serialize(pid, record, True)
        if not result or result == err_msg:
            lst_invalid_ids.append(record_id)
    return lst_invalid_ids


def make_bibtex_data(record_ids):
    """Serialize all Bibtex data by record ids.

    @param record_ids:
    @return:
    """
    from weko_records_ui.utils import hide_item_metadata

    result = ''
    err_msg = _('Please input all required item.')
    from weko_schema_ui.serializers import WekoBibTexSerializer
    for record_id in record_ids:
        record = WekoRecord.get_record_by_pid(record_id)
        pid = record.pid_recid

        hide_item_metadata(record)

        serializer = WekoBibTexSerializer()
        output = serializer.serialize(pid, record)
        result += output if output != err_msg else ''
    return result


def translate_schema_form(form_element, cur_lang):
    """Translate title and validation message in Schema Form.

    :param form_element: Schema Form element
    :param cur_lang: Current language
    """
    msg_i18n_key = "validationMessage_i18n"
    title_i18n_key = "title_i18n"
    if (
        form_element.get(title_i18n_key)
        and cur_lang in form_element[title_i18n_key]
        and len(form_element[title_i18n_key][cur_lang]) > 0
    ):
        form_element['title'] = form_element[title_i18n_key][cur_lang]

    des_i18n_key = "description_i18n"
    if (form_element.get(des_i18n_key)
        and cur_lang in form_element[des_i18n_key]
            and len(form_element[des_i18n_key][cur_lang]) > 0):
        form_element['description'] = form_element[des_i18n_key][cur_lang]

    if (
        form_element.get(msg_i18n_key)
        and cur_lang in form_element[msg_i18n_key]
        and len(form_element[msg_i18n_key][cur_lang]) > 0
    ):
        form_element['validationMessage'] = \
            form_element[msg_i18n_key][cur_lang]

    if form_element.get('items'):
        for sub_elem in form_element['items']:
            translate_schema_form(sub_elem, cur_lang)

class WekoQueryRankingHelper(QueryRankingHelper):
    @classmethod
    def get(cls, **kwargs):
        result = []
        try:
            start_date = kwargs.get('start_date')
            end_date = kwargs.get('end_date')
            params = {
                'start_date': start_date,
                'end_date': end_date + 'T23:59:59',
                'agg_size': str(kwargs.get('agg_size', 10)),
                'event_type': kwargs.get('event_type', ''),
                'group_field': kwargs.get('group_field', ''),
                'count_field': kwargs.get('count_field', ''),
                'must_not': kwargs.get('must_not', ''),
                'new_items': False
            }
            query_config = current_app.config["WEKO_ITEMS_UI_RANKING_QUERY"][kwargs.get("ranking_type")]
            query_class = query_config["query_class"]
            cfg  =json.loads(json.dumps(query_config["query_config"]))
            cfg.update(query_name=kwargs.get("ranking_type"))
            all_query = query_class(**cfg)
            all_res = all_query.run(**params)
            cls.Calculation(all_res, result)
        except es_exceptions.NotFoundError as e:
            current_app.logger.debug(e)
        except Exception as e:
            current_app.logger.debug(e)

        return result

def get_ranking(settings):
    """Get ranking.

    :param settings: ranking setting.
    :return:
    """

    def _get_index_info(index_json, index_info):
        for index in index_json:
            index_info[index["id"]] = {
                'index_name': index["name"],
                'parent': str(index["pid"])
            }
            if index["children"]:
                _get_index_info(index["children"], index_info)

    current_app.logger.debug("get_ranking start")

    rank_buffer = current_app.config['WEKO_ITEMS_UI_RANKING_BUFFER']
    index_json = Indexes.get_browsing_tree_ignore_more()
    index_info = {}
    _get_index_info(index_json, index_info)
    has_permission_indexes = list(index_info.keys())
    # get statistical period
    end_date_original = date.today()  # - timedelta(days=1)
    start_date_original = end_date_original - timedelta(
        days=int(settings.statistical_period))
    rankings = {}
    start_date = start_date_original.strftime('%Y-%m-%d')
    end_date = end_date_original.strftime('%Y-%m-%d')
    # most_reviewed_items
    current_app.logger.debug("get most_reviewed_items start")
    if settings.rankings['most_reviewed_items']:
        result = WekoQueryRankingHelper.get(
            start_date=start_date,
            end_date=end_date,
            agg_size=settings.display_rank + rank_buffer,
            event_type='record-view',
            group_field='pid_value',
            count_field='count',
            must_not=json.dumps([{"wildcard": {"pid_value": "*.*"}}]),
            ranking_type='most_view_ranking'
        )
        rankings['most_reviewed_items'] = get_permission_record('most_reviewed_items', result, settings.display_rank, has_permission_indexes)

    # most_downloaded_items
    current_app.logger.debug("get most_downloaded_items start")
    if settings.rankings['most_downloaded_items']:
        result = QueryRankingHelper.get(
            start_date=start_date,
            end_date=end_date,
            agg_size=settings.display_rank + rank_buffer,
            event_type='file-download',
            group_field='item_id',
            count_field='count',
            must_not=json.dumps([{"wildcard": {"item_id": "*.*"}}])
        )

        current_app.logger.debug("finished getting most_downloaded_items data from ES")
        rankings['most_downloaded_items'] = get_permission_record('most_downloaded_items', result, settings.display_rank, has_permission_indexes)

    # created_most_items_user
    current_app.logger.debug("get created_most_items_user start")
    if settings.rankings['created_most_items_user']:
        result = QueryRankingHelper.get(
            start_date=start_date,
            end_date=end_date,
            agg_size=settings.display_rank,
            event_type='item-create',
            group_field='cur_user_id',
            count_field='count',
            must_not=json.dumps([{"wildcard": {"pid_value": "*.*"}}])
        )

        current_app.logger.debug("finished getting created_most_items_user data from ES")
        ranking_data = []
        for s in result:
            ranking_data.append(parse_ranking_results(
                'created_most_items_user',
                s['key'],
                count=s['count'],
                rank=len(ranking_data) + 1
            ))
        rankings['created_most_items_user'] = ranking_data

    # most_searched_keywords
    current_app.logger.debug("get most_searched_keywords start")
    if settings.rankings['most_searched_keywords']:
        filter_list = current_app.config['WEKO_ITEMS_UI_SEARCH_RANK_KEY_FILTER']
        must_not = [{"wildcard": {"search_type": "2*"}}]
        for f in filter_list:
            must_not.append({"match": {"search_key": f}})
        result = QueryRankingHelper.get(
            start_date=start_date,
            end_date=end_date,
            agg_size=settings.display_rank,
            event_type='search',
            group_field='search_key',
            count_field='count',
            must_not=json.dumps(must_not)
        )

        current_app.logger.debug("finished getting most_searched_keywords data from ES")
        ranking_data = []
        for s in result:
            ranking_data.append(parse_ranking_results(
                'most_searched_keywords',
                s['key'],
                count=s['count'],
                rank=len(ranking_data) + 1
            ))
        rankings['most_searched_keywords'] = ranking_data

    # new_items
    current_app.logger.debug("get new_items start")
    if settings.rankings['new_items']:
        new_item_start_date = (
            end_date_original
            - timedelta(
                days=int(settings.new_item_period) - 1
            )
        )
        if new_item_start_date < start_date_original:
            new_item_start_date = start_date_original
        result = QueryRankingHelper.get_new_items(
            start_date=new_item_start_date.strftime('%Y-%m-%d'),
            end_date=end_date,
            agg_size=settings.display_rank + rank_buffer,
            must_not=json.dumps([{"wildcard": {"control_number": "*.*"}}])
        )

        current_app.logger.debug("finished getting new_items data from ES")
        rankings['new_items'] = get_permission_record('new_items', result, settings.display_rank, has_permission_indexes)

    return rankings


def __sanitize_string(s: str):
    """Sanitize control characters without '\x09', '\x0a', '\x0d' and '0x7f'.

    Args:
        s (str): target string

    Returns:
        str: sanitized string
    """
    s = s.strip()
    sanitize_str = ""
    for i in s:
        if ord(i) in [9, 10, 13] or (31 < ord(i) != 127):
            sanitize_str += i
    return sanitize_str


def sanitize_input_data(data):
    """Sanitize control characters without '\x09', '\x0a', '\x0d' and '0x7f'.

    Args:
        data (dict or list): target dict or list
    """
    if isinstance(data, dict):
        for k, v in data.items():
            if isinstance(v, str):
                data[k] = __sanitize_string(v)
            else:
                sanitize_input_data(v)
    elif isinstance(data, list):
        for i in range(len(data)):
            if isinstance(data[i], str):
                data[i] = __sanitize_string(data[i])
            else:
                sanitize_input_data(data[i])

def check_duplicate(data, is_item=True, exclude_ids=[]):
    """
    Check if a record or item is duplicate in records_metadata.

    Args:
        data (dict or str): Metadata dictionary (or JSON string).
        is_item (bool): True if checking an item, False if checking a record.
        exclude_ids (list): List of record IDs to exclude from the check.

    Returns:
        tuple(bool, list, list):
            - True if duplicate exists, False otherwise.
            - List of duplicate record IDs.
            - List of duplicate record URLs.
    """
    if isinstance(data, str):
        try:
            data = json.loads(data)
        except json.JSONDecodeError as e:
            current_app.logger.error(f"JSON decode failed: {e}")
            return False, [], []

    if not isinstance(data, dict):
        current_app.logger.error("The provided data is not a dictionary.")
        return False, [], []

    metadata = data if is_item else data.get("metainfo", {})
    if not isinstance(metadata, dict):
        current_app.logger.error("Metadata format is invalid.")
        return False, [], []

    identifier = title = resource_type = creator = ""
    author_links = metadata.get("author_link", [])
    host = request.host

    # Extract other fields
    for key, value in metadata.items():
        if isinstance(value, dict) and "resourcetype" in value:
            resource_type = value["resourcetype"]
        if isinstance(value, list):
            for v in value:
                if isinstance(v, dict):
                    if "subitem_identifier_uri" in v:
                        identifier = v["subitem_identifier_uri"]
                    if "subitem_title" in v:
                        title = v["subitem_title"]
                    if "creatorNames" in v:
                        creator_info = v["creatorNames"][0] if v["creatorNames"] else {}
                        creator = creator_info.get("creatorName", "")


    # 1. Check identifier
    if identifier:
        escaped_identifier = identifier.replace('"', '\\"')
        query = text(f"""
            SELECT CAST(jsonb_extract_path_text(json, 'recid') AS INTEGER)
            FROM records_metadata
            WHERE jsonb_path_exists(json, :jsonpath_query)
            AND jsonb_extract_path_text(json, 'publish_status') = '0'
            AND jsonb_extract_path_text(json, 'recid') NOT LIKE '%.%'
        """)
        params = {
            "jsonpath_query": f'$.**.subitem_identifier_uri ? (@ == "{escaped_identifier}")'
        }
        result = db.session.execute(query, params).fetchall()
        if result:
            recid_list = [r[0] for r in result if r[0] not in exclude_ids]
            if recid_list:
                return True, recid_list, [f"https://{host}/records/{r}" for r in recid_list]

    # 2. Normalize title
    normalized_title = unicodedata.normalize("NFKC", title).lower()
    normalized_title = re.sub(r'[\s,　]', '', normalized_title)

    query = text("""
        SELECT  CAST(jsonb_extract_path_text(json, 'recid') AS INTEGER), json
        FROM records_metadata
        WHERE jsonb_path_exists(json, '$.**.subitem_title')
        AND jsonb_extract_path_text(json, 'publish_status') = '0'
        AND jsonb_extract_path_text(json, 'recid') NOT LIKE '%.%'
    """)
    result = db.session.execute(query).fetchall()

    matched_recids = set()
    for recid, json_obj in result:
        json_str = json.dumps(json_obj, ensure_ascii=False)
        titles = re.findall(r'"subitem_title"\s*:\s*"([^"]+)"', json_str)
        for t in titles:
            cleaned = unicodedata.normalize("NFKC", t).lower()
            cleaned = re.sub(r'[\s,　]', '', cleaned)
            if cleaned == normalized_title:
                matched_recids.add(recid)
                break

    matched_recids -= set(exclude_ids)

    if not matched_recids:
        return False, [], []

    # 3. Match resource_type
    escaped_resource_type = resource_type.replace('"', '\\"')
    query = text(f"""
        SELECT CAST(jsonb_extract_path_text(json, 'recid') AS INTEGER)
        FROM records_metadata
        WHERE jsonb_path_exists(json, :jsonpath_query)
        AND jsonb_extract_path_text(json, 'publish_status') = '0'
        AND jsonb_extract_path_text(json, 'recid') NOT LIKE '%.%'
    """)
    params = {
        "jsonpath_query": f'$.**.resourcetype ? (@ == "{escaped_resource_type}")'
    }
    result = db.session.execute(query, params).fetchall()
    recids_resource = {r[0] for r in result}
    matched_recids &= recids_resource
    matched_recids -= set(exclude_ids)

    if not matched_recids:
        return False, [], []

    # 4. Author check (via author_link or creator)
    final_matched = set()
    if author_links:
        # Get fullName(s) from authors table via author_link
        placeholders = ','.join([f':aid{i}' for i in range(len(author_links))])
        params = {f'aid{i}': aid for i, aid in enumerate(author_links)}
        query = text(f"""
            SELECT json FROM authors
            WHERE jsonb_path_exists(json, '$.authorIdInfo[*].authorId')
            AND jsonb_extract_path_text(json, 'authorIdInfo', '0', 'authorId') IN ({placeholders})
        """)
        result = db.session.execute(query, params).fetchall()

        author_names = set()
        for row in result:
            json_obj = row[0]
            name_info = json_obj.get("authorNameInfo", [])
            for n in name_info:
                full = n.get("fullName")
                if full:
                    cleaned = re.sub(r'[\s,　]', '', full)
                    author_names.add(cleaned)

        if author_names:
            query = text("""
                SELECT CAST(jsonb_extract_path_text(json, 'recid') AS INTEGER), json
                FROM records_metadata
                WHERE jsonb_path_exists(json, '$.**.creatorNames[*].creatorName')
                AND jsonb_extract_path_text(json, 'publish_status') = '0'
                AND jsonb_extract_path_text(json, 'recid') NOT LIKE '%.%'
            """)
            result = db.session.execute(query).fetchall()
            for recid, json_obj in result:
                json_str = json.dumps(json_obj, ensure_ascii=False)
                creators = re.findall(r'"creatorName"\s*:\s*"([^"]+)"', json_str)
                for name in creators:
                    cleaned = re.sub(r'[\s,　]', '', name)
                    if cleaned in author_names:
                        final_matched.add(recid)
                        break
    else:
        normalized_creator = re.sub(r'[\s,　]', '', creator)
        query = text("""
            SELECT CAST(jsonb_extract_path_text(json, 'recid') AS INTEGER), json
            FROM records_metadata
            WHERE jsonb_path_exists(json, '$.**.creatorNames[*].creatorName')
            AND jsonb_extract_path_text(json, 'publish_status') = '0'
            AND jsonb_extract_path_text(json, 'recid') NOT LIKE '%.%'
        """)
        result = db.session.execute(query).fetchall()
        for recid, json_obj in result:
            json_str = json.dumps(json_obj, ensure_ascii=False)
            creators = re.findall(r'"creatorName"\s*:\s*"([^"]+)"', json_str)
            for name in creators:
                cleaned = re.sub(r'[\s,　]', '', name)
                if cleaned == normalized_creator:
                    final_matched.add(recid)
                    break

    final_matched &= matched_recids
    if final_matched:
        links = [f"https://{host}/records/{r}" for r in final_matched]
        return True, list(final_matched), links

    current_app.logger.debug("No duplicates found.")
    return False, [], []



def is_duplicate_item(metadata, exclude_ids=[]):
    """Check if an item is duplicate in records_metadata.

    Args:
        metadata (dict): Metadata dictionary.
        exclude_ids (list, Optional): List of record IDs to exclude from the check.

    Returns:
        tuple:
            - bool: True if duplicate exists, False otherwise.
            - list: List of duplicate record IDs.
            - list: List of duplicate record URLs.
    """
    return check_duplicate(metadata, is_item=True, exclude_ids=exclude_ids)


def is_duplicate_record(data, exclude_ids=[]):
    """Check if a record is duplicate in records_metadata.

    Args:
        data (dict): Metadata dictionary.
        exclude_ids (list, Optional): List of record IDs to exclude from the check.

    Returns:
        tuple:
            - bool: True if duplicate exists, False otherwise.
            - list: List of duplicate record IDs.
            - list: List of duplicate record URLs.
    """
    return check_duplicate(data, is_item=False, exclude_ids=exclude_ids)


def save_title(activity_id, request_data):
    """Save title.

    :param activity_id: activity id.
    :param request_data: request data.
    :return:
    """
    activity = WorkActivity()
    db_activity = activity.get_activity_detail(activity_id)
    item_type_id = db_activity.workflow.itemtype.id
    if item_type_id:
        item_type_mapping = Mapping.get_record(item_type_id)
        # current_app.logger.debug("item_type_mapping:{}".format(item_type_mapping))
        key_list, key_child_dict = get_key_title_in_item_type_mapping(item_type_mapping)
    if key_list and key_child_dict:
        title = get_title_in_request(request_data, key_list, key_child_dict)
        activity.update_title(activity_id, title)


def get_key_title_in_item_type_mapping(item_type_mapping):
    """Get key title in item type mapping.

    :param item_type_mapping: item type mapping.
    :return:
    """
    key_list = []
    key_child_dict = {}
    for mapping_key in item_type_mapping:
        property_data = item_type_mapping.get(mapping_key).get('jpcoar_mapping')
        if isinstance(property_data, dict) and \
                'title' in property_data and \
                property_data.get('title').get('@value'):
            key_list.append(mapping_key)
            key_child_dict[mapping_key] = property_data.get('title').get('@value')
    return key_list, key_child_dict


def get_title_in_request(request_data, key_list, key_child_dict):
    """Get title in request.

    :param request_data: activity id.
    :param key_list: key of title.
    :param key_child_dict: key child of title.
    :return:
    """
    result = ''
    try:
        title = request_data.get('metainfo')
        for key in key_list:
            if title and key in title:
                title_value = title.get(key)
                key_child = key_child_dict.get(key)
                if isinstance(title_value, dict) and key_child in title_value:
                    result = title_value.get(key_child)
                elif isinstance(title_value, list) and len(title_value) > 0:
                    title_value = title_value[0]
                    if key_child in title_value:
                        result = title_value.get(key_child)
            if result:
                break
    except Exception:
        pass
    return result


def hide_form_items(item_type, schema_form):
    """
    Hide form items.

    :param item_type: Item type data
    :param schema_form: Schema form data.
    """
    system_properties = [
        'subitem_systemidt_identifier',
        'subitem_systemfile_datetime',
        'subitem_systemfile_filename',
        'subitem_system_id_rg_doi',
        'subitem_system_date_type',
        'subitem_system_date',
        'subitem_system_identifier_type',
        'subitem_system_identifier',
        'subitem_system_text'
    ]
    for i in system_properties:
        hidden_items = [
            schema_form.index(form) for form in schema_form
            if form.get('items') and form[
                'items'][0]['key'].split('.')[1] == i]
        if hidden_items and i in json.dumps(schema_form):
            schema_form = update_schema_remove_hidden_item(
                schema_form,
                item_type.render,
                hidden_items
            )
    hide_thumbnail(schema_form)
    return schema_form


def hide_thumbnail(schema_form):
    """Hide thumbnail item.

    :param schema_form:
    :return:
    """
    def is_thumbnail(items):
        for item in items:
            if isinstance(item, dict) and 'subitem_thumbnail' in item.get(
                    'key', ''):
                return True
        return False

    for form_data in schema_form:
        data_items = form_data.get('items')
        if isinstance(data_items, list) and is_thumbnail(data_items):
            form_data['condition'] = 1
            break


def get_ignore_item(_item_type_id, item_type_data=None):
    """Get ignore item from mapping.

    :param _item_type_id:
    :param item_type_data:
    :return ignore_list:
    """
    ignore_list = []
    sub_ids = []
    meta_options = get_options_and_order_list(
        _item_type_id, item_type_data=item_type_data, mapping_flag=False)
    schema_form = None
    if item_type_data is not None:
        schema_form = item_type_data.model.render.get("table_row_map", {}).get(
            'form')
        sub_ids = get_hide_list_by_schema_form(schemaform=schema_form)
    for key, val in meta_options.items():
        hidden = val.get('option').get('hidden')
        if hidden:
            ignore_list.append(key)
    for sub_id in sub_ids:
        key = [_id.replace('[]', '') for _id in sub_id.split('.')]
        ignore_list.append(key)
    return ignore_list


def make_stats_file_with_permission(item_type_id, recids,
                                   records_metadata, permissions,export_path=""):
    """Prepare TSV/CSV data for each Item Types.

    Args:
        item_type_id (_type_): ItemType ID
        recids (_type_): List records ID
        records_metadata (_type_): _description_
        permissions (_type_): _description_
        export_path (str): path of temp_dir

    Returns:
        _type_: _description_
    """
    """

    Arguments:
        item_type_id    --
        recids          --
    Returns:
        ret             -- Key properties
        ret_label       -- Label properties
        records.attr_output -- Record data

    """
    # current_app.logger.error("item_type_id:{}".format(item_type_id))
    # current_app.logger.error("recids:{}".format(recids))
    # current_app.logger.error("records_metadata:{}".format(records_metadata))
    # current_app.logger.error("records_metadata:{}".format(type(records_metadata)))
    # current_app.logger.error("permissions:{}".format(permissions))
    from weko_records_ui.utils import check_items_settings, hide_by_email
    from weko_records_ui.views import escape_newline, escape_str

    def _get_root_item_option(item_id, item, sub_form={'title_i18n': {}}):
        """Handle if is root item."""
        _id = '.metadata.{}'.format(item_id)
        _name = sub_form.get('title_i18n', {}).get(
            permissions['current_language']()) or item.get('title')

        _option = []
        if item.get('option').get('required'):
            _option.append('Required')
        if item.get('option').get('hidden'):
            _option.append('Hide')
        if item.get('option').get('multiple'):
            _option.append('Allow Multiple')
            _id += '[0]'
            _name += '[0]'

        return _id, _name, _option

    item_type = ItemTypes.get_by_id(item_type_id).render
    table_row_properties = item_type['table_row_map']['schema'].get(
        'properties')

    class RecordsManager:
        """Management data for exporting records."""

        first_recid = 0
        cur_recid = 0
        recids = []
        records = {}
        attr_data = {}
        attr_output = {}

        def __init__(self, record_ids, records_metadata):
            """Class initialization."""
            def hide_metadata_email(record):
                """Hiding emails only.

                :param name_keys:
                :param lang_keys:
                :param datas:
                :return:
                """
                check_items_settings()

                record['weko_creator_id'] = record.get('owner')

                if permissions['hide_meta_data_for_role'](record) and \
                        not current_app.config['EMAIL_DISPLAY_FLG']:
                    record = hide_by_email(record, True)

                    return True

                record.pop('weko_creator_id')
                return False

            self.recids = record_ids
            self.first_recid = record_ids[0]
            for record_id in record_ids:
                record = records_metadata.get(record_id)

                # Custom Record Metadata for export
                hide_metadata_email(record)
                _custom_export_metadata(record, False, True)

                self.records[record_id] = record
                self.attr_output[record_id] = []

        def get_max_ins(self, attr):
            """Get max data each main property in all exporting records."""
            largest_size = 1
            self.attr_data[attr] = {'max_size': 0}
            for record in self.records:
                if isinstance(self.records[record].get(attr), dict) \
                    and self.records[record].get(attr).get(
                        'attribute_value_mlt'):
                    self.attr_data[attr][record] = self.records[record][attr][
                        'attribute_value_mlt']
                else:
                    if self.records[record].get(attr):
                        self.attr_data[attr][record] = \
                            self.records[record].get(attr)
                    else:
                        self.attr_data[attr][record] = []
                rec_size = len(self.attr_data[attr][record])
                if rec_size > largest_size:
                    largest_size = rec_size
            self.attr_data[attr]['max_size'] = largest_size

            return self.attr_data[attr]['max_size']

        def get_max_ins_feedback_mail(self):
            """Get max data each feedback mail in all exporting records."""
            largest_size = 1
            self.attr_data['feedback_mail_list'] = {'max_size': 0}
            for record_id, record in self.records.items():
                if permissions['check_created_id'](record):
                    mail_list = FeedbackMailList.get_mail_list_by_item_id(
                        record.id)
                    self.attr_data['feedback_mail_list'][record_id] = [
                        mail.get('email') for mail in mail_list]
                    if len(mail_list) > largest_size:
                        largest_size = len(mail_list)
            self.attr_data['feedback_mail_list']['max_size'] = largest_size

            return self.attr_data['feedback_mail_list']['max_size']

        def get_max_ins_request_mail(self):
            """Get max data each request mail in all exporting records."""
            largest_size = 1
            self.attr_data['request_mail_list'] = {'max_size': 0}
            for record_id, record in self.records.items():
                if permissions['check_created_id'](record):
                    mail_list = RequestMailList.get_mail_list_by_item_id(
                        record.id)
                    self.attr_data['request_mail_list'][record_id] = [
                        mail.get('email') for mail in mail_list]
                    if len(mail_list) > largest_size:
                        largest_size = len(mail_list)
            self.attr_data['request_mail_list']['max_size'] = largest_size

            return self.attr_data['request_mail_list']['max_size']

        def get_max_items(self, item_attrs):
            """Get max data each sub property in all exporting records."""
            max_length = 0
            list_attr = []
            for attr in item_attrs.split('.'):
                index_left_racket = attr.find('[')
                if index_left_racket >= 0:
                    list_attr.extend(
                        [attr[:index_left_racket],
                         attr[index_left_racket:]]
                    )
                else:
                    list_attr.append(attr)

            level = len(list_attr)
            if level == 1:
                return self.attr_data[item_attrs]['max_size']
            elif level > 1:
                max_length = 1
                for record in self.records:
                    _data = self.records[record].get(list_attr[0])
                    if _data:
                        _data = _data['attribute_value_mlt']
                        for attr in list_attr[1:]:
                            if re.search(r'^\[\d+\]$', attr):
                                idx = int(attr[1:-1])
                                if isinstance(_data, list) \
                                        and len(_data) > idx:
                                    _data = _data[idx]
                                else:
                                    _data = []
                                    break
                            elif isinstance(_data, list):
                                _data = _data[0]
                                if isinstance(_data, dict) and _data.get(attr):
                                    _data = _data.get(attr)
                            elif isinstance(_data, dict) and _data.get(attr):
                                _data = _data.get(attr)
                            else:
                                _data = []
                                break
                        if isinstance(_data, list) and len(_data) > max_length:
                            max_length = len(_data)
            return max_length

        def get_subs_item(self,
                          item_key,
                          item_label,
                          properties,
                          data=None,
                          is_object=False):
            """Building key, label and data from key properties.

            Arguments:
                item_key    -- Key properties
                item_label  -- Label properties
                properties  -- Data properties
                data        -- Record data
                is_object   -- Is objecting property?
            Returns:
                o_ret       -- Key properties
                o_ret_label -- Label properties
                ret_data    -- Record data

            """
            o_ret = []
            o_ret_label = []
            ret_data = []
            max_items = self.get_max_items(item_key)
            max_items = 1 if is_object else max_items
            for idx in range(max_items):
                key_list = []
                key_label = []
                key_data = []
                for key in sorted(properties):
                    if not is_object:
                        new_key = '{}[{}].{}'.format(
                            item_key, str(idx), key)
                        new_label = '{}[{}].{}'.format(
                            item_label, str(idx), properties[key].get('title'))
                    else:
                        new_key = '{}.{}'.format(item_key, key)
                        new_label = '{}.{}'.format(
                            item_label, properties[key].get('title'))

                    if properties[key].get('format', '') == 'checkboxes':
                        new_key += '[{}]'
                        new_label += '[{}]'
                        if isinstance(data, dict):
                            data = [data]
                        if data and data[idx].get(key):
                            for idx_c in range(len(data[idx][key])):
                                key_list.append(new_key.format(idx_c))
                                key_label.append(new_label.format(idx_c))
                                key_data.append(data[idx][key][idx_c])
                        else:
                            key_list.append(new_key.format('0'))
                            key_label.append(new_label.format('0'))
                            key_data.append('')
                    elif properties[key]['type'] in ['array', 'object']:
                        if data and idx < len(data) and data[idx].get(key):
                            m_data = data[idx][key]
                        else:
                            m_data = None

                        if properties[key]['type'] == 'object':
                            new_properties = properties[key]['properties']
                            new_is_object = True
                        else:
                            new_properties = \
                                properties[key]['items']['properties']
                            new_is_object = False

                        sub, sublabel, subdata = self.get_subs_item(
                            new_key, new_label, new_properties,
                            m_data, new_is_object)
                        key_list.extend(sub)
                        key_label.extend(sublabel)
                        key_data.extend(subdata)
                    else:
                        if 'iscreator' in new_key:
                            continue
                        if isinstance(data, dict):
                            data = [data]
                        key_list.append(new_key)
                        key_label.append(new_label)
                        if data and idx < len(data) and data[idx].get(key):
                            key_data.append(escape_newline(data[idx][key]))
                            # key_data.append(escape_str(data[idx][key]))
                        else:
                            key_data.append('')

                key_list_len = len(key_list)
                for key_index in range(key_list_len):
                    item_key_split = item_key.split('.')
                    if 'filename' in key_list[key_index]:
                        key_list.insert(0, '.file_path[{}]'.format(
                            str(idx)))
                        key_label.insert(0, '.ファイルパス[{}]'.format(
                            str(idx)))
                        output_path = ""
                        if key_data[key_index]:
                            file_path = "recid_{}/{}".format(str(self.cur_recid), key_data[key_index])
                            output_path = file_path if os.path.exists(os.path.join(export_path,file_path)) else ""
                        key_data.insert(0,output_path)
                        break
                    elif 'thumbnail_label' in key_list[key_index] \
                            and len(item_key_split) == 2:
                        if '[' in item_key_split[0]:
                            key_list.insert(0, '.thumbnail_path[{}]'.format(
                                str(idx)))
                            key_label.insert(0, '.サムネイルパス[{}]'.format(
                                str(idx)))
                        else:
                            key_list.insert(0, '.thumbnail_path')
                            key_label.insert(0, '.サムネイルパス')
                        if key_data[key_index]:
                            key_data.insert(0, 'recid_{}/{}'.format(str(
                                self.cur_recid), key_data[key_index]))
                        else:
                            key_data.insert(0, '')
                        break

                o_ret.extend(key_list)
                o_ret_label.extend(key_label)
                ret_data.extend(key_data)

            return o_ret, o_ret_label, ret_data

    records = RecordsManager(recids, records_metadata)

    ret = ['#.id', '.uri']
    ret_label = ['#ID', 'URI']

    max_path = records.get_max_ins('path')
    for i in range(max_path):
        ret.append('.metadata.path[{}]'.format(i))
        ret.append('.pos_index[{}]'.format(i))
        ret_label.append('.IndexID[{}]'.format(i))
        ret_label.append('.POS_INDEX[{}]'.format(i))

    ret.append('.publish_status')
    ret_label.append('.PUBLISH_STATUS')

    max_feedback_mail = records.get_max_ins_feedback_mail()
    for i in range(max_feedback_mail):
        ret.append('.feedback_mail[{}]'.format(i))
        ret_label.append('.FEEDBACK_MAIL[{}]'.format(i))

    max_request_mail = records.get_max_ins_request_mail()
    for i in range(max_request_mail):
        ret.append('.request_mail[{}]'.format(i))
        ret_label.append('.REQUEST_MAIL[{}]'.format(i))

    ret.extend(['.cnri', '.doi_ra', '.doi', '.edit_mode'])
    ret_label.extend(['.CNRI', '.DOI_RA', '.DOI', 'Keep/Upgrade Version'])
    ret.append('.metadata.pubdate')
    ret_label.append('公開日' if
                     permissions['current_language']() == 'ja' else 'PubDate')

    for recid in recids:
        record = records.records[recid]
        paths = records.attr_data['path'][recid]
        index_infos = Indexes.get_path_list(paths)
        for info in index_infos:
            records.attr_output[recid].append(info.cid)
            records.attr_output[recid].append(info.name_en.replace(
                '-/-', current_app.config['WEKO_ITEMS_UI_INDEX_PATH_SPLIT']))
        records.attr_output[recid].extend(
            [''] * (max_path * 2 - len(records.attr_output[recid]))
        )

        records.attr_output[recid].append(
            'public' if record['publish_status'] == PublishStatus.PUBLIC.value else 'private')
        feedback_mail_list = records.attr_data['feedback_mail_list'] \
            .get(recid, [])
        records.attr_output[recid].extend(feedback_mail_list)
        records.attr_output[recid].extend(
            [''] * (max_feedback_mail - len(feedback_mail_list))
        )

        request_mail_list = records.attr_data['request_mail_list'] \
            .get(recid, [])
        records.attr_output[recid].extend(request_mail_list)
        records.attr_output[recid].extend(
            [''] * (max_request_mail - len(request_mail_list))
        )

        pid_cnri = record.pid_cnri
        cnri = ''
        if pid_cnri:
            cnri = pid_cnri.pid_value.replace(WEKO_SERVER_CNRI_HOST_LINK, '')
        records.attr_output[recid].append(cnri)

        identifier = IdentifierHandle(record.pid_recid.object_uuid)
        doi_value, doi_type = identifier.get_idt_registration_data()
        doi_type_str = doi_type[0] if doi_type and doi_type[0] else ''
        doi_str = doi_value[0] if doi_value and doi_value[0] else ''
        identifier_setting = get_identifier_setting("Root Index")
        if doi_type_str and doi_str:
            doi_domain = ''
            if doi_type_str == WEKO_IMPORT_DOI_TYPE[0]:
                doi_domain = IDENTIFIER_GRANT_LIST[1][2]
            elif doi_type_str == WEKO_IMPORT_DOI_TYPE[1]:
                doi_domain = IDENTIFIER_GRANT_LIST[2][2]
            elif doi_type_str == WEKO_IMPORT_DOI_TYPE[2]:
                doi_domain = IDENTIFIER_GRANT_LIST[3][2]
            elif doi_type_str == WEKO_IMPORT_DOI_TYPE[3]:
                doi_domain = IDENTIFIER_GRANT_LIST[4][2]
            if doi_domain and doi_str.startswith(doi_domain):
                doi_str = doi_str.replace(doi_domain + '/', '', 1)
            if doi_type_str == WEKO_IMPORT_DOI_TYPE[0] and \
                    doi_str.startswith(identifier_setting.ndl_jalc_doi + "/"):
                doi_type_str = WEKO_IMPORT_DOI_TYPE[3]
        records.attr_output[recid].extend([
            doi_type_str,
            doi_str
        ])

        # .edit Keep or Upgrade. default is Keep
        records.attr_output[recid].append('Keep')

        records.attr_output[recid].append(record[
            'pubdate']['attribute_value'])

    for item_key in item_type.get('table_row'):
        item = table_row_properties.get(item_key)
        records.get_max_ins(item_key)
        keys = []
        labels = []
        for recid in recids:
            records.cur_recid = recid
            # print("item.get(type):{}".format(item.get('type')))
            # print("item_key:{}".format(item_key))
            # print("records.attr_data[item_key]: {}".format(records.attr_data[item_key]))
            if item.get('type') == 'array':
                key, label, data = records.get_subs_item(
                    item_key,
                    item.get('title'),
                    item['items']['properties'],
                    records.attr_data[item_key][recid]
                )
                if not keys:
                    keys = key
                if not labels:
                    labels = label
                records.attr_output[recid].extend(data)
            elif item.get('type') == 'object':
                key, label, data = records.get_subs_item(
                    item_key,
                    item.get('title'),
                    item['properties'],
                    records.attr_data[item_key][recid],
                    True
                )
                if not keys:
                    keys = key
                if not labels:
                    labels = label
                records.attr_output[recid].extend(data)
            else:
                if not keys:
                    keys = [item_key]
                if not labels:
                    labels = [item.get('title')]
                data = records.attr_data[item_key].get(recid) or {}
                attr_val = data.get("attribute_value", "")
                if isinstance(attr_val,str):
                    records.attr_output[recid].append(attr_val)
                else:
                    records.attr_output[recid].extend(attr_val)

        new_keys = []
        for key in keys:
            if 'file_path' not in key and 'thumbnail_path' not in key:
                key = '.metadata.{}'.format(key)
            new_keys.append(key)
        ret.extend(new_keys)
        ret_label.extend(labels)

    ret_system = []
    ret_option = []
    multiple_option = ['.metadata.path', '.pos_index',
                       '.feedback_mail', '.request_mail', '.file_path', '.thumbnail_path']
    meta_list = item_type.get('meta_list', {})
    meta_list.update(item_type.get('meta_fix', {}))
    form = item_type.get('table_row_map', {}).get('form', {})
    del_num = 0
    total_col = len(ret)
    for index in range(total_col):
        _id = ret[index - del_num]
        key = re.sub(r'\[\d+\]', '[]', _id.replace('.metadata.', ''))
        root_key = key.split('.')[0].replace('[]', '')
        if root_key in meta_list:
            is_system = check_sub_item_is_system(key, form)
            ret_system.append('System' if is_system else '')

            _, _, root_option = _get_root_item_option(
                root_key,
                meta_list.get(root_key)
            )
            sub_options = get_sub_item_option(key, form)
            if not sub_options:
                ret_option.append(', '.join(root_option))
            else:
                ret_option.append(
                    ', '.join(list(set(root_option + sub_options)))
                )
        elif key == '#.id':
            ret_system.append('#')
            ret_option.append('#')
        elif key == '.edit_mode' or key == '.publish_status':
            ret_system.append('')
            ret_option.append('Required')
        elif '[' in _id and _id.split('[')[0] in multiple_option:
            ret_system.append('')
            ret_option.append('Allow Multiple')
        else:
            ret_system.append('')
            ret_option.append('')

    return [ret, ret_label, ret_system, ret_option], records.attr_output


def check_item_is_being_edit(
        recid: PersistentIdentifier,
        post_workflow=None,
        activity=None):
    """Check an item is being edit.

    Args:
        recid (PersistentIdentifier): _description_
        post_workflow (Activity, optional): _description_. Defaults to None.
        activity (activity:<weko_workflow.api.WorkActivity, optional): _description_. Defaults to None.

    Returns:
        bool: True: editing, False: available
    """
    # current_app.logger.error("recid:{}".format(recid))
    # current_app.logger.error("post_workflow:{}".format(post_workflow))
    # current_app.logger.error("activity:{}".format(activity))
    if not isinstance(activity, WorkActivity):
        activity = WorkActivity()
    if not isinstance(post_workflow, Activity):
        latest_pid = PIDVersioning(child=recid).last_child
        item_uuid = latest_pid.object_uuid
        post_workflow = activity.get_workflow_activity_by_item_id(item_uuid)
    if (
        post_workflow and post_workflow.action_status
            in [ASP.ACTION_BEGIN, ASP.ACTION_DOING]
    ):
        current_app.logger.debug("post_workflow: {0} status: {1}".format(
            post_workflow, post_workflow.action_status))
        return str(post_workflow.activity_id)

    draft_pid = PersistentIdentifier.query.filter_by(
        pid_type='recid',
        pid_value="{}.0".format(recid.pid_value)
    ).one_or_none()
    if isinstance(draft_pid, PersistentIdentifier):
        draft_workflow = activity.get_workflow_activity_by_item_id(
            draft_pid.object_uuid
        )
        if (
            draft_workflow
            and draft_workflow.action_status in [ASP.ACTION_BEGIN, ASP.ACTION_DOING]
        ):
            current_app.logger.debug("draft_workflow: {0} status: {1}".format(
                draft_pid.object_uuid, draft_workflow.action_status)
            )
            return str(draft_workflow.activity_id)

        pv = PIDVersioning(child=recid)
        latest_pid = PIDVersioning(parent=pv.parent,child=recid).get_children(
            pid_status=PIDStatus.REGISTERED
        ).filter(PIDRelation.relation_type == 2).order_by(
            PIDRelation.index.desc()
        ).first()
        latest_workflow = activity.get_workflow_activity_by_item_id(
            latest_pid.object_uuid
        )
        if (
            latest_workflow
            and latest_workflow.action_status in [ASP.ACTION_BEGIN, ASP.ACTION_DOING]
        ):
            current_app.logger.debug("latest_workflow: {0} status: {1}".format(
                latest_pid.object_uuid, latest_workflow.action_status))
            return str(latest_workflow.activity_id)

    pv = PIDVersioning(child=recid)
    versions_uuid = [
        record.object_uuid
        for record in PIDVersioning(parent=pv.parent, child=recid)
        .get_children(pid_status=PIDStatus.REGISTERED)
        .filter(PIDRelation.relation_type == 2)
        .order_by(PIDRelation.index.desc())
        .all()
    ]
    last_activity = (
        Activity.query
        .filter(Activity.item_id.in_(versions_uuid))
        .filter(Activity.action_status.in_([ASP.ACTION_BEGIN, ASP.ACTION_DOING]))
        .order_by(Activity.updated.desc())
        .first()
    )
    if isinstance(last_activity, Activity):
        current_app.logger.debug("last_activity: {0} status: {1}".format(
            last_activity.item_id, last_activity.action_status))
        return str(last_activity.activity_id)

    return ""


def check_item_is_deleted(recid):
    """Check an item is deleted.

    Args:
        recid (str): recid or object_uuid of recid

    Returns:
        bool: True: deleted, False: available
    """
    pid = PersistentIdentifier.query.filter_by(
        pid_type='recid', pid_value=recid).first()
    if not pid:
        pid = PersistentIdentifier.query.filter_by(
            pid_type='recid', object_uuid=recid).first()
    return pid and pid.status == PIDStatus.DELETED


def permission_ranking(result, pid_value_permissions, display_rank, list_name,
                       pid_value):
    """Permission ranking.

    Args:
        result (_type_): _description_
        pid_value_permissions (_type_): _description_
        display_rank (_type_): _description_
        list_name (_type_): _description_
        pid_value (_type_): _description_
    """
    list_result = list()
    for data in result.get(list_name, []):
        if data.get(pid_value, '') in pid_value_permissions:
            list_result.append(data)
        if len(list_result) == display_rank:
            break
    result[list_name] = list_result


def has_permission_edit_item(record, recid):
    """Check current user has permission to edit item.

    @param record: record metadata.
    @param recid: pid_value of pidstore_pid.
    @return: True/False
    """
    permission = check_created_id(record)
    pid = PersistentIdentifier.query.filter_by(
        pid_type='recid',
        pid_value=recid
    ).first()
    can_edit = True if pid == get_record_without_version(pid) else False
    return can_edit and permission

def lock_item_will_be_edit(pid_value):
    """Lock item will be edit.

    Lock the item to prevent double-click operation.
    The lock will be released after 3 seconds.

    Args:
        pid_value (str): recid of item.

    Returns:
        bool: If lock is successful, return True.
    """
    redis_connection = RedisConnection()
    sessionstorage = redis_connection.connection(
        db=current_app.config['ACCOUNTS_SESSION_REDIS_DB_NO'], kv = True
    )
    if sessionstorage.redis.exists("pid_{}_will_be_edit".format(pid_value)):
        return False

    sessionstorage.put(
        "pid_{}_will_be_edit".format(pid_value),
        str(current_user.get_id()).encode('utf-8'),
        ttl_secs=3
    )
    return True

def get_file_download_data(item_id, record, filenames, query_date=None, size=None):
    """Get file download data.

    Args:
        item_id (int): Item id
        record (WekoRecord): Record
        filenames (list[str]): Filenames
        query_date (str): Period(yyyy-MM)
        size (str): Ranking display number

    Returns:
        dict: Ranking result dict
    """
    result = {}

    # Check available
    available_filenames = []
    target_files = [f for f in record.files if f.info().get('filename') in filenames]

    for file in target_files:
        if check_file_download_permission(record, file.info()):
            available_filenames.append(file.info().get('filename'))
    if not available_filenames:
        raise AvailableFilesNotFoundRESTError()

    result['ranking'] = [{'filename': f, 'download_total': 0} for f in available_filenames]

    # Get root file ids
    from invenio_files_rest.models import ObjectVersion
    root_file_id_list = []
    bucket_id = record.get('_buckets', {}).get('deposit')

    for filename in available_filenames:
        obv = ObjectVersion.get(bucket_id, filename)
        root_file_id_list.append(str(obv.root_file_id) if obv else '')

    # Set parameter
    params = {
        'item_id': str(item_id),
        'root_file_id_list': root_file_id_list,
    }

    if query_date:
        year = int(query_date[0: 4])
        month = int(query_date[5: 7])
        _, lastday = calendar.monthrange(year, month)
        params.update({
            'start_date': f'{query_date}-01',
            'end_date': f'{query_date}-{str(lastday).zfill(2)}T23:59:59'
        })

    try:
        try:
            from invenio_stats.proxies import current_stats
            # file download query
            query_download_total_cfg = current_stats.queries['item-file-download-aggs']
            query_download_total = query_download_total_cfg.query_class(**query_download_total_cfg.query_config)
            res_download_total = query_download_total.run(**params)
        except Exception as e:
            current_app.logger.error(traceback.print_exc())
            res_download_total = {'download_ranking': {'buckets': []}}

        for b in res_download_total.get('download_ranking', {}).get('buckets'):
            for r in result['ranking']:
                if r.get('filename') == b.get('key'):
                    r['download_total'] = b.get('doc_count')
                    break

        # Sort
        result['ranking'].sort(key=lambda x:x['download_total'], reverse=True)
        if size:
            result['ranking'] = result['ranking'][:int(size)]

    except Exception as e:
        current_app.logger.error(traceback.print_exc())
        current_app.logger.debug(e)

    if query_date:
        result['period'] = query_date
    else:
        result['period'] = 'total'

    return result


# --- 通知対象取得関数 ---

def get_notification_targets(deposit, user_id, shared_id):
    """
    Retrieve notification targets for a given deposit and user.

    Args:
        deposit (dict): The deposit data containing information about owners
                        and shared users.
        user_id (int): The ID of the current user.

    Returns:
        dict: A dictionary containing the following keys:
            - "targets" (list): List of User objects who are the notification targets.
            - "settings" (dict): A dictionary mapping user IDs to their notification settings.
            - "profiles" (dict): A dictionary mapping user IDs to their user profiles.
    """
    owners = deposit.get("_deposit", {}).get("owners", [])
    set_target_id = set(owners)
    is_shared = shared_id != -1
    if is_shared:
        set_target_id.add(shared_id)
    set_target_id.discard(int(user_id))

    target_ids = list(set_target_id)
    current_app.logger.debug(f"[get_notification_targets] target_ids: {target_ids}")

    try:
        targets = User.query.filter(User.id.in_(target_ids)).all()
        settings = NotificationsUserSettings.query.filter(
            NotificationsUserSettings.user_id.in_(target_ids)
        ).all()
        profiles = UserProfile.query.filter(
            UserProfile.user_id.in_(target_ids)
        ).all()

        return {
            "targets": targets,
            "settings": {s.user_id: s for s in settings},
            "profiles": {p.user_id: p for p in profiles}
        }
    except SQLAlchemyError:
        current_app.logger.exception("[get_notification_targets] DB access failed")
        return dict()


def get_notification_targets_approver(activity):
    """
    Retrieve notification targets for the approval process in a workflow.

    Args:
        activity (Activity): The workflow activity instance containing information such as
            the actor, flow definition, and community ID.

    Returns:
        dict: A dictionary containing the following keys:
            - "targets" (list of User): List of users to be notified.
            - "settings" (dict): Mapping of user_id to NotificationsUserSettings for the targets.
            - "profiles" (dict): Mapping of user_id to UserProfile for the targets.
            - "actor" (dict): A dictionary with the name and email of the actor (initiator).
    """
    from weko_workflow.api import Flow, GetCommunity
    from weko_workflow.models import Action
    try:
        actor_id = activity.activity_login_user
        actor_profile = UserProfile.get_by_userid(actor_id)
        actor_name = actor_profile.username if actor_profile else None

        flow_id = activity.flow_define.flow_id
        flow_detail = Flow().get_flow_detail(flow_id)
        approval_action = Action.query.filter_by(
            action_endpoint="approval"
        ).one()
        approval_action_role = None
        for action in flow_detail.flow_actions:
            if (
                action.action_id == approval_action.id
                and action.action_order == activity.action_order + 1
            ):
                approval_action_role = action.action_role
                break

        admin_role_id = Role.query.filter_by(
            name=current_app.config.get("WEKO_ADMIN_PERMISSION_ROLE_REPO")
        ).one().id

        target_role = {admin_role_id}
        if approval_action_role:
            action_role_id = approval_action_role.action_role
            if isinstance(action_role_id, int) and approval_action_role.action_role_exclude:
                target_role.discard(action_role_id)

        set_target_id = {
            uid[0] for uid in db.session.query(userrole.c.user_id)
            .filter(userrole.c.role_id.in_(target_role)).distinct()
        }

        if approval_action_role:
            action_user_id = approval_action_role.action_user
            if isinstance(action_user_id, int):
                if approval_action_role.action_user_exclude:
                    set_target_id.discard(action_user_id)
                else:
                    set_target_id.add(action_user_id)

        community_id = activity.activity_community_id
        if community_id is not None:
            community_admin_role_id = Role.query.filter_by(
                name=current_app.config.get("WEKO_ADMIN_PERMISSION_ROLE_COMMUNITY")
            ).one().id
            community_owner_role_id = GetCommunity.get_community_by_id(community_id).id_role
            role_left = userrole.alias("role_left")
            role_right = userrole.alias("role_right")

            set_community_admin_id = {
                uid[0] for uid in db.session.query(role_left.c.user_id)
                .join(role_right, role_left.c.role_id == role_right.c.role_id)
                .filter(
                    role_left.c.role_id == community_admin_role_id,
                    role_right.c.role_id == community_owner_role_id
                ).distinct()
            }
            set_target_id.update(set_community_admin_id)

        is_shared = activity.shared_user_id is not None and activity.shared_user_id != -1
        if not is_shared:
            set_target_id.discard(actor_id)

        targets = User.query.filter(User.id.in_(list(set_target_id))).all()
        settings = NotificationsUserSettings.query.filter(
            NotificationsUserSettings.user_id.in_(list(set_target_id))
        ).all()
        profiles = UserProfile.query.filter(
            UserProfile.user_id.in_(list(set_target_id))
        ).all()
        actor = User.query.filter_by(id=actor_id).one_or_none()

        return {
            "targets": targets,
            "settings": {s.user_id: s for s in settings},
            "profiles": {p.user_id: p for p in profiles},
            "actor": {"name": actor_name, "email": actor.email}
        }

    except SQLAlchemyError:
        current_app.logger.exception("[get_notification_targets_approver] DB access failed")
        return dict()


def get_notification_targets_approved(deposit, user_id, activity):
    """
    Retrieve notification targets for a given deposit and user.

    Args:
        deposit (dict): The deposit data containing information about owners
                        and shared users.
        user_id (int): The ID of the current user.
        activity (Activity): The workflow activity instance.

    Returns:
        dict: A dictionary containing the following keys:
            - "targets" (list): List of User objects who are the notification targets.
            - "settings" (dict): A dictionary mapping user IDs to their notification settings.
            - "profiles" (dict): A dictionary mapping user IDs to their user profiles.
    """
    owners = deposit.get("_deposit", {}).get("owners", [])
    set_target_id = set(owners)
    is_shared = deposit.get("weko_shared_id") != -1

    actor_id = activity.activity_login_user
    if actor_id:
        set_target_id.add(actor_id)

    if is_shared:
        set_target_id.add(deposit.get("weko_shared_id"))
    else:
        set_target_id.discard(int(user_id))

    target_ids = list(set_target_id)
    current_app.logger.debug(f"[get_notification_targets_approved] target_ids: {target_ids}")

    try:
        targets = User.query.filter(User.id.in_(target_ids)).all()
        settings = NotificationsUserSettings.query.filter(
            NotificationsUserSettings.user_id.in_(target_ids)
        ).all()
        profiles = UserProfile.query.filter(
            UserProfile.user_id.in_(target_ids)
        ).all()

        return {
            "targets": targets,
            "settings": {s.user_id: s for s in settings},
            "profiles": {p.user_id: p for p in profiles}
        }
    except SQLAlchemyError:
        current_app.logger.exception("[get_notification_targets_approved] DB access failed")
        return dict()

# --- メール本文生成関数 ---

def create_item_deleted_data(deposit, profile, target, url):
    """
    Generate the email content for item deletion notification.

    Args:
        deposit (dict): Data of the deleted item.
        profile (UserProfile): Profile information of the user receiving the notification.
        target (User): User object of the recipient.
        url (str): URL of the deleted item.

    Returns:
        dict: A dictionary containing the filled email subject and body with the following keys:
              - 'subject' (str): The subject of the email.
              - 'body' (str): The body of the email.
    """
    from weko_workflow.utils import load_template, fill_template
    language = (
        profile.language if profile
        else current_app.config.get("WEKO_WORKFLOW_MAIL_DEFAULT_LANGUAGE")
    )
    timezone = profile.timezone if profile else "UTC"
    registration_date = datetime.now(pytz.timezone(timezone))

    template_file = 'email_notification_item_deleted_{language}.tpl'
    template = load_template(template_file, language)

    data = {
        "item_title": deposit.get("item_title", ""),
        "submitter_name": profile.username if profile else target.email,
        "registration_date": registration_date.strftime("%Y-%m-%d %H:%M:%S"),
        "record_url": url
    }

    return fill_template(template, data)



def create_direct_registered_data(deposit, profile, target, url):
    """
    Generate email content for a direct registration notification.

    Args:
        deposit (dict): Data of the registered item.
        profile (UserProfile): Profile information of the user receiving the notification.
        target (User): User object of the recipient.
        url (str): URL of the registered item.

    Returns:
        dict: A dictionary containing the filled email subject and body with the following keys:
            - 'subject' (str): The subject of the email.
            - 'body' (str): The body of the email.
    """
    from weko_workflow.utils import load_template, fill_template
    language = (
        profile.language if profile
        else current_app.config.get("WEKO_WORKFLOW_MAIL_DEFAULT_LANGUAGE")
    )
    timezone = profile.timezone if profile else "UTC"
    registration_date = datetime.now(pytz.timezone(timezone))

    template_file = 'email_notification_item_registered_{language}.tpl'
    template = load_template(template_file, language)

    data = {
        "item_title": deposit.get("item_title", ""),
        "submitter_name": profile.username if profile else target.email,
        "registration_date": registration_date.strftime("%Y-%m-%d %H:%M:%S"),
        "record_url": url
    }
    return fill_template(template, data)


# --- 共通通知送信関数 ---

def send_mail_from_notification_info(get_info_func, context_obj, content_creator, record_url=None):
    """
    Send notification emails to a list of users based on the provided context and content creator function.

    Args:
        get_info_func (function): A function that retrieves notification target information.
                                  It should accept `context_obj` as an argument and return a dictionary
                                  containing "targets", "settings", "profiles", and optionally "actor".
        context_obj (object): The context object used to retrieve notification target information.
        content_creator (function): A function that generates the email content.
                                     It should accept `context_obj`, `profile`, `target`, `record_url`, and optionally `actor`
                                     as arguments and return a dictionary with "subject" and "body" keys.
        record_url (str, optional): The URL of the record associated with the notification. Defaults to None.

    Returns:
        int: The total number of successfully sent emails.
"""
    from weko_workflow.utils import send_mail

    with db.session.begin_nested():
        info = get_info_func(context_obj)

    targets = info.get("targets", [])
    settings = info.get("settings", {})
    profiles = info.get("profiles", {})
    actor = info.get("actor", None)

    send_count = 0

    for target in targets:
        try:
            setting = settings.get(target.id)
            if not setting:
                current_app.logger.debug(f"[send_mail] No setting for user_id: {target.id}")
                continue
            if not target.confirmed_at:
                current_app.logger.debug(f"[send_mail] User {target.id} not confirmed")
                continue
            if not setting.subscribe_email:
                current_app.logger.debug(f"[send_mail] User {target.id} unsubscribed from emails")
                continue

            profile = profiles.get(target.id)
            if actor:
                mail_data = content_creator(context_obj, profile, target, record_url, actor)
            else:
                mail_data = content_creator(context_obj, profile, target, record_url)

            recipient = target.email
            current_app.logger.debug(f"[send_mail] Sending to: {target.id}")
            res = send_mail(mail_data.get("subject"), recipient, mail_data.get("body"))

            if res:
                send_count += 1

        except Exception:
            current_app.logger.exception(
                f"[send_mail] Failed for user_id: {target.id}"
            )

    current_app.logger.debug(f"[send_mail] Total mails sent: {send_count}")
    return send_count


# --- 各イベントから呼び出すエントリーポイント ---

def send_mail_item_deleted(pid_value, deposit, user_id, shared_id=-1):
    """
    Send a notification email when an item is deleted.

    Args:
        pid_value (str): The persistent identifier (PID) of the deleted item.
        deposit (dict): The deposit data of the deleted item.
        user_id (int): The ID of the user who initiated the deletion.

    Returns:
        int: The total number of successfully sent emails.
    """
    try:
        record_url = request.host_url + f"records/{pid_value}"
        current_app.logger.debug(f"[send_mail_item_deleted] pid_value: {pid_value}, user_id: {user_id}")
        return send_mail_from_notification_info(
            get_info_func=lambda obj: get_notification_targets(obj, user_id, shared_id),
            context_obj=deposit,
            content_creator=create_item_deleted_data,
            record_url=record_url
        )
    except Exception as e:
        current_app.logger.exception(
            "Unexpected error occurred while sending mail for item deletion"
        )
        return


def send_mail_direct_registered(pid_value, user_id, share_id=-1):
    """
    Send a notification email for a directly registered item.

    Args:
        pid_value (str): The persistent identifier (PID) of the registered item.
        user_id (int): The ID of the user who registered the item.
        share_id (int): The shared ID of the user.

    Returns:
        int: The total number of successfully sent emails.
    """
    try:
        deposit = WekoRecord.get_record_by_pid(pid_value)
        record_url = request.host_url + f"records/{pid_value}"
        current_app.logger.debug(f"[send_mail_direct_registered] pid_value: {pid_value}, user_id: {user_id}")
        return send_mail_from_notification_info(
            get_info_func=lambda obj: get_notification_targets(obj, user_id, share_id),
            context_obj=deposit,
            content_creator=create_direct_registered_data,
            record_url=record_url
        )
    except Exception as e:
        current_app.logger.exception(
            "Unexpected error occurred while sending mail for item registration"
        )
        return<|MERGE_RESOLUTION|>--- conflicted
+++ resolved
@@ -78,14 +78,10 @@
 from weko_search_ui.config import ROCRATE_METADATA_FILE, WEKO_IMPORT_DOI_TYPE
 from weko_search_ui.mapper import JsonLdMapper
 from weko_search_ui.query import item_search_factory
-<<<<<<< HEAD
 from weko_search_ui.utils import (
-    check_sub_item_is_system, get_root_item_option, get_sub_item_option
+    check_sub_item_is_system, get_root_item_option,
+    get_sub_item_option, get_identifier_setting
 )
-=======
-from weko_search_ui.utils import check_sub_item_is_system, \
-    get_root_item_option, get_sub_item_option, get_identifier_setting
->>>>>>> 3aa12c21
 from weko_schema_ui.models import PublishStatus
 from weko_user_profiles import UserProfile
 from weko_workflow.api import WorkActivity
@@ -2505,7 +2501,6 @@
 
 
 def export_items(post_data):
-<<<<<<< HEAD
     """Gather all the item data and export
 
     Export items in the selected format, such as a TSV, BIBTEX or RO-CRATE.
@@ -2517,51 +2512,6 @@
             - record_ids (list): List of record IDs to export.
             - invalid_record_ids (list): List of invalid record IDs.
             - record_metadata (dict): Metadata for the records.
-=======
-    """Gather all the item data and export and return as a TSV or BIBTEX.
-
-    :return: TSV, BIBTEX
-    """
-    current_app.logger.debug("post_data:{}".format(post_data))
-    include_contents = True if \
-        post_data.get('export_file_contents_radio') == 'True' else False
-    export_format = post_data['export_format_radio']
-    record_ids = json.loads(post_data['record_ids'])
-    invalid_record_ids = json.loads(post_data['invalid_record_ids'])
-    if isinstance(invalid_record_ids,dict) or isinstance(invalid_record_ids,list):
-        invalid_record_ids = [int(i) for i in invalid_record_ids]
-    else:
-        invalid_record_ids = [invalid_record_ids]
-    # Remove all invalid records
-    record_ids = set(record_ids) - set(invalid_record_ids)
-
-    if len(record_ids) > _get_max_export_items():
-        return abort(400)
-    elif len(record_ids) == 0:
-        return '',204
-
-    # Get records for export
-    record_recids = []
-    record_uuids = []
-    for record_id in record_ids:
-        recid = PersistentIdentifier.get('recid', str(record_id))
-        record_recids.append(recid)
-        record_uuids.append(str(recid.object_uuid))
-
-    records = WekoRecord.get_records(record_uuids)
-
-    from weko_records_ui.utils import export_preprocess
-    record_metadata = {}
-    for recid, record in zip(record_recids, records):
-        record_metadata[recid.pid_value] = json.loads(
-            export_preprocess(recid, record, 'json')
-        )
-
-    result = {'items': []}
-    temp_path = tempfile.TemporaryDirectory(
-        prefix=current_app.config['WEKO_ITEMS_UI_EXPORT_TMP_PREFIX'])
-    item_types_data = {}
->>>>>>> 3aa12c21
 
     Returns:
         Response: A file download response with the exported data.
@@ -2588,6 +2538,23 @@
             return abort(400)
         elif len(record_ids) == 0:
             return '',204
+
+        # Get records for export
+        record_recids = []
+        record_uuids = []
+        for record_id in record_ids:
+            recid = PersistentIdentifier.get('recid', str(record_id))
+            record_recids.append(recid)
+            record_uuids.append(str(recid.object_uuid))
+
+        records = WekoRecord.get_records(record_uuids)
+
+        from weko_records_ui.utils import export_preprocess
+        record_metadata = {}
+        for recid, record in zip(record_recids, records):
+            record_metadata[recid.pid_value] = json.loads(
+                export_preprocess(recid, record, 'json')
+            )
 
         result = {'items': []}
         temp_path = tempfile.TemporaryDirectory(
