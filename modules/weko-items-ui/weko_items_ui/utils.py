# -*- coding: utf-8 -*-
#
# This file is part of WEKO3.
# Copyright (C) 2017 National Institute of Informatics.
#
# WEKO3 is free software; you can redistribute it
# and/or modify it under the terms of the GNU General Public License as
# published by the Free Software Foundation; either version 2 of the
# License, or (at your option) any later version.
#
# WEKO3 is distributed in the hope that it will be
# useful, but WITHOUT ANY WARRANTY; without even the implied warranty of
# MERCHANTABILITY or FITNESS FOR A PARTICULAR PURPOSE.  See the GNU
# General Public License for more details.
#
# You should have received a copy of the GNU General Public License
# along with WEKO3; if not, write to the
# Free Software Foundation, Inc., 59 Temple Place, Suite 330, Boston,
# MA 02111-1307, USA.

"""Module of weko-items-ui utils.."""

import copy
import csv
import json
import os
import re
import shutil
import sys
import tempfile
import traceback
from collections import OrderedDict
from datetime import date, datetime, timedelta
from io import StringIO

import bagit
import redis
from redis import sentinel
from elasticsearch.exceptions import NotFoundError
from elasticsearch import exceptions as es_exceptions
from flask import abort, current_app, flash, redirect, request, send_file, \
    url_for,jsonify
from flask_babelex import gettext as _
from flask_login import current_user
from invenio_accounts.models import Role, userrole
from invenio_db import db
from invenio_i18n.ext import current_i18n
from invenio_indexer.api import RecordIndexer
from invenio_pidrelations.contrib.versioning import PIDVersioning
from invenio_pidrelations.models import PIDRelation
from invenio_pidstore.models import PersistentIdentifier, PIDStatus
from invenio_pidstore.errors import PIDDoesNotExistError
from invenio_records.api import RecordBase
from invenio_accounts.models import User
from invenio_search import RecordsSearch
from invenio_stats.utils import QueryRankingHelper, QuerySearchReportHelper
from invenio_stats.views import QueryRecordViewCount as _QueryRecordViewCount
from invenio_stats.proxies import current_stats
from invenio_stats import config
#from invenio_stats.views import QueryRecordViewCount
from jsonschema import SchemaError, ValidationError
from simplekv.memory.redisstore import RedisStore
from sqlalchemy import MetaData, Table
from weko_deposit.api import WekoDeposit, WekoRecord
from weko_deposit.pidstore import get_record_without_version
from weko_index_tree.api import Indexes
from weko_index_tree.utils import check_index_permissions, get_index_id, \
    get_user_roles
from weko_records.api import FeedbackMailList, ItemTypes, Mapping
from weko_records.serializers.utils import get_item_type_name
from weko_records.utils import replace_fqdn_of_file_metadata
from weko_records_ui.permissions import check_created_id, \
    check_file_download_permission, check_publish_status
from weko_redis.redis import RedisConnection
from weko_search_ui.config import WEKO_IMPORT_DOI_TYPE
from weko_search_ui.query import item_search_factory
from weko_search_ui.utils import check_sub_item_is_system, \
    get_root_item_option, get_sub_item_option
from weko_schema_ui.models import PublishStatus
from weko_user_profiles import UserProfile
from weko_workflow.api import WorkActivity
from weko_workflow.config import IDENTIFIER_GRANT_LIST, \
    WEKO_SERVER_CNRI_HOST_LINK
from weko_workflow.models import ActionStatusPolicy as ASP
from weko_workflow.models import Activity, FlowAction, FlowActionRole, \
    FlowDefine
from weko_workflow.utils import IdentifierHandle


def get_list_username():
    """Get list username.

    Query database to get all available username
    return: list of username
    TODO: 
    """
    current_user_id = current_user.get_id()
    current_app.logger.debug("current_user:{}".format(current_user))
    from weko_user_profiles.models import UserProfile

    users = UserProfile.query.filter(UserProfile.user_id != current_user_id).all()
    result = list()
    for user in users:
        username = user.get_username
        if username:
            result.append(username)
    
    return result


def get_list_email():
    """Get list email.

    Query database to get all available email
    return: list of email
    """
    current_user_id = current_user.get_id()
    result = list()
    users = User.query.filter(User.id != current_user_id).all()
    for user in users:
        email = user.email
        if email:
            result.append(email)
    # try:
    #     metadata = MetaData()
    #     metadata.reflect(bind=db.engine)
    #     table_name = 'accounts_user'

    #     user_table = Table(table_name, metadata)
    #     record = db.session.query(user_table)

    #     data = record.all()

    #     for item in data:
    #         if not int(current_user_id) == item[0]:
    #             result.append(item[1])
    # except Exception as e:
    #     result = str(e)

    return result


def get_user_info_by_username(username):
    """Get user information by username.

    Query database to get user id by using username
    Get email from database using user id
    Pack response data: user id, user name, email

    parameter:
        username: The username
    return: response pack
    """
    result = dict()
    try:
        user = UserProfile.get_by_username(username)
        user_id = user.user_id

        metadata = MetaData()
        metadata.reflect(bind=db.engine)
        table_name = 'accounts_user'

        user_table = Table(table_name, metadata)
        record = db.session.query(user_table)

        data = record.all()

        for item in data:
            if item[0] == user_id:
                result['username'] = username
                result['user_id'] = user_id
                result['email'] = item[1]
                return result
        return None
    except Exception as e:
        result['error'] = str(e)


def validate_user(username, email):
    """Validate user information.

    Get user id from database using username
    Get user id from database using email
    Compare 2 user id to validate user information
    Pack responde data:
        results: user information (username, user id, email)
        validation: username is match with email or not
        error: null if no error occurs

    param:
        username: The username
        email: The email
    return: response data
    """
    result = {
        'results': '',
        'validation': False,
        'error': ''
    }
    try:
        user = UserProfile.get_by_username(username)
        user_id = 0

        metadata = MetaData()
        metadata.reflect(bind=db.engine)
        table_name = 'accounts_user'

        user_table = Table(table_name, metadata)
        record = db.session.query(user_table)

        data = record.all()

        for item in data:
            if item[1] == email:
                user_id = item[0]
                break

        if user.user_id == user_id:
            user_info = dict()
            user_info['username'] = username
            user_info['user_id'] = user_id
            user_info['email'] = email
            result['results'] = user_info
            result['validation'] = True
        return result
    except Exception as e:
        result['error'] = str(e)

    return result


def get_user_info_by_email(email):
    """
    Get user information by email.

    Query database to get user id by using email
    Get username from database using user id
    Pack response data: user id, user name, email

    parameter:
        email: The email
    return: response
    """
    result = dict()
    try:
        metadata = MetaData()
        metadata.reflect(bind=db.engine)
        table_name = 'accounts_user'

        user_table = Table(table_name, metadata)
        record = db.session.query(user_table)

        data = record.all()
        for item in data:
            if item[1] == email:
                user = UserProfile.get_by_userid(item[0])
                if user is None:
                    result['username'] = ""
                else:
                    result['username'] = user.get_username
                result['user_id'] = item[0]
                result['email'] = email
                return result
        return None
    except Exception as e:
        result['error'] = str(e)


def get_user_information(user_id):
    """
    Get user information user_id.

    Query database to get email by using user_id
    Get username from database using user id
    Pack response data: user id, user name, email

    parameter:
        user_id: The user_id
    return: response
    """
    result = {
        'username': '',
        'email': '',
        'fullname': '',
    }
    user_info = UserProfile.get_by_userid(user_id)
    if user_info is not None:
        result['username'] = user_info.get_username
        result['fullname'] = user_info.fullname

    metadata = MetaData()
    metadata.reflect(bind=db.engine)
    table_name = 'accounts_user'

    user_table = Table(table_name, metadata)
    record = db.session.query(user_table)

    data = record.all()

    for item in data:
        if item[0] == user_id:
            result['email'] = item[1]
            return result

    return result


def get_user_permission(user_id):
    """
    Get user permission user_id.

    Compare current id with id of current user
    parameter:
        user_id: The user_id
    return: true if current id is the same with id of current user.
    If not return false
    """
    current_id = current_user.get_id()
    if current_id is None:
        return False
    if str(user_id) == current_id:
        return True
    return False


def get_current_user():
    """
    Get user id of user currently login.

    parameter:
    return: current_id
    """
    current_id = current_user.get_id()
    return current_id


def find_hidden_items(item_id_list, idx_paths=None, check_creator_permission=False, has_permission_indexes=[]):
    """
    Find items that should not be visible by the current user.

    parameter:
        item_id_list: list of uuid of items to be checked.
        idx_paths: List of index paths.
        check_creator_permission: List of index paths.
    return: List of items ID that the user cannot access.
    """
    if not item_id_list:
        return []

    # Check if is admin
    roles = get_user_roles()
    if roles[0]:
        return []

    has_permission_index = []
    no_permission_index = []
    hidden_list = []
    for record in WekoRecord.get_records(item_id_list):
        
        if check_creator_permission:
            # Check if user is owner of the item
            if check_created_id(record):
                continue

            # Check if item are public
            is_public = check_publish_status(record)
        else:
            is_public = True
        # Check if indices are public
        has_index_permission = False
        for idx in record.navi:
            if has_permission_indexes:
                if str(idx.cid) in has_permission_indexes:
                    has_index_permission = True
                    break
            else:
                if str(idx.cid) in has_permission_index:
                    has_index_permission = True
                    break
                elif idx.cid in no_permission_index:
                    continue
                if check_index_permissions(None, idx.cid) \
                        and (not idx_paths or idx.path in idx_paths):
                    has_permission_index.append(idx.cid)
                    has_index_permission = True
                    break
                else:
                    no_permission_index.append(idx.cid)
        if is_public and has_index_permission:
            continue

        hidden_list.append(str(record.id))

    return hidden_list


def get_permission_record(rank_type, es_data, display_rank, has_permission_indexes):
    """
    Find items that should be visible by the current user.

    parameter:
        rank_type: Ranking Type. e.g. 'most_reviewed_items' or 'most_downloaded_items' or 'created_most_items_user' or 'most_searched_keywords' or 'new_items'
        es_data: List of ranking data.
        display_rank: Number of ranking display.
        has_permission_indexes: List of can be view by the current user.
    return: List of ranking data that the user can access.
    """

    if not es_data:
        return []

    result = []
    roles = get_user_roles()
    date_list = []
    for data in es_data:
        if len(result) == display_rank:
            break

        add_flag = False
        pid_value = data['key'] \
            if 'key' in data \
            else data.get('_item_metadata').get('control_number')
        try:
            record = WekoRecord.get_record_by_pid(pid_value)
            if (record.pid and record.pid.status == PIDStatus.DELETED) or \
                    ('publish_status' in record and record['publish_status'] == PublishStatus.DELETE.value):
                continue
            if roles[0]:
                add_flag = True
            else:
                is_public = roles[0] or check_created_id(record) or check_publish_status(record)
                has_index_permission = False
                for idx in record.navi:
                    if str(idx.cid) in has_permission_indexes:
                        has_index_permission = True
                        break
                add_flag = is_public and has_index_permission
        except PIDDoesNotExistError:
            # do not add deleted items into ranking list. 
            add_flag = False
            current_app.logger.debug("PID {} does not exist.".format(pid_value))

        if add_flag:
            if rank_type == 'new_items':
                if data['publish_date'] not in date_list:
                    ranking_data = parse_ranking_results(
                        rank_type,
                        pid_value,
                        record=record,
                        date=data['publish_date']
                    )
                    date_list.append(data['publish_date'])
                else:
                    ranking_data = parse_ranking_results(
                        rank_type,
                        pid_value,
                        record=record
                    )
            else:
                ranking_data = parse_ranking_results(
                    rank_type,
                    pid_value,
                    count=data['count'],
                    rank=len(result) + 1,
                    record=record
                )
            result.append(ranking_data)

    return result

def parse_ranking_results(rank_type,
                          key,
                          count=-1,
                          rank=-1,
                          record=None,
                          date=''):
    """
    Parse the raw stats results to be usable by the view.

    parameter:
        rank_type: Ranking Type. e.g. 'most_reviewed_items' or 'most_downloaded_items' or 'created_most_items_user' or 'most_searched_keywords' or 'new_items'
        key: key value. e.g. pid_value or search_key or user_id ...
        count: Count of rank data. Defaults to -1.
        rank: Rank number of rank data. Defaults to -1.
        record: WekoRecord object. Defaults to 'None'.
        date: Date of new item. Defaults to ''. e.g. '2022-10-01'

    Returns:
        Rank data.
        e.g. {'rank': 1, 'count': 100, 'title': 'ff', 'url': '../records/3'} or {'date': '2022-08-18', 'title': '2', 'url': '../records/1'}
    """

    if rank_type in ['most_reviewed_items', 'most_downloaded_items', 'new_items']:
        url = '../records/{0}'.format(key)
        title = record.get_titles
    elif rank_type == 'most_searched_keywords':
        url = '../search?page=1&size=20&search_type=1&q={0}'.format(key)
        title = key
    elif rank_type == 'created_most_items_user':
        url = None
        user_info = None
        if key:
            user_info = UserProfile.get_by_userid(key)
        title = '{}'.format(user_info.username) if user_info else 'None'

    if rank == -1:
        if date:
            res = dict(
                key=key,
                date=date,
                title=title,
                url=url
            )
        else:
            res = dict(
                key=key,
                title=title,
                url=url
            )
    else:
        res = dict(
            key=key,
            rank=rank,
            count=count,
            title=title,
            url=url
        )

    return res



def parse_ranking_new_items(result_data):
    """Parse ranking new items.

    :param result_data: result data
    """
    data_list = list()
    if not result_data or not result_data.get('hits') \
            or not result_data.get('hits').get('hits'):
        return data_list
    for item_data in result_data.get('hits').get('hits'):
        item_created = item_data.get('_source')
        data = dict()
        data['record_id'] = item_data.get('_id')
        data['create_date'] = item_created.get('publish_date', '')
        data['pid_value'] = item_created.get('control_number')
        meta_data = item_created.get('_item_metadata')
        item_title = ''
        if isinstance(meta_data, dict):
            item_title = meta_data.get('item_title')
        data['record_name'] = item_title
        data_list.append(data)
    return data_list


def parse_ranking_record(result_data):
    """Parse ranking record.

    :param result_data: result data
    """
    data_list = list()
    if not result_data or not result_data.get('hits') \
            or not result_data.get('hits').get('hits'):
        return data_list
    for item_data in result_data.get('hits').get('hits'):
        if item_data.get('_source', {}).get('control_number'):
            data_list.append(item_data.get('_source').get('control_number'))
    return data_list


def validate_form_input_data(
        result: dict, item_id: str, data: dict):
    """Validate input data.

    :param result: result dictionary.
    :param item_id: item type identifier.
    :param data: form input data 
    :param activity_id: activity id
    """
    # current_app.logger.error("result: {}".format(result))
    # current_app.logger.error("item_id: {}".format(item_id))
    # current_app.logger.error("data: {}".format(data))
    def _get_jpcoar_mapping_value_mapping(key, item_type_mapping):
        ret = {}
        if key in item_type_mapping and "jpcoar_mapping" in item_type_mapping[key]:
            ret = item_type_mapping[key]["jpcoar_mapping"]
        return ret

    def _get_keys_that_exist_from_data(given_data: dict) -> list:
        ret = []
        if given_data is not None:
            if type(given_data) is dict:
                ret = list(given_data.keys())
            elif type(given_data) is str:
                ret = list(given_data)
        return ret
        

    # Get langauge key - DONE
    # Iterate data for validating the value - 
    # Check each item and raise an error for duplicate langauge value - 

    item_type = ItemTypes.get_by_id(item_id)
    json_schema = item_type.schema.copy()
    data_keys = list(data.keys())
    item_type_mapping = Mapping.get_record(item_type.id)
    item_type_mapping_keys = list(item_type_mapping.keys())
    is_error = False
    items_to_be_checked_for_duplication: list = []
    items_to_be_checked_for_ja_kana: list = []
    items_to_be_checked_for_ja_latn: list = []
    items_to_be_checked_for_date_format: list = []

    # TITLE VARIABLES
    mapping_title_item_key: str = ""
    mapping_title_language_key: tuple = ("_","_")

    # ALTERNATIVE TITLE VARIABLES
    mapping_alternative_title_item_key: str = ""
    mapping_alternative_title_language_key: tuple = ("_","_")

    # CREATOR VARIABLES
    mapping_creator_item_key: str = ""
    mapping_creator_given_name_language_key: tuple = ("_","_")
    mapping_creator_family_name_language_key: tuple = ("_","_")
    mapping_creator_affiliation_name_language_key: tuple = ("_","_")
    mapping_creator_creator_name_language_key: tuple = ("_","_")
    mapping_creator_alternative_name_language_key: tuple = ("_","_")

    # CONTRIBUTOR VARIABLES
    mapping_contributor_item_key = ""
    mapping_contributor_given_name_language_key: tuple = ("_","_")
    mapping_contributor_family_name_language_key: tuple = ("_","_")
    mapping_contributor_affiliation_name_language_key: tuple = ("_","_")
    mapping_contributor_contributor_name_language_key: tuple = ("_","_")
    mapping_contributor_alternative_name_language_key: tuple = ("_","_")

    # RELATION VARIABLES
    mapping_relation_item_key = ""
    mapping_related_title_language_key: tuple = ("_","_")

    # FUNDING REFERENCE VARIABLES
    mapping_funding_reference_item_key = ""
    mapping_funding_reference_funder_name_language_key: tuple = ("_","_")
    mapping_funding_reference_award_title_language_key: tuple = ("_","_")

    # SOURCE TITLE VARIABLES
    mapping_source_title_item_key: str = ""
    mapping_source_title_language_key: tuple = ("_","_")

    # DEGREE NAME VARIABLES
    mapping_degree_name_item_key: str = ""
    mapping_degree_name_language_key: str = ""

    # DEGREE GRANTOR NAME VARIABLES
    mapping_degree_grantor_item_key: str = ""
    mapping_degree_grantor_name_language_key: tuple = ("_","_")

    # CONFERENCE VARIABLES
    mapping_conference_item_key: str = ""
    mapping_conference_date_language_key: tuple = ("_","_")
    mapping_conference_name_language_key: tuple = ("_","_")
    mapping_conference_venue_language_key: tuple = ("_","_")
    mapping_conference_place_language_key: tuple = ("_","_")
    mapping_conference_sponsor_language_key: tuple = ("_","_")

    # HOLDING AGENT VARIABLES
    mapping_holding_agent_item_key: str = ""
    mapping_holding_agent_name_language_key: tuple = ("_","_")

    # CATALOG VARIABLES
    mapping_catalog_item_key: str = ""
    mapping_catalog_title_language_key: tuple = ("_","_")

    # DATE PATTERN VARIABLES
    date_pattern_list = [
        # YYYY
        # 1997
        r"^[0-9]{4}$",
        # YYYY-MM
        # 1997-07
        r'^[0-9]{4}-[0-9]{2}$',
        # YYYY-MM-DD
        # 1997-07-16
        r'^[0-9]{4}-[0-9]{2}-[0-9]{2}$',
        # YYYY-MM-DDThh:mm+TZD
        # 1997-07-16T19:20+01:00
        r'^[0-9]{4}-[0-9]{2}-[0-9]{2}T[0-9]{2}:[0-9]{2}\+[0-9]{2}:[0-9]{2}$',
        # YYYY-MM-DDThh:mm-TZD
        # 1997-07-16T19:20-01:00
        r'^[0-9]{4}-[0-9]{2}-[0-9]{2}T[0-9]{2}:[0-9]{2}-[0-9]{2}:[0-9]{2}$',
        # YYYY-MM-DDThh:mm:ss+TZD
        # 1997-07-16T19:20:30+01:00
        r'^[0-9]{4}-[0-9]{2}-[0-9]{2}T[0-9]{2}:[0-9]{2}:[0-9]{2}\+[0-9]{2}:[0-9]{2}$',
        # YYYY-MM-DDThh:mm:ss-TZD
        # 1997-07-16T19:20:30-01:00
        r'^[0-9]{4}-[0-9]{2}-[0-9]{2}T[0-9]{2}:[0-9]{2}:[0-9]{2}-[0-9]{2}:[0-9]{2}$',
        # YYYY-MM-DDThh:mm:ss.ss+TZD
        # 1997-07-16T19:20:30.45+01:00
        r'^[0-9]{4}-[0-9]{2}-[0-9]{2}T[0-9]{2}:[0-9]{2}:[0-9]{2}.[0-9]{2}\+[0-9]{2}:[0-9]{2}$',
        # YYYY-MM-DDThh:mm:ss.ss-TZD
        # 1997-07-16T19:20:30.45-01:00
        r'^[0-9]{4}-[0-9]{2}-[0-9]{2}T[0-9]{2}:[0-9]{2}:[0-9]{2}.[0-9]{2}-[0-9]{2}:[0-9]{2}$',
    ]

    """
    This code snippet is for dcterms date format validation. Once 'dcterms date' property is created and added to
    デフォルトアイテムタイプ（フル）とデフォルトアイテムタイプ（シンプル）metadata via update_item_type.py 'dcterms date'
    validation code will be added inside this function using the code snippet below.

    ### CODE SNIPPET FOR DCTERMS DATE FORMAT VALIDATION -- START
    elif mapping_dcterms_date_item_key == data_key:
            for data_dcterms_date_values in data_item_value_list:
                items_to_be_checked_for_date_format.append(data_dcterms_date_values.get("subitem_1522650091861"))
            # Validation for DATE FORMAT
            validation_date_format_error_checker(
                _("DATE FORMAT TEST"),
                items_to_be_checked_for_date_format
            )
            # Reset validation lists below for the next item to be validated
            items_to_be_checked_for_date_format = []
    ### DATE FORMAT TEST -- END
    """

    """
    This loop snippet is for getting the mapping language key of each item that is stored in the database
    """
    for key in item_type_mapping_keys:
        jpcoar_value: dict = _get_jpcoar_mapping_value_mapping(key, item_type_mapping)
        jpcoar_value_keys_lv1: list = list(jpcoar_value)
        
        for key_lv1 in jpcoar_value_keys_lv1:
            if "title" == key_lv1:
                title_sub_items: dict = jpcoar_value[key_lv1]
                title_sub_items_keys: list = list(title_sub_items.keys())
                mapping_title_item_key: str = key
                
                for title_sub_item in title_sub_items:
                    if "@attributes" == title_sub_item:
                        mapping_title_language_key: list = title_sub_items.get(title_sub_item, {}).get("xml:lang", "_").split(".")

            elif "alternative" == key_lv1:
                alternative_title_sub_items: dict = jpcoar_value[key_lv1]
                alternative_title_sub_items_title_sub_items_keys: list = list(alternative_title_sub_items.keys())
                mapping_alternative_title_item_key: str = key
                
                for alternative_title_sub_item in alternative_title_sub_items:
                    if "@attributes" == alternative_title_sub_item:
                        mapping_alternative_title_language_key: list = alternative_title_sub_items.get(alternative_title_sub_item, {}).get("xml:lang", "_").split(".")
                
            elif "creator" == key_lv1:
                mapping_creator_item_key: str = key
                creator_sub_items: dict = jpcoar_value[key_lv1]
                creator_sub_items_keys: list = list(creator_sub_items.keys())

                for creator_sub_item in creator_sub_items:
                    if creator_sub_item == "givenName":
                        mapping_creator_given_name_language_key = (
                            creator_sub_items.get(creator_sub_item, {}).get("@attributes", {"xml:lang": "_._"}).get("xml:lang", "_._").split(".")
                        )
                    elif creator_sub_item == "familyName":
                        mapping_creator_family_name_language_key = (
                            creator_sub_items.get(creator_sub_item, {}).get("@attributes", {"xml:lang": "_._"}).get("xml:lang", "_._").split(".")
                        )
                    elif creator_sub_item == "affiliation":
                        mapping_creator_affiliation_name_language_key = (
                            creator_sub_items.get(creator_sub_item, {}).get("affiliationName", {}).get("@attributes", {"xml:lang": "_._"}).get("xml:lang", "_._").split(".")
                        )
                    elif creator_sub_item == "creatorName":
                        mapping_creator_creator_name_language_key = (
                            creator_sub_items.get(creator_sub_item, {}).get("@attributes", {"xml:lang": "_._"}).get("xml:lang", "_._").split(".")
                        )
                    elif creator_sub_item == "creatorAlternative":
                        mapping_creator_alternative_name_language_key = (
                            creator_sub_items.get(creator_sub_item, {}).get("@attributes", {"xml:lang": "_._"}).get("xml:lang", "_._").split(".")
                        )
            
            elif "contributor" == key_lv1:
                mapping_contributor_item_key: str = key
                contributor_sub_items: dict = jpcoar_value[key_lv1]
                contributor_sub_items_keys: list = list(contributor_sub_items.keys())

                for contributor_sub_item in contributor_sub_items:
                    if contributor_sub_item == "givenName":
                        mapping_contributor_given_name_language_key = (
                            contributor_sub_items.get(contributor_sub_item, {}).get("@attributes", {"xml:lang": "_._"}).get("xml:lang", "_._").split(".")
                        )
                    elif contributor_sub_item == "familyName":
                        mapping_contributor_family_name_language_key = (
                            contributor_sub_items.get(contributor_sub_item, {}).get("@attributes", {"xml:lang": "_._"}).get("xml:lang", "_._").split(".")
                        )
                    elif contributor_sub_item == "affiliation":
                        mapping_contributor_affiliation_name_language_key = (
                            contributor_sub_items.get(contributor_sub_item, {}).get("affiliationName", {}).get("@attributes", {"xml:lang": "_._"}).get("xml:lang", "_._").split(".")
                        )
                    elif contributor_sub_item == "contributorName":
                        mapping_contributor_contributor_name_language_key = (
                            contributor_sub_items.get(contributor_sub_item, {}).get("@attributes", {"xml:lang": "_._"}).get("xml:lang", "_._").split(".")
                        )
                    elif contributor_sub_item == "contributorAlternative":
                        mapping_contributor_alternative_name_language_key = (
                            contributor_sub_items.get(contributor_sub_item, {}).get("@attributes", {"xml:lang": "_._"}).get("xml:lang", "_._").split(".")
                        )

            elif "relation" == key_lv1:
                mapping_relation_item_key: str = key
                relation_sub_items: dict = jpcoar_value[key_lv1]
                relation_sub_items_keys:list  = list(relation_sub_items.keys())

                for relation_sub_item in relation_sub_items:
                    if relation_sub_item == "relatedTitle":
                        mapping_related_title_language_key = (
                            relation_sub_items.get(relation_sub_item, {}).get("@attributes", {"xml:lang": "_._"}).get("xml:lang", "_._").split(".")
                        )

            elif "fundingReference" == key_lv1:
                mapping_funding_reference_item_key: str = key
                funding_reference_sub_items: dict = jpcoar_value[key_lv1]
                funding_reference_sub_items_keys: list = list(funding_reference_sub_items.keys())

                for funding_reference_sub_item in funding_reference_sub_items:
                    if funding_reference_sub_item == "funderName":
                        mapping_funding_reference_funder_name_language_key = (
                            funding_reference_sub_items.get(funding_reference_sub_item, {}).get("@attributes", {"xml:lang": "_._"}).get("xml:lang", "_._").split(".")
                        )
                    elif funding_reference_sub_item == "awardTitle":
                        mapping_funding_reference_award_title_language_key = (
                            funding_reference_sub_items.get(funding_reference_sub_item, {}).get("@attributes", {"xml:lang": "_._"}).get("xml:lang", "_._").split(".")
                        )

            elif "sourceTitle" == key_lv1:
                if len(jpcoar_value.keys()) == 1:
                    source_title_sub_items: dict = jpcoar_value[key_lv1]
                    source_title_sub_items_keys: list = list(source_title_sub_items.keys())
                    mapping_source_title_item_key: str = key
                    
                    for source_title_sub_item in source_title_sub_items:
                        if "@attributes" == source_title_sub_item:
                            mapping_source_title_language_key: list = source_title_sub_items.get(source_title_sub_item, {}).get("xml:lang", "_").split(".")
            
            elif "degreeName" == key_lv1:
                degree_name_sub_items: dict = jpcoar_value[key_lv1]
                degree_name_sub_items_keys: list = list(degree_name_sub_items.keys())
                mapping_degree_name_item_key: str = key
                
                for degree_name_sub_item in degree_name_sub_items:
                    if "@attributes" == degree_name_sub_item:
                        mapping_degree_name_language_key: list = degree_name_sub_items.get(degree_name_sub_item, {}).get("xml:lang", "_").split(".")

            elif "degreeGrantor" == key_lv1:
                mapping_degree_grantor_item_key: str = key
                degree_grantor_sub_items: dict = jpcoar_value[key_lv1]
                degree_grantor_sub_items_keys:list  = list(degree_grantor_sub_items.keys())

                for degree_grantor_sub_item in degree_grantor_sub_items:
                    if degree_grantor_sub_item == "degreeGrantorName":
                        mapping_degree_grantor_name_language_key = (
                            degree_grantor_sub_items.get(degree_grantor_sub_item, {}).get("@attributes", {"xml:lang": "_._"}).get("xml:lang", "_._").split(".")
                        )

            elif "conference" == key_lv1:
                mapping_conference_item_key: str = key
                conference_sub_items: dict = jpcoar_value[key_lv1]
                conference_sub_items_keys: list = list(conference_sub_items.keys())
                for conference_sub_item in conference_sub_items:
                    if conference_sub_item == "conferenceDate":
                        mapping_conference_date_language_key = (
                            conference_sub_items.get(conference_sub_item, {}).get("@attributes", {"xml:lang": "_._"}).get("xml:lang", "_._").split(".")
                        )
                    elif conference_sub_item == "conferenceName":
                        mapping_conference_name_language_key = (
                            conference_sub_items.get(conference_sub_item, {}).get("@attributes", {"xml:lang": "_._"}).get("xml:lang", "_._").split(".")
                        )
                    elif conference_sub_item == "conferencePlace":
                        mapping_conference_place_language_key = (
                            conference_sub_items.get(conference_sub_item, {}).get("@attributes", {"xml:lang": "_._"}).get("xml:lang", "_._").split(".")
                        )
                    elif conference_sub_item == "conferenceVenue":
                        mapping_conference_venue_language_key = (
                            conference_sub_items.get(conference_sub_item, {}).get("@attributes", {"xml:lang": "_._"}).get("xml:lang", "_._").split(".")
                        )
                    elif conference_sub_item == "conferenceSponsor":
                        mapping_conference_sponsor_language_key = (
                            conference_sub_items.get(conference_sub_item, {}).get("@attributes", {"xml:lang": "_._"}).get("xml:lang", "_._").split(".")
                        )
            
    """
    For iterating the argument 'data' and validating its language value
    """
    def validation_duplication_error_checker(item_error_message: str, items_to_be_checked_for_duplication: list):

        def _validate_language_value(
                language_value_list: list,
                language_value: str,
                duplication_error: str,
                item_error_message: str
        ):
            if language_value_list.count(language_value) > 1:
                raise ValidationError(f"{item_error_message} -- {duplication_error}")
        
        duplication_error: str = """
            Please ensure that the following applicable items have no duplicate language values:
            Title, Creator Name ,Creator Family Name, Creator Given Name, Creator Affliation Name, 
            Contributor Name ,Contributor Family Name, Contributor Given Name, Contributor Affliation Name, 
            Related Title, Funding Reference Funder Name, Funding Reference Award Title, Source Title, Degree Name, 
            Degree Grantor Name, Conference Name, Conference Sponsor, Conference Date, Conference Venue, Conference Place, 
            Holding Agent Name, Catalog Title
        """

        try:
            for lang_value in items_to_be_checked_for_duplication:
                _validate_language_value(
                    items_to_be_checked_for_duplication,
                    lang_value,
                    duplication_error,
                    item_error_message
                )

        except ValidationError as error:
            current_app.logger.error(traceback.format_exc())
            current_app.logger.error(error)
            result["is_valid"] = False
            result['error'] = f"{item_error_message} -- {duplication_error}"

    def validation_ja_kana_error_checker(item_error_message: str, items_to_be_checked_for_ja_kana: list):

        def _validate_language_value(
                language_value_list: list,
                language_value: str,
                ja_kana_error: str,
                item_error_message: str
        ):
            if language_value == "ja-Kana" and "ja" not in language_value_list:
                raise ValidationError(f"{item_error_message} -- {ja_kana_error}")
        
        ja_kana_error: str = """
            If ja-Kana is used, please ensure that the following applicable items have ja language values:
            Creator Name ,Creator Family Name, Creator Given Name, Creator Alternative Name, 
            Contributor Name ,Contributor Family Name, Contributor Given Name, Contributor Alternative Name, 
            Holding Agent Name, Catalog Title.
        """

        try:
            for lang_value in items_to_be_checked_for_ja_kana:
                _validate_language_value(
                    items_to_be_checked_for_ja_kana,
                    lang_value,
                    ja_kana_error,
                    item_error_message
                )

        except ValidationError as error:
            current_app.logger.error(traceback.format_exc())
            current_app.logger.error(error)
            result["is_valid"] = False
            result['error'] = f"{item_error_message} -- {ja_kana_error}"

    def validation_ja_latn_error_checker(item_error_message: str, items_to_be_checked_for_ja_latn: list):

        def _validate_language_value(
                language_value_list: list,
                language_value: str,
                ja_latn_error: str,
                item_error_message: str
        ):
            if language_value == "ja-Latn" and "ja" not in language_value_list:
                raise ValidationError(f"{item_error_message} -- {ja_latn_error}")
        
        ja_latn_error: str = """
            If ja-Latn is used, please ensure that the following applicable items have ja language values:
            Creator Name ,Creator Family Name, Creator Given Name, Creator Alternative Name, 
            Contributor Name ,Contributor Family Name, Contributor Given Name, Contributor Alternative Name, 
            Holding Agent Name, Catalog Title.
        """

        try:
            for lang_value in items_to_be_checked_for_ja_latn:
                _validate_language_value(
                    items_to_be_checked_for_ja_latn,
                    lang_value,
                    ja_latn_error,
                    item_error_message
                )

        except ValidationError as error:
            current_app.logger.error(traceback.format_exc())
            current_app.logger.error(error)
            result["is_valid"] = False
            result['error'] = f"{item_error_message} -- {ja_latn_error}"

    def validation_date_format_error_checker(item_error_message: str, items_to_be_checked_for_date_format: list):

        def _validate_date_format(
                date_value: str,
                date_format_error: str,
                item_error_message: str
        ):
            result = False

            for pattern in date_pattern_list:
                if re.match(pattern, date_value):
                    result = True

            if not result:
                raise ValidationError(f"{item_error_message} -- {date_format_error}")
        
        date_format_error: str = """
            Please ensure that entered date has the following formats: YYYY, YYYY-MM, YYYY-MM-DD, 
            YYYY-MM-DDThh:mm+TZD, YYYY-MM-DDThh:mm-TZD, YYYY-MM-DDThh:mm:ss+TZD, YYYY-MM-DDThh:mm:ss-TZD, 
            YYYY-MM-DDThh:mm:ss.ss+TZD, YYYY-MM-DDThh:mm:ss.ss-TZD
        """

        try:
            for date_value in items_to_be_checked_for_date_format:
                _validate_date_format(
                    date_value,
                    date_format_error,
                    item_error_message
                )

        except ValidationError as error:
            current_app.logger.error(traceback.format_exc())
            current_app.logger.error(error)
            """
            Commeneted out result["is_valid"] and result["error"] will be enabled when "dcterms date" will be used
            """
            # result["is_valid"] = False
            # result['error'] = f"{item_error_message} -- {date_format_error}"

    # """
    # This snippet is for testing 'validation_date_format_error_checker' while 'dcterms date' doesn't exist yet
    # """
    # date_format_test_data = [
    #     "1997",
    #     "1997-07",
    #     "1997-07-16",
    #     "1997-07-16T19:20+01:00",
    #     "1997-07-16T19:20-01:00",
    #     "1997-07-16T19:20:30+01:00",
    #     "1997-07-16T19:20:30-01:00",
    #     "1997-07-16T19:20:30.45+01:00",
    #     "1997-07-16T19:20:30.45-01:00",
    #     "199-this-will-result-in-error"
    # ]
    # for date in date_format_test_data:
    #     validation_date_format_error_checker("DATE FORMAT TEST", [date])

    for data_key in data_keys:
        data_item_value_list = data[data_key]
        # Validate TITLE item values from data
        if mapping_title_item_key == data_key:
            for data_item_values in data_item_value_list:
                keys_that_exist_in_data: list = _get_keys_that_exist_from_data(data_item_values)
                for mapping_key in list(set(mapping_title_language_key)):
                    if mapping_key in keys_that_exist_in_data:
                        # Append TITLE LANGUAGE value to items_to_be_checked_for_duplication list
                        items_to_be_checked_for_duplication.append(data_item_values.get(mapping_key))
                        items_to_be_checked_for_ja_kana.append(data_item_values.get(mapping_key))
                        items_to_be_checked_for_ja_latn.append(data_item_values.get(mapping_key))
                    else:
                        pass
            # Validation for TITLE
            validation_duplication_error_checker(
                _("Title"),
                items_to_be_checked_for_duplication
            )
            validation_ja_kana_error_checker(
                _("Title"),
                items_to_be_checked_for_ja_kana
            )
            validation_ja_latn_error_checker(
                _("Title"),
                items_to_be_checked_for_ja_latn
            )
            # Reset validation lists below for the next item to be validated
            items_to_be_checked_for_duplication = []
            items_to_be_checked_for_ja_kana = []
            items_to_be_checked_for_ja_latn = []

        # Validate ALTERNATIVE TITLE item values from data
        elif mapping_alternative_title_item_key == data_key:
            for data_item_values in data_item_value_list:
                keys_that_exist_in_data: list = _get_keys_that_exist_from_data(data_item_values)
                for mapping_key in list(set(mapping_alternative_title_language_key)):
                    if mapping_key in keys_that_exist_in_data:
                        # Append ALTERNATIVE TITLE LANGUAGE value to items_to_be_checked_for_duplication list
                        items_to_be_checked_for_ja_kana.append(data_item_values.get(mapping_key))
                        items_to_be_checked_for_ja_latn.append(data_item_values.get(mapping_key))
                    else:
                        pass
            
            # Validation for ALTERNATIVE TITLE
            validation_ja_kana_error_checker(
                _("Alternative Title"),
                items_to_be_checked_for_ja_kana
            )
            validation_ja_latn_error_checker(
                _("Alternative Title"),
                items_to_be_checked_for_ja_latn
            )
            # Reset validation lists below for the next item to be validated
            items_to_be_checked_for_ja_kana = []
            items_to_be_checked_for_ja_latn = []

        # Validate CREATOR item values from data
        elif mapping_creator_item_key == data_key:
            for data_creator_item_values in data_item_value_list:
                if isinstance(data_creator_item_values, dict):
                    for data_creator_item_values_key in list(data_creator_item_values.keys()):
                        # CREATOR GIVEN NAMES
                        if data_creator_item_values_key == mapping_creator_given_name_language_key[0]:
                            given_names_values: [dict] = data_creator_item_values.get(mapping_creator_given_name_language_key[0])
                            for given_name_values in given_names_values:
                                keys_that_exist_in_data: list = _get_keys_that_exist_from_data(given_name_values)
                                for mapping_key in mapping_creator_given_name_language_key:
                                    if mapping_key in keys_that_exist_in_data:
                                        # Append CREATOR GIVEN NAME LANGUAGE value to items_to_be_checked_for_duplication list
                                        items_to_be_checked_for_duplication.append(given_name_values.get(mapping_key))
                                        items_to_be_checked_for_ja_kana.append(given_name_values.get(mapping_key))
                                        items_to_be_checked_for_ja_latn.append(given_name_values.get(mapping_key))
                            # Validation for CREATOR GIVEN NAMES
                            validation_duplication_error_checker(
                                _("Creator Given Name"),
                                items_to_be_checked_for_duplication
                            )
                            validation_ja_kana_error_checker(
                                _("Creator Given Name"),
                                items_to_be_checked_for_ja_kana
                            )
                            validation_ja_latn_error_checker(
                                _("Creator Given Name"),
                                items_to_be_checked_for_ja_latn
                            )
                            # Reset validation lists below for the next item to be validated
                            items_to_be_checked_for_duplication = []
                            items_to_be_checked_for_ja_kana = []
                            items_to_be_checked_for_ja_latn = []

                        # CREATOR FAMILY NAMES
                        elif data_creator_item_values_key == mapping_creator_family_name_language_key[0]:
                            family_names_values: [dict] = data_creator_item_values.get(mapping_creator_family_name_language_key[0])
                            for family_name_values in family_names_values:
                                keys_that_exist_in_data: list = _get_keys_that_exist_from_data(family_name_values)
                                for mapping_key in mapping_creator_family_name_language_key:
                                    if mapping_key in keys_that_exist_in_data:
                                        # Append CREATOR FAMILY NAMES NAME LANGUAGE value to items_to_be_checked_for_duplication list
                                        items_to_be_checked_for_duplication.append(family_name_values.get(mapping_key))
                                        items_to_be_checked_for_ja_kana.append(family_name_values.get(mapping_key))
                                        items_to_be_checked_for_ja_latn.append(family_name_values.get(mapping_key))
                            # Validation for CREATOR FAMILY NAMES
                            validation_duplication_error_checker(
                                _("Creator Family Name"),
                                items_to_be_checked_for_duplication
                            )
                            validation_ja_kana_error_checker(
                                _("Creator Family Name"),
                                items_to_be_checked_for_ja_kana
                            )
                            validation_ja_latn_error_checker(
                                _("Creator Family Name"),
                                items_to_be_checked_for_ja_latn
                            )
                            # Reset validation lists below for the next item to be validated
                            items_to_be_checked_for_duplication = []
                            items_to_be_checked_for_ja_kana = []
                            items_to_be_checked_for_ja_latn = []
                        
                        # CREATOR AFFLIATION NAMES
                        elif data_creator_item_values_key == mapping_creator_affiliation_name_language_key[0]:
                            creator_affiliations: [dict] = data_creator_item_values.get(mapping_creator_affiliation_name_language_key[0])
                            for creator_affiliation in creator_affiliations:
                                creator_affiliation_names: [dict] = creator_affiliation.get(mapping_creator_affiliation_name_language_key[1])
                                for creator_affiliation_name_values in creator_affiliation_names:
                                    keys_that_exist_in_data: list = _get_keys_that_exist_from_data(creator_affiliation_name_values)
                                    for mapping_key in list(set(mapping_creator_affiliation_name_language_key)):
                                        if mapping_key in keys_that_exist_in_data:
                                            # Append CREATOR AFFLIATION NAMES LANGUAGE value to items_to_be_checked_for_duplication list
                                            items_to_be_checked_for_duplication.append(creator_affiliation_name_values.get(mapping_key))
                                # Validation for CREATOR AFFLIATION NAMES
                                validation_duplication_error_checker(
                                    _("Creator Affiliation Name"),
                                    items_to_be_checked_for_duplication
                                )
                                # Reset validation lists below for the next item to be validated
                                items_to_be_checked_for_duplication = []

                        # CREATOR NAMES
                        elif data_creator_item_values_key == mapping_creator_creator_name_language_key[0]:
                            creator_names_values: [dict] = data_creator_item_values.get(mapping_creator_creator_name_language_key[0])
                            for creator_name_values in creator_names_values:
                                keys_that_exist_in_data: list = _get_keys_that_exist_from_data(creator_name_values)
                                for mapping_key in list(set(mapping_creator_creator_name_language_key)):
                                    if mapping_key in keys_that_exist_in_data:
                                        # Append CREATOR AFFLIATION NAMES LANGUAGE value to items_to_be_checked_for_duplication list
                                        items_to_be_checked_for_duplication.append(creator_name_values.get(mapping_key))
                                        items_to_be_checked_for_ja_kana.append(creator_name_values.get(mapping_key))
                                        items_to_be_checked_for_ja_latn.append(creator_name_values.get(mapping_key))
                            # Validation for CREATOR NAMES
                            validation_duplication_error_checker(
                                _("Creator Name"),
                                items_to_be_checked_for_duplication
                            )
                            validation_ja_kana_error_checker(
                                _("Creator Name"),
                                items_to_be_checked_for_ja_kana
                            )
                            validation_ja_latn_error_checker(
                                _("Creator Name"),
                                items_to_be_checked_for_ja_latn
                            )
                            # Reset validation lists below for the next item to be validated
                            items_to_be_checked_for_duplication = []
                            items_to_be_checked_for_ja_kana = []
                            items_to_be_checked_for_ja_latn = []

                        # CREATOR ALTERNATIVE NAMES
                        elif data_creator_item_values_key == mapping_creator_alternative_name_language_key[0]:
                            creator_alternative_names_values: [dict] = data_creator_item_values.get(mapping_creator_alternative_name_language_key[0])
                            for creator_alternative_name_values in creator_alternative_names_values:
                                keys_that_exist_in_data: list = _get_keys_that_exist_from_data(creator_alternative_name_values)
                                for mapping_key in list(set(mapping_creator_alternative_name_language_key)):
                                    if mapping_key in keys_that_exist_in_data:
                                        # Append CREATOR ALTERNATIVE NAMES LANGUAGE value to items_to_be_checked_for_duplication list
                                        items_to_be_checked_for_ja_kana.append(creator_alternative_name_values.get(mapping_key))
                                        items_to_be_checked_for_ja_latn.append(creator_alternative_name_values.get(mapping_key))
                            # Validation for CREATOR ALTERNATIVE NAMES
                            validation_ja_kana_error_checker(
                                _("Creator Alternative Name"),
                                items_to_be_checked_for_ja_kana
                            )
                            validation_ja_latn_error_checker(
                                _("Creator Alternative Name"),
                                items_to_be_checked_for_ja_latn
                            )
                            # Reset validation lists below for the next item to be validated
                            items_to_be_checked_for_ja_kana = []
                            items_to_be_checked_for_ja_latn = []

                        else:
                            pass

        # Validate CONTRIBUTOR item values from data
        elif mapping_contributor_item_key == data_key:
            for data_contributor_item_values in data_item_value_list:
                if isinstance(data_contributor_item_values, dict):
                    for data_contributor_item_values_key in list(data_contributor_item_values.keys()):
                        # CONTRIBUTOR GIVEN NAMES
                        if data_contributor_item_values_key == mapping_contributor_given_name_language_key[0]:
                            given_names_values: [dict] = data_contributor_item_values.get(mapping_contributor_given_name_language_key[0])
                            for given_name_values in given_names_values:
                                keys_that_exist_in_data: list = _get_keys_that_exist_from_data(given_name_values)
                                for mapping_key in list(set(mapping_contributor_given_name_language_key)):
                                    if mapping_key in keys_that_exist_in_data:
                                        # Append CONTRIBUTOR GIVEN NAMES LANGUAGE value to items_to_be_checked_for_duplication list
                                        items_to_be_checked_for_duplication.append(given_name_values.get(mapping_key))
                                        items_to_be_checked_for_ja_kana.append(given_name_values.get(mapping_key))
                                        items_to_be_checked_for_ja_latn.append(given_name_values.get(mapping_key))
                            # Validation for CONTRIBUTOR GIVEN NAMES
                            validation_duplication_error_checker(
                                _("Contributor Given Name"),
                                items_to_be_checked_for_duplication
                            )
                            validation_ja_kana_error_checker(
                                _("Contributor Given Name"),
                                items_to_be_checked_for_ja_kana
                            )
                            validation_ja_latn_error_checker(
                                _("Contributor Given Name"),
                                items_to_be_checked_for_ja_latn
                            )
                            # Reset validation lists below for the next item to be validated
                            items_to_be_checked_for_duplication = []
                            items_to_be_checked_for_ja_kana = []
                            items_to_be_checked_for_ja_latn = []

                        # CONTRIBUTOR FAMILY NAMES
                        elif data_contributor_item_values_key == mapping_contributor_family_name_language_key[0]:
                            family_names_values: [dict] = data_contributor_item_values.get(mapping_contributor_family_name_language_key[0])
                            for family_name_values in family_names_values:
                                keys_that_exist_in_data: list = _get_keys_that_exist_from_data(family_name_values)
                                for mapping_key in list(set(mapping_contributor_family_name_language_key)):
                                    if mapping_key in keys_that_exist_in_data:
                                        # Append CONTRIBUTOR FAMILY NAMES LANGUAGE value to items_to_be_checked_for_duplication list
                                        items_to_be_checked_for_duplication.append(family_name_values.get(mapping_key))
                                        items_to_be_checked_for_ja_kana.append(family_name_values.get(mapping_key))
                                        items_to_be_checked_for_ja_latn.append(family_name_values.get(mapping_key))
                            # Validation for CONTRIBUTOR FAMILY NAMES
                            validation_duplication_error_checker(
                                _("Contributor Family Name"),
                                items_to_be_checked_for_duplication
                            )
                            validation_ja_kana_error_checker(
                                _("Contributor Family Name"),
                                items_to_be_checked_for_ja_kana
                            )
                            validation_ja_latn_error_checker(
                                _("Contributor Family Name"),
                                items_to_be_checked_for_ja_latn
                            )
                            # Reset validation lists below for the next item to be validated
                            items_to_be_checked_for_duplication = []
                            items_to_be_checked_for_ja_kana = []
                            items_to_be_checked_for_ja_latn = []
                        
                        # CONTRIBUTOR AFFLIATION NAMES
                        elif data_contributor_item_values_key == mapping_contributor_affiliation_name_language_key[0]:
                            contributor_affiliations: [dict] = data_contributor_item_values.get(mapping_contributor_affiliation_name_language_key[0])
                            for contributor_affiliation in contributor_affiliations:
                                contributor_affiliation_names: [dict] = contributor_affiliation.get(mapping_contributor_affiliation_name_language_key[1])
                                for contributor_affiliation_name_values in contributor_affiliation_names:
                                    keys_that_exist_in_data: list = _get_keys_that_exist_from_data(contributor_affiliation_name_values)
                                    for mapping_key in list(set(mapping_contributor_affiliation_name_language_key)):
                                        if mapping_key in keys_that_exist_in_data:
                                            # Append CONTRIBUTOR AFFILIATION NAMES LANGUAGE value to items_to_be_checked_for_duplication list
                                            items_to_be_checked_for_duplication.append(contributor_affiliation_name_values.get(mapping_key))
                                # Validation for CONTRIBUTOR AFFILIATION NAMES
                                validation_duplication_error_checker(
                                    _("Contributor Affiliation Name"),
                                    items_to_be_checked_for_duplication
                                )
                                # Reset validation lists below for the next item to be validated
                                items_to_be_checked_for_duplication = []

                        # CONTRIBUTOR NAMES
                        elif data_contributor_item_values_key == mapping_contributor_contributor_name_language_key[0]:
                            contributor_names_values: [dict] = data_contributor_item_values.get(mapping_contributor_contributor_name_language_key[0])
                            for contributor_name_values in contributor_names_values:
                                keys_that_exist_in_data: list = _get_keys_that_exist_from_data(contributor_name_values)
                                for mapping_key in list(set(mapping_contributor_contributor_name_language_key)):
                                    if mapping_key in keys_that_exist_in_data:
                                        # Append CONTRIBUTOR NAMES LANGUAGE value to items_to_be_checked_for_duplication list
                                        items_to_be_checked_for_duplication.append(contributor_name_values.get(mapping_key))
                                        items_to_be_checked_for_ja_kana.append(contributor_name_values.get(mapping_key))
                                        items_to_be_checked_for_ja_latn.append(contributor_name_values.get(mapping_key))
                            # Validation for CONTRIBUTOR NAMES
                            validation_duplication_error_checker(
                                _("Contributor Name"),
                                items_to_be_checked_for_duplication
                            )
                            validation_ja_kana_error_checker(
                                _("Contributor Name"),
                                items_to_be_checked_for_ja_kana
                            )
                            validation_ja_latn_error_checker(
                                _("Contributor Name"),
                                items_to_be_checked_for_ja_latn
                            )
                            # Reset validation lists below for the next item to be validated
                            items_to_be_checked_for_duplication = []
                            items_to_be_checked_for_ja_kana = []
                            items_to_be_checked_for_ja_latn = []

                        # CONTRIBUTOR ALTERNATIVE NAMES
                        elif data_contributor_item_values_key == mapping_contributor_alternative_name_language_key[0]:
                            contributor_alternative_names_values: [dict] = data_contributor_item_values.get(mapping_contributor_alternative_name_language_key[0])
                            for contributor_alternative_name_values in contributor_alternative_names_values:
                                keys_that_exist_in_data: list = _get_keys_that_exist_from_data(contributor_alternative_name_values)
                                for mapping_key in list(set(mapping_contributor_alternative_name_language_key)):
                                    if mapping_key in keys_that_exist_in_data:
                                        # Append CONTRIBUTOR ALTERNATIVE NAMES LANGUAGE value to items_to_be_checked_for_duplication list
                                        items_to_be_checked_for_ja_kana.append(contributor_alternative_name_values.get(mapping_key))
                                        items_to_be_checked_for_ja_latn.append(contributor_alternative_name_values.get(mapping_key))
                            # Validation for CONTRIBUTOR ALTERNATIVE NAMES
                            validation_ja_kana_error_checker(
                                _("Contributor Alternative Name"),
                                items_to_be_checked_for_ja_kana
                            )
                            validation_ja_latn_error_checker(
                                _("Contributor Alternative Name"),
                                items_to_be_checked_for_ja_latn
                            )
                            # Reset validation lists below for the next item to be validated
                            items_to_be_checked_for_ja_kana = []
                            items_to_be_checked_for_ja_latn = []

                        else:
                            pass

        # Validate RELATION item values from data
        elif mapping_relation_item_key == data_key:
            for data_relation_item_values in data_item_value_list:
                if isinstance(data_relation_item_values, dict):
                    for data_relation_item_values_key in list(data_relation_item_values.keys()):
                        # RELATED TITLE
                        if data_relation_item_values_key == mapping_related_title_language_key[0]:
                            related_title_values: [dict] = data_relation_item_values.get(mapping_related_title_language_key[0])
                            for related_title_value in related_title_values:
                                keys_that_exist_in_data: list = _get_keys_that_exist_from_data(related_title_value)
                                for mapping_key in list(set(mapping_related_title_language_key)):
                                    if mapping_key in keys_that_exist_in_data:
                                        # Append CREATOR AFFILIATION NAMES LANGUAGE value to items_to_be_checked_for_duplication list
                                        items_to_be_checked_for_duplication.append(related_title_value.get(mapping_key))
                            # Validation for RELATED TITLE
                            validation_duplication_error_checker(
                                _("Relation Related Title"),
                                items_to_be_checked_for_duplication
                            )
                            # Reset validation lists below for the next item to be validated
                            items_to_be_checked_for_duplication = []

                        else:
                            pass

        # Validate FUNDING REFERENCE item values from data
        elif mapping_funding_reference_item_key == data_key:
            for data_funding_reference_item_values in data_item_value_list:
                if isinstance(data_funding_reference_item_values, dict):
                    for data_funding_reference_item_values_key in list(data_funding_reference_item_values.keys()):
                        # FUNDING REFERENCE FUNDER NAME
                        if data_funding_reference_item_values_key == mapping_funding_reference_funder_name_language_key[0]:
                            funding_reference_funder_name_values: [dict] = data_funding_reference_item_values.get(mapping_funding_reference_funder_name_language_key[0])
                            for funding_reference_funder_name_value in funding_reference_funder_name_values:
                                keys_that_exist_in_data: list = _get_keys_that_exist_from_data(funding_reference_funder_name_value)
                                for mapping_key in list(set(mapping_funding_reference_funder_name_language_key)):
                                    if mapping_key in keys_that_exist_in_data:
                                        # Append FUNDING REFERENCE FUNDER NAME LANGUAGE value to items_to_be_checked_for_duplication list
                                        items_to_be_checked_for_duplication.append(funding_reference_funder_name_value.get(mapping_key))
                            # Validation for FUNDING REFERENCE FUNDER NAME
                            validation_duplication_error_checker(
                                _("Funding Reference Funder Name"),
                                items_to_be_checked_for_duplication
                            )
                            # Reset validation lists below for the next item to be validated
                            items_to_be_checked_for_duplication = []

                        # FUNDING REFERENCE AWARD TITLE
                        elif data_funding_reference_item_values_key == mapping_funding_reference_award_title_language_key[0]:
                            funding_reference_award_title_values: [dict] = data_funding_reference_item_values.get(mapping_funding_reference_award_title_language_key[0])
                            for funding_reference_award_title_value in funding_reference_award_title_values:
                                keys_that_exist_in_data: list = _get_keys_that_exist_from_data(funding_reference_award_title_value)
                                for mapping_key in list(set(mapping_funding_reference_award_title_language_key)):
                                    if mapping_key in keys_that_exist_in_data:
                                        # Append FUNDING REFERENCE AWARD TITLE LANGUAGE value to items_to_be_checked_for_duplication list
                                        items_to_be_checked_for_duplication.append(funding_reference_award_title_value.get(mapping_key))
                            # Validation for FUNDING REFERENCE AWARD TITLE
                            validation_duplication_error_checker(
                                _("Funding Reference Award Title"),
                                items_to_be_checked_for_duplication
                            )
                            # Reset validation lists below for the next item to be validated
                            items_to_be_checked_for_duplication = []

                        else:
                            pass

        # Validate SOURCE TITLE item values from data
        elif mapping_source_title_item_key == data_key:
            for data_source_title_values in data_item_value_list:
                keys_that_exist_in_data: list = _get_keys_that_exist_from_data(data_source_title_values)
                for mapping_key in list(set(mapping_source_title_language_key)):
                    if mapping_key in keys_that_exist_in_data:
                        # Append SOURCE TITLE LANGUAGE value to items_to_be_checked_for_duplication list
                        items_to_be_checked_for_duplication.append(data_source_title_values.get(mapping_key))
                else:
                    pass
            # Validation for SOURCE TITLE
            validation_duplication_error_checker(
                _("Source Title"),
                items_to_be_checked_for_duplication
            )
            # Reset validation lists below for the next item to be validated
            items_to_be_checked_for_duplication = []

        # Validate DEGREE NAME item values from data
        elif mapping_degree_name_item_key == data_key:
            for data_degree_name_values in data_item_value_list:
                keys_that_exist_in_data: list = _get_keys_that_exist_from_data(data_degree_name_values)
                for mapping_key in list(set(mapping_degree_name_language_key)):
                    if mapping_key in keys_that_exist_in_data:
                        # Append DEGREE NAME LANGUAGE value to items_to_be_checked_for_duplication list
                        items_to_be_checked_for_duplication.append(data_degree_name_values.get(mapping_key))
                else:
                    pass
            # Validation for DEGREE NAME
            validation_duplication_error_checker(
                _("Degree Name"),
                items_to_be_checked_for_duplication
            )
            # Reset validation lists below for the next item to be validated
            items_to_be_checked_for_duplication = []

        # Validate DEGREE GRANTOR item values from data
        elif mapping_degree_grantor_item_key == data_key:
            for data_degree_grantor_item_values in data_item_value_list:
                if isinstance(data_degree_grantor_item_values, dict):
                    for data_degree_grantor_item_values_key in list(data_degree_grantor_item_values.keys()):
                        # DEGREE GRANTOR
                        if data_degree_grantor_item_values_key == mapping_degree_grantor_name_language_key[0]:
                            degree_grantor_values: [dict] = data_degree_grantor_item_values.get(mapping_degree_grantor_name_language_key[0])
                            for degree_grantor_values in degree_grantor_values:
                                # Append DEGREE GRANTOR NAME LANGUAGE value to items_to_be_checked_for_duplication list
                                items_to_be_checked_for_duplication.append(degree_grantor_values.get(mapping_degree_grantor_name_language_key[1]))
                            # Validation for DEGREE GRANTOR NAME
                            validation_duplication_error_checker(
                                _("Degree Grantor Name"),
                                items_to_be_checked_for_duplication
                            )
                            # Reset validation lists below for the next item to be validated
                            items_to_be_checked_for_duplication = []
                        else:
                            pass

        # Validate CONFERENCE item values from data
        elif mapping_conference_item_key == data_key:
            # EXCLUSIVE LOOP FOR CONFERENCE DATE
            for data_conference_item_values in data_item_value_list:
                if isinstance(data_conference_item_values, dict):
                    for data_conference_item_values_key in list(data_conference_item_values.keys()):
                        if data_conference_item_values_key == mapping_conference_date_language_key[0]:
                            date_values: dict = data_conference_item_values.get(mapping_conference_date_language_key[0])
                            keys_that_exist_in_data: list = _get_keys_that_exist_from_data(date_values)
                            for mapping_key in list(set(mapping_conference_date_language_key)):
                                if mapping_key in keys_that_exist_in_data:
                                    # Append CONFERENCE DATE LANGUAGE value to items_to_be_checked_for_duplication list
                                    items_to_be_checked_for_duplication.append(date_values.get(mapping_key))
            if isinstance(data_conference_item_values, dict):                                    
                # Validation for CONFERENCE DATE
                validation_duplication_error_checker(
                    _("Conference Date"),
                    items_to_be_checked_for_duplication
                )
                # Reset validation lists below for the next item to be validated
                items_to_be_checked_for_duplication = []

            for data_conference_item_values in data_item_value_list:
                if isinstance(data_conference_item_values, dict):
                    for data_conference_item_values_key in list(data_conference_item_values.keys()):
                        # CONFERENCE NAMES
                        if data_conference_item_values_key == mapping_conference_name_language_key[0]:
                            conference_names_values: [dict] = data_conference_item_values.get(mapping_conference_name_language_key[0])
                            for conference_name_values in conference_names_values:
                                keys_that_exist_in_data: list = _get_keys_that_exist_from_data(conference_name_values)
                                for mapping_key in list(set(mapping_conference_name_language_key)):
                                    if mapping_key in keys_that_exist_in_data:
                                        # Append CONFERENCE NAME LANGUAGE value to items_to_be_checked_for_duplication list
                                        items_to_be_checked_for_duplication.append(conference_name_values.get(mapping_key))
                            # Validation for CONFERENCE NAMES
                            validation_duplication_error_checker(
                                _("Conference Name"),
                                items_to_be_checked_for_duplication
                            )
                            # Reset validation lists below for the next item to be validated
                            items_to_be_checked_for_duplication = []
                        
                        # CONFERENCE PLACE
                        elif data_conference_item_values_key == mapping_conference_place_language_key[0]:
                            conference_places_values: [dict] = data_conference_item_values.get(mapping_conference_place_language_key[0])
                            for conference_place_values in conference_places_values:
                                keys_that_exist_in_data: list = _get_keys_that_exist_from_data(conference_place_values)
                                for mapping_key in list(set(mapping_conference_place_language_key)):
                                    if mapping_key in keys_that_exist_in_data:
                                        # Append CONFERENCE PLACE LANGUAGE value to items_to_be_checked_for_duplication list
                                        items_to_be_checked_for_duplication.append(conference_place_values.get(mapping_key))
                            # Validation for CONFERENCE PLACES
                            validation_duplication_error_checker(
                                _("Conference Place"),
                                items_to_be_checked_for_duplication
                            )
                            # Reset validation lists below for the next item to be validated
                            items_to_be_checked_for_duplication = []

                        # CONFERENCE VENUE
                        elif data_conference_item_values_key == mapping_conference_venue_language_key[0]:
                            conference_venue_values: [dict] = data_conference_item_values.get(mapping_conference_venue_language_key[0])
                            for conference_venue_value in conference_venue_values:
                                keys_that_exist_in_data: list = _get_keys_that_exist_from_data(conference_venue_value)
                                for mapping_key in list(set(mapping_conference_venue_language_key)):
                                    if mapping_key in keys_that_exist_in_data:
                                        # Append CONFERENCE PLACE LANGUAGE value to items_to_be_checked_for_duplication list
                                        items_to_be_checked_for_duplication.append(conference_venue_value.get(mapping_key))
                            # Validation for CONFERENCE VENUE
                            validation_duplication_error_checker(
                                _("Conference Venue"),
                                items_to_be_checked_for_duplication
                            )
                            # Reset validation lists below for the next item to be validated
                            items_to_be_checked_for_duplication = []

                        # CONFERENCE SPONSOR
                        elif data_conference_item_values_key == mapping_conference_sponsor_language_key[0]:
                            conference_sponsor_values: [dict] = data_conference_item_values.get(mapping_conference_sponsor_language_key[0])
                            for conference_sponsor_value in conference_sponsor_values:
                                keys_that_exist_in_data: list = _get_keys_that_exist_from_data(conference_sponsor_value)
                                for mapping_key in list(set(mapping_conference_sponsor_language_key)):
                                    if mapping_key in keys_that_exist_in_data:
                                        # Append CONFERENCE SPONSOR LANGUAGE value to items_to_be_checked_for_duplication list
                                        items_to_be_checked_for_duplication.append(conference_sponsor_value.get(mapping_key))
                            # Validation for CONFERENCE SPONSOR
                            validation_duplication_error_checker(
                                _("Conference Sponsor"),
                                items_to_be_checked_for_duplication
                            )
                            # Reset validation lists below for the next item to be validated
                            items_to_be_checked_for_duplication = []

                        else:
                            pass

        else:
            pass

    # Remove excluded item in json_schema
    remove_excluded_items_in_json_schema(item_id, json_schema)

    data['$schema'] = json_schema.copy()
    
    validation_data = RecordBase(data)

    try:
        validation_data.validate()
    except ValidationError as error:
        current_app.logger.error(traceback.format_exc())
        current_app.logger.error(error)
        result["is_valid"] = False
        if 'required' == error.validator:
            result['error'] = _('Please input all required item.')
        elif 'pattern' == error.validator:
            result['error'] = _('Please input the correct data.')
        else:
            result['error'] = _(error.message)
    except SchemaError as error:
        current_app.logger.error(traceback.format_exc())
        current_app.logger.error(error)
        current_app.logger.error("data:{}".format(data))
        result["is_valid"] = False
        result['error'] = 'Schema Error:<br/><br/>' + _(error.message)
    except Exception as ex:
        current_app.logger.error(ex)
        result["is_valid"] = False
        result['error'] = _(str(ex))


def parse_node_str_to_json_schema(node_str: str):
    """Parse node_str to json schema.

    :param node_str: node string
    :return: json schema
    """
    json_node = {}
    nodes = node_str.split('.')
    if len(nodes) > 0:
        json_node["item"] = nodes[len(nodes) - 1]
        for x in reversed(range(len(nodes) - 1)):
            json_node["child"] = copy.deepcopy(json_node)
            json_node["item"] = nodes[x]

    return json_node


def update_json_schema_with_required_items(node: dict, json_data: dict):
    """Update json schema with the required items.

    :param node: json schema return from def parse_node_str_to_json_schema
    :param json_data: The json schema
    """

    # current_app.logger.error("node:{}".format(node))
    # current_app.logger.error("json_data:{}".format(json_data))

    if not node.get('child'):
        if not json_data.get('required'):
            json_data['required'] = []
        json_data['required'].append(node['item'])
    else:
        if json_data['properties'][node['item']].get('items'):
            update_json_schema_with_required_items(
                node['child'], json_data['properties'][node['item']]['items'])
        else:
            update_json_schema_with_required_items(
                node['child'], json_data['properties'][node['item']])


def update_json_schema_by_activity_id(json_data, activity_id):
    """Update json schema by activity id.

    :param json_data: The json schema
    :param activity_id: Activity ID
    :return: json schema
    """

    redis_connection = RedisConnection()
    sessionstore = redis_connection.connection(db=current_app.config['ACCOUNTS_SESSION_REDIS_DB_NO'], kv = True)
    if not sessionstore.redis.exists(
        'updated_json_schema_{}'.format(activity_id)) or not sessionstore.get(
        'updated_json_schema_{}'.format(activity_id)):
        return None
    session_data = sessionstore.get(
        'updated_json_schema_{}'.format(activity_id))
    error_list = json.loads(session_data.decode('utf-8'))
    #current_app.logger.error("error_list:{}".format(error_list))
    if error_list:
        for item in error_list['required']:
            node = parse_node_str_to_json_schema(item)
            if node:
                update_json_schema_with_required_items(node, json_data)
        for item in error_list['pattern']:
            node = parse_node_str_to_json_schema(item)
            if node:
                update_json_schema_with_required_items(node, json_data)
    return json_data


def update_schema_form_by_activity_id(schema_form, activity_id):
    """Update schema form by activity id.

    :param schema_form: The schema form
    :param activity_id: Activity ID
    :return: schema form
    """

    redis_connection = RedisConnection()
    sessionstore = redis_connection.connection(db=current_app.config['ACCOUNTS_SESSION_REDIS_DB_NO'], kv = True)
    if not sessionstore.redis.exists(
        'updated_json_schema_{}'.format(activity_id)) \
        or not sessionstore.get(
            'updated_json_schema_{}'.format(activity_id)):
        return None
    session_data = sessionstore.get(
        'updated_json_schema_{}'.format(activity_id))
    error_list = json.loads(session_data.decode('utf-8'))

    if error_list and error_list['either']:
        either_required_list = error_list['either']
        recursive_prepare_either_required_list(
            schema_form, either_required_list)

        recursive_update_schema_form_with_condition(
            schema_form, either_required_list)

    return schema_form


def recursive_prepare_either_required_list(schema_form, either_required_list):
    """Recursive prepare either required list.

    :param schema_form: The schema form
    :param either_required_list: Either required list
    """
    for elem in schema_form:
        if elem.get('items'):
            recursive_prepare_either_required_list(
                elem.get('items'), either_required_list)
        else:
            if elem.get('key') and '[]' in elem['key']:
                for x, group in enumerate(either_required_list):
                    for i, ids in enumerate(group):
                        if isinstance(ids, list):
                            for y, _id in enumerate(ids):
                                if elem['key'].replace('[]', '') == _id:
                                    either_required_list[x][i][y] = elem['key']
                                    break
                        elif isinstance(ids, str):
                            if elem['key'].replace('[]', '') == ids:
                                either_required_list[x][i] = elem['key']
                                break


def recursive_update_schema_form_with_condition(
        schema_form, either_required_list):
    """Update chema form with condition.

    :param schema_form: The schema form
    :param either_required_list: Either required list
    """
    def prepare_either_condition_required(group_idx, key):
        """Prepare either condition required list."""
        _key = key.replace('[]', '')
        cond_1 = 'model.either_valid_' + str(group_idx)
        cond_2 = cond_1 + ".indexOf('" + _key + "')"
        return ["!{} || {} !== -1".format(cond_1, cond_2),
                "{} && {} === -1".format(cond_1, cond_2)]

    def set_on_change(elem):
        """Set onChange event."""
        calback_func_name = None
        if elem.get('onChange'):
            calback_func_name = elem.get('onChange').split('(')[0]
            elem['onChange'] = \
                "onChangeEitherField(this, form, modelValue, '" \
                + calback_func_name + "')"
        else:
            elem['onChange'] = \
                "onChangeEitherField(this, form, modelValue, undefined)"

    schema_form_condition = []
    for index, elem in enumerate(schema_form):
        if elem.get('items'):
            recursive_update_schema_form_with_condition(
                elem.get('items'), either_required_list)
        else:
            if elem.get('key'):
                for group_idx, group in enumerate(either_required_list):
                    for ids in group:
                        if isinstance(ids, list):
                            for _id in ids:
                                if elem['key'] == _id:
                                    set_on_change(elem)
                                    if len(group) != 1:
                                        cond_required, cond_not_required = \
                                            prepare_either_condition_required(
                                                group_idx, _id)
                                        condition_item = copy.deepcopy(elem)
                                        condition_item['required'] = True
                                        condition_item['condition'] \
                                            = cond_required
                                        schema_form_condition.append(
                                            {'index': index, 'item':
                                                condition_item})

                                        elem['condition'] = cond_not_required
                                    else:
                                        elem['required'] = True
                        elif isinstance(ids, str):
                            if elem['key'] == ids:
                                set_on_change(elem)
                                if len(group) != 1:
                                    cond_required, cond_not_required = \
                                        prepare_either_condition_required(
                                            group_idx, ids)
                                    condition_item = copy.deepcopy(elem)
                                    condition_item['required'] = True
                                    condition_item['condition'] = \
                                        cond_required
                                    schema_form_condition.append({
                                        'index': index,
                                        'item': condition_item})

                                    elem['condition'] = cond_not_required
                                else:
                                    elem['required'] = True

    for index, condition_item in enumerate(schema_form_condition):
        schema_form.insert(
            condition_item['index'] + index + 1,
            condition_item['item'])


def package_export_file(item_type_data):
    """Export TSV/CSV Files.

    Args:
        item_type_data (_type_): schema's Item Type

    Returns:
        _io.StringIO: TSV/CSV file
    """
    # current_app.logger.error("item_type_data:{}".format(item_type_data))
    file_output = StringIO()
    file_format = current_app.config.get('WEKO_ADMIN_OUTPUT_FORMAT', 'tsv').lower()
    file_delimiter = '\t' if file_format == 'tsv' else ','
    jsonschema_url = item_type_data.get('root_url') + item_type_data.get(
        'jsonschema')

    file_writer = csv.writer(file_output,
                             delimiter=file_delimiter,
                             lineterminator='\n')
    file_writer.writerow(['#ItemType',
                         item_type_data.get('name'),
                         jsonschema_url])

    keys = item_type_data['keys']
    labels = item_type_data['labels']
    is_systems = item_type_data['is_systems']
    options = item_type_data['options']
    file_metadata_writer = csv.DictWriter(file_output,
                                          fieldnames=keys,
                                          delimiter=file_delimiter,
                                          lineterminator='\n')
    file_metadata_label_writer = csv.DictWriter(file_output,
                                                fieldnames=labels,
                                                delimiter=file_delimiter,
                                                lineterminator='\n')
    file_metadata_is_system_writer = csv.DictWriter(file_output,
                                                    fieldnames=is_systems,
                                                    delimiter=file_delimiter,
                                                    lineterminator='\n')
    file_metadata_option_writer = csv.DictWriter(file_output,
                                                 fieldnames=options,
                                                 delimiter=file_delimiter,
                                                 lineterminator='\n')
    file_metadata_data_writer = csv.writer(file_output,
                                           delimiter=file_delimiter,
                                           lineterminator='\n')
    file_metadata_writer.writeheader()
    file_metadata_label_writer.writeheader()
    file_metadata_is_system_writer.writeheader()
    file_metadata_option_writer.writeheader()
    for recid in item_type_data.get('recids'):
        file_metadata_data_writer.writerow(
            [recid, item_type_data.get('root_url') + 'records/' + str(recid)]
            + item_type_data['data'].get(recid)
        )

    # current_app.logger.error("file_output: {}".format(file_output.getvalue()))
    return file_output


def make_stats_file(item_type_id, recids, list_item_role, export_path=""):
    """Prepare TSV/CSV data for each Item Types.

    Arguments:
        item_type_id    -- ItemType ID
        recids          -- List records ID
        export_path     -- path of temp_dir
    Returns:
        ret             -- Key properties
        ret_label       -- Label properties
        records.attr_output -- Record data
    Rises:
        KeyError: 'EMAIL_DISPLAY_FLG'
        KeyError: 'WEKO_RECORDS_UI_LICENSE_DICT'
        NameError: name '_' is not defined

    """
    from weko_records_ui.views import escape_newline, escape_str

    item_type = ItemTypes.get_by_id(item_type_id)
    if item_type:
        list_hide = get_item_from_option(item_type_id, item_type=ItemTypes(item_type.schema, model=item_type))
    else:
        list_hide = get_item_from_option(item_type_id)
    no_permission_show_hide = hide_meta_data_for_role(
        list_item_role.get(item_type_id))
    if no_permission_show_hide and item_type and item_type.render.get('table_row'):
        for name_hide in list_hide:
            item_type.render['table_row'] = hide_table_row(
                item_type.render.get('table_row'), name_hide)

    table_row_properties = item_type.render['table_row_map']['schema'].get(
        'properties')

    class RecordsManager:
        """Management data for exporting records."""

        first_recid = 0
        cur_recid = 0
        recids = []
        records = {}
        attr_data = {}
        attr_output = {}

        def __init__(self, record_ids):
            """Class initialization."""
            self.recids = record_ids
            self.first_recid = record_ids[0]
            for record_id in record_ids:
                record = WekoRecord.get_record_by_pid(record_id)

                # Custom Record Metadata for export
                _custom_export_metadata(record)

                self.records[record_id] = record
                self.attr_output[record_id] = []

        def get_max_ins(self, attr):
            """Get max data each main property in all exporting records."""
            largest_size = 1
            self.attr_data[attr] = {'max_size': 0}
            for record in self.records:
                if isinstance(self.records[record].get(attr), dict) \
                    and self.records[record].get(attr).get(
                        'attribute_value_mlt'):
                    self.attr_data[attr][record] = self.records[record][attr][
                        'attribute_value_mlt']
                else:
                    if self.records[record].get(attr):
                        self.attr_data[attr][record] = \
                            self.records[record].get(attr)
                    else:
                        self.attr_data[attr][record] = []
                rec_size = len(self.attr_data[attr][record])
                if rec_size > largest_size:
                    largest_size = rec_size
            self.attr_data[attr]['max_size'] = largest_size

            return self.attr_data[attr]['max_size']

        def get_max_ins_feedback_mail(self):
            """Get max data each feedback mail in all exporting records."""
            largest_size = 1
            self.attr_data['feedback_mail_list'] = {'max_size': 0}
            for record_id, record in self.records.items():
                if check_created_id(record):
                    mail_list = FeedbackMailList.get_mail_list_by_item_id(
                        record.id)
                    self.attr_data['feedback_mail_list'][record_id] = [
                        mail.get('email') for mail in mail_list]
                    if len(mail_list) > largest_size:
                        largest_size = len(mail_list)
            self.attr_data['feedback_mail_list']['max_size'] = largest_size

            return self.attr_data['feedback_mail_list']['max_size']

        def get_max_items(self, item_attrs):
            """Get max data each sub property in all exporting records."""
            max_length = 0
            list_attr = []
            for attr in item_attrs.split('.'):
                index_left_racket = attr.find('[')
                if index_left_racket >= 0:
                    list_attr.extend(
                        [attr[:index_left_racket],
                         attr[index_left_racket:]]
                    )
                else:
                    list_attr.append(attr)

            level = len(list_attr)
            if level == 1:
                return self.attr_data[item_attrs]['max_size']
            elif level > 1:
                max_length = 1
                for record in self.records:
                    _data = self.records[record].get(list_attr[0])
                    if _data:
                        _data = _data['attribute_value_mlt']
                        for attr in list_attr[1:]:
                            if re.search(r'^\[\d+\]$', attr):
                                idx = int(attr[1:-1])
                                if isinstance(_data, list) \
                                        and len(_data) > idx:
                                    _data = _data[idx]
                                else:
                                    _data = []
                                    break
                            elif isinstance(_data, list):
                                _data = _data[0]
                                if isinstance(_data, dict) and _data.get(attr):
                                    _data = _data.get(attr)
                            elif isinstance(_data, dict) and _data.get(attr):
                                _data = _data.get(attr)
                            else:
                                _data = []
                                break
                        if isinstance(_data, list) and len(_data) > max_length:
                            max_length = len(_data)
            return max_length

        def get_subs_item(self,
                          item_key,
                          item_label,
                          properties,
                          data=None,
                          is_object=False):
            """Building key, label and data from key properties.

            Arguments:
                item_key    -- Key properties
                item_label  -- Label properties
                properties  -- Data properties
                data        -- Record data
                is_object   -- Is objecting property?
            Returns:
                o_ret       -- Key properties
                o_ret_label -- Label properties
                ret_data    -- Record data

            """
            o_ret = []
            o_ret_label = []
            ret_data = []
            max_items = self.get_max_items(item_key)
            max_items = 1 if is_object else max_items
            for idx in range(max_items):
                key_list = []
                key_label = []
                key_data = []
                for key in sorted(properties):
                    if not is_object:
                        new_key = '{}[{}].{}'.format(
                            item_key, str(idx), key)
                        new_label = '{}[{}].{}'.format(
                            item_label, str(idx), properties[key].get('title'))
                    else:
                        new_key = '{}.{}'.format(item_key, key)
                        new_label = '{}.{}'.format(
                            item_label, properties[key].get('title'))

                    if properties[key].get('format', '') == 'checkboxes':
                        new_key += '[{}]'
                        new_label += '[{}]'
                        if isinstance(data, dict):
                            data = [data]
                        if data and data[idx].get(key):
                            for idx_c in range(len(data[idx][key])):
                                key_list.append(new_key.format(idx_c))
                                key_label.append(new_label.format(idx_c))
                                key_data.append(data[idx][key][idx_c])
                        else:
                            key_list.append(new_key.format('0'))
                            key_label.append(new_label.format('0'))
                            key_data.append('')
                    elif properties[key]['type'] in ['array', 'object']:
                        if data and idx < len(data) and data[idx].get(key):
                            m_data = data[idx][key]
                        else:
                            m_data = None

                        if properties[key]['type'] == 'object':
                            new_properties = properties[key]['properties']
                            new_is_object = True
                        else:
                            new_properties = \
                                properties[key]['items']['properties']
                            new_is_object = False

                        sub, sublabel, subdata = self.get_subs_item(
                            new_key, new_label, new_properties,
                            m_data, new_is_object)
                        key_list.extend(sub)
                        key_label.extend(sublabel)
                        key_data.extend(subdata)
                    else:
                        if 'iscreator' in new_key:
                            continue
                        if isinstance(data, dict):
                            data = [data]
                        key_list.append(new_key)
                        key_label.append(new_label)
                        if data and idx < len(data) and data[idx].get(key):
                            key_data.append(escape_newline(data[idx][key]))
                            # key_data.append(escape_str(data[idx][key]))
                        else:
                            key_data.append('')

                key_list_len = len(key_list)
                for key_index in range(key_list_len):
                    item_key_split = item_key.split('.')
                    if 'filename' in key_list[key_index]:
                        key_list.insert(0, '.file_path[{}]'.format(
                            str(idx)))
                        key_label.insert(0, '.ファイルパス[{}]'.format(
                            str(idx)))
                        file_path = ""
                        if key_data[key_index]:
                            file_path = "recid_{}/{}".format(str(self.cur_recid), key_data[key_index])
                        key_data.insert(0,file_path)
                        break
                    elif 'thumbnail_label' in key_list[key_index] \
                            and len(item_key_split) == 2:
                        if '[' in item_key_split[0]:
                            key_list.insert(0, '.thumbnail_path[{}]'.format(
                                str(idx)))
                            key_label.insert(0, '.サムネイルパス[{}]'.format(
                                str(idx)))
                        else:
                            key_list.insert(0, '.thumbnail_path')
                            key_label.insert(0, '.サムネイルパス')
                        if key_data[key_index]:
                            key_data.insert(0, 'recid_{}/{}'.format(str(
                                self.cur_recid), key_data[key_index]))
                        else:
                            key_data.insert(0, '')
                        break

                o_ret.extend(key_list)
                o_ret_label.extend(key_label)
                ret_data.extend(key_data)

            return o_ret, o_ret_label, ret_data

    records = RecordsManager(recids)

    ret = ['#.id', '.uri']
    ret_label = ['#ID', 'URI']

    max_path = records.get_max_ins('path')
    for i in range(max_path):
        ret.append('.metadata.path[{}]'.format(i))
        ret.append('.pos_index[{}]'.format(i))
        ret_label.append('.IndexID[{}]'.format(i))
        ret_label.append('.POS_INDEX[{}]'.format(i))

    ret.append('.publish_status')
    ret_label.append('.PUBLISH_STATUS')

    max_feedback_mail = records.get_max_ins_feedback_mail()
    for i in range(max_feedback_mail):
        ret.append('.feedback_mail[{}]'.format(i))
        ret_label.append('.FEEDBACK_MAIL[{}]'.format(i))

    ret.extend(['.cnri', '.doi_ra', '.doi', '.edit_mode'])
    ret_label.extend(['.CNRI', '.DOI_RA', '.DOI', 'Keep/Upgrade Version'])
    has_pubdate = len([
        record for _, record in records.records.items()
        if record.get('pubdate')
    ])
    if has_pubdate:
        ret.append('.metadata.pubdate')
        ret_label.append('公開日' if current_i18n.language == 'ja' else 'PubDate')

    for recid in recids:
        record = records.records[recid]
        paths = records.attr_data['path'][recid]
        index_infos = Indexes.get_path_list(paths)
        for info in index_infos:
            records.attr_output[recid].append(info.cid)
            records.attr_output[recid].append(info.name_en.replace(
                '-/-', current_app.config['WEKO_ITEMS_UI_INDEX_PATH_SPLIT']))
        records.attr_output[recid].extend(
            [''] * (max_path * 2 - len(records.attr_output[recid]))
        )

        records.attr_output[recid].append(
            'public' if record['publish_status'] == PublishStatus.PUBLIC.value else 'private')
        feedback_mail_list = records.attr_data['feedback_mail_list'] \
            .get(recid, [])
        records.attr_output[recid].extend(feedback_mail_list)
        records.attr_output[recid].extend(
            [''] * (max_feedback_mail - len(feedback_mail_list))
        )

        pid_cnri = record.pid_cnri
        cnri = ''
        if pid_cnri:
            cnri = pid_cnri.pid_value.replace(WEKO_SERVER_CNRI_HOST_LINK, '')
        records.attr_output[recid].append(cnri)

        identifier = IdentifierHandle(record.pid_recid.object_uuid)
        doi_value, doi_type = identifier.get_idt_registration_data()
        doi_type_str = doi_type[0] if doi_type and doi_type[0] else ''
        doi_str = doi_value[0] if doi_value and doi_value[0] else ''
        if doi_type_str and doi_str:
            doi_domain = ''
            if doi_type_str == WEKO_IMPORT_DOI_TYPE[0]:
                doi_domain = IDENTIFIER_GRANT_LIST[1][2]
            elif doi_type_str == WEKO_IMPORT_DOI_TYPE[1]:
                doi_domain = IDENTIFIER_GRANT_LIST[2][2]
            elif doi_type_str == WEKO_IMPORT_DOI_TYPE[2]:
                doi_domain = IDENTIFIER_GRANT_LIST[3][2]
            elif doi_type_str == WEKO_IMPORT_DOI_TYPE[3]:
                doi_domain = IDENTIFIER_GRANT_LIST[4][2]
            if doi_domain and doi_str.startswith(doi_domain):
                doi_str = doi_str.replace(doi_domain + '/', '', 1)
        records.attr_output[recid].extend([
            doi_type_str,
            doi_str
        ])
        # .edit Keep/Upgrade default is Keep
        records.attr_output[recid].append('Keep')
        if has_pubdate:
            pubdate = record.get('pubdate', {}).get('attribute_value', '')
            records.attr_output[recid].append(pubdate)

    for item_key in item_type.render.get('table_row'):
        item = table_row_properties.get(item_key)
        records.get_max_ins(item_key)
        keys = []
        labels = []
        for recid in recids:
            records.cur_recid = recid
            if item.get('type') == 'array':
                key, label, data = records.get_subs_item(
                    item_key,
                    item.get('title'),
                    item['items']['properties'],
                    records.attr_data[item_key][recid]
                )
                if not keys:
                    keys = key
                if not labels:
                    labels = label
                records.attr_output[recid].extend(data)
            elif item.get('type') == 'object':
                key, label, data = records.get_subs_item(
                    item_key,
                    item.get('title'),
                    item['properties'],
                    records.attr_data[item_key][recid],
                    True
                )
                if not keys:
                    keys = key
                if not labels:
                    labels = label
                records.attr_output[recid].extend(data)
            else:
                if not keys:
                    keys = [item_key]
                if not labels:
                    labels = [item.get('title')]                
                data = records.attr_data[item_key].get(recid) or {}
                attr_val = data.get("attribute_value", "")
                if isinstance(attr_val,str):
                    records.attr_output[recid].append(attr_val)
                else:
                    records.attr_output[recid].extend(attr_val)

        new_keys = []
        for key in keys:
            if 'file_path' not in key and 'thumbnail_path' not in key:
                key = '.metadata.{}'.format(key)
            new_keys.append(key)
        ret.extend(new_keys)
        ret_label.extend(labels)

    ret_system = []
    ret_option = []
    multiple_option = ['.metadata.path', '.pos_index',
                       '.feedback_mail', '.file_path', '.thumbnail_path']
    meta_list = item_type.render.get('meta_list', {})
    meta_list.update(item_type.render.get('meta_fix', {}))
    form = item_type.render.get('table_row_map', {}).get('form', {})
    del_num = 0
    total_col = len(ret)
    for index in range(total_col):
        _id = ret[index - del_num]
        key = re.sub(r'\[\d+\]', '[]', _id.replace('.metadata.', ''))
        root_key = key.split('.')[0].replace('[]', '')
        if root_key in meta_list:
            is_system = check_sub_item_is_system(key, form)
            ret_system.append('System' if is_system else '')

            _, _, root_option = get_root_item_option(
                root_key,
                meta_list.get(root_key)
            )
            sub_options = get_sub_item_option(key, form)
            if not sub_options:
                ret_option.append(', '.join(root_option))
            else:
                if no_permission_show_hide and 'Hide' in sub_options:
                    del ret[index - del_num]
                    del ret_label[index - del_num]
                    del ret_system[index - del_num]
                    for recid in recids:
                        del records.attr_output[recid][index - del_num - 2]
                    del_num += 1
                else:
                    ret_option.append(
                        ', '.join(list(set(root_option + sub_options)))
                    )
        elif key == '#.id':
            ret_system.append('#')
            ret_option.append('#')
        elif key == '.edit_mode' or key == '.publish_status':
            ret_system.append('')
            ret_option.append('Required')
        elif '[' in _id and _id.split('[')[0] in multiple_option:
            ret_system.append('')
            ret_option.append('Allow Multiple')
        else:
            ret_system.append('')
            ret_option.append('')

    return [ret, ret_label, ret_system, ret_option], records.attr_output


def get_list_file_by_record_id(recid):
    """Get file buckets by record id.

    Arguments:
        recid     -- {number} record id.
    Returns:
        list_file  -- list file name of record.

    """
    body = {
        "query": {
            "function_score": {
                "query": {
                    "match": {
                        "_id": recid
                    }
                }
            }
        },
        "_source": ["file"],
        "size": 1
    }
    indexer = RecordIndexer()
    result = indexer.client.search(
        index=current_app.config['INDEXER_DEFAULT_INDEX'],
        body=body
    )
    list_file_name = []

    if isinstance(result, dict) and isinstance(result.get('hits'), dict) and \
            isinstance(result['hits'].get('hits'), list) and \
            len(result['hits']['hits']) > 0 and \
            isinstance(result['hits']['hits'][0], dict) and \
            isinstance(result['hits']['hits'][0].get('_source'), dict) and \
            isinstance(result['hits']['hits'][0]['_source'].get('file'), dict)\
            and result['hits']['hits'][0]['_source']['file'].get('URI'):
        list_file = result['hits']['hits'][0]['_source']['file'].get('URI')

        list_file_name = [
            recid + '/' + item.get('value') for item in list_file]
    return list_file_name


def write_bibtex_files(item_types_data, export_path):
    """Write Bibtex data to files.

    @param item_types_data:
    @param export_path:
    @return:
    """
    # current_app.logger.error("item_types_data:{}".format(item_types_data))
    # current_app.logger.error("export_path:{}".format(export_path))
    
    for item_type_id in item_types_data:
        item_type_data = item_types_data[item_type_id]
        output = make_bibtex_data(item_type_data['recids'])
        # create file to write data in case has output of Bibtex
        if output:
            with open('{}/{}.bib'.format(export_path,
                                         item_type_data.get('name')),
                      'w', encoding='utf8') as file:
                file.write(output)


def write_files(item_types_data, export_path, list_item_role):
    """Write TSV/CSV data to files.

    @param item_types_data:
    @param export_path:
    @param list_item_role:
    @return:
    """
    current_app.logger.debug("item_types_data:{}".format(item_types_data))
    current_app.logger.debug("export_path:{}".format(export_path))
    current_app.logger.debug("list_item_role:{}".format(list_item_role))
    file_format = current_app.config.get('WEKO_ADMIN_OUTPUT_FORMAT', 'tsv').lower()

    for item_type_id in item_types_data:
        
        current_app.logger.debug("item_type_id:{}".format(item_type_id))
        current_app.logger.debug("item_types_data[item_type_id]['recids']:{}".format(item_types_data[item_type_id]['recids']))
        headers, records = make_stats_file(
            item_type_id,
            item_types_data[item_type_id]['recids'],
            list_item_role,
            export_path)
        current_app.logger.debug("headers:{}".format(headers))
        current_app.logger.debug("records:{}".format(records))
        keys, labels, is_systems, options = headers
        item_types_data[item_type_id]['recids'].sort()
        item_types_data[item_type_id]['keys'] = keys
        item_types_data[item_type_id]['labels'] = labels
        item_types_data[item_type_id]['is_systems'] = is_systems
        item_types_data[item_type_id]['options'] = options
        item_types_data[item_type_id]['data'] = records
        item_type_data = item_types_data[item_type_id]
        with open('{}/{}.{}'.format(export_path,
                                    item_type_data.get('name'),
                                    file_format),
                  'w', encoding="utf-8-sig") as file:
            file_output = package_export_file(item_type_data)
            file.write(file_output.getvalue())


def check_item_type_name(name):
    """Check a list of allowed characters in filenames.

    :return: new name
    """
    new_name = re.sub(r'[\/:*"<>|\s]', '_', name)
    return new_name


def export_items(post_data):
    """Gather all the item data and export and return as a JSON or BIBTEX.

    :return: JSON, BIBTEX
    """
    current_app.logger.debug("post_data:{}".format(post_data))
    include_contents = True if \
        post_data.get('export_file_contents_radio') == 'True' else False
    export_format = post_data['export_format_radio']
    record_ids = json.loads(post_data['record_ids'])
    invalid_record_ids = json.loads(post_data['invalid_record_ids'])
    if isinstance(invalid_record_ids,dict) or isinstance(invalid_record_ids,list):
        invalid_record_ids = [int(i) for i in invalid_record_ids]
    else:
        invalid_record_ids = [invalid_record_ids]
    # Remove all invalid records
    record_ids = set(record_ids) - set(invalid_record_ids)
    record_metadata = json.loads(post_data['record_metadata'])
    if len(record_ids) > _get_max_export_items():
        return abort(400)
    elif len(record_ids) == 0:
        return '',204

    result = {'items': []}
    temp_path = tempfile.TemporaryDirectory(
        prefix=current_app.config['WEKO_ITEMS_UI_EXPORT_TMP_PREFIX'])
    item_types_data = {}

    try:
        # Set export folder
        export_path = temp_path.name + '/' + \
            datetime.utcnow().strftime("%Y%m%d%H%M%S")
        # Double check for limits
        for record_id in record_ids:
            record_path = export_path + '/recid_' + str(record_id)
            os.makedirs(record_path, exist_ok=True)
            exported_item, list_item_role = _export_item(
                record_id,
                export_format,
                include_contents,
                record_path,
                record_metadata.get(str(record_id))
            )
            result['items'].append(exported_item)

            item_type_id = exported_item.get('item_type_id')
            item_type = ItemTypes.get_by_id(item_type_id)
            if not item_types_data.get(item_type_id):
                item_type_name = check_item_type_name(
                    item_type.item_type_name.name)
                item_types_data[item_type_id] = {
                    'item_type_id': item_type_id,
                    'name': '{}({})'.format(
                        item_type_name,
                        item_type_id),
                    'root_url': request.url_root,
                    'jsonschema': 'items/jsonschema/' + item_type_id,
                    'keys': [],
                    'labels': [],
                    'recids': [],
                    'data': {},
                }
            item_types_data[item_type_id]['recids'].append(record_id)

        # Create export info file
        if export_format == 'BIBTEX':
            write_bibtex_files(item_types_data, export_path)
        else:
            write_files(item_types_data, export_path, list_item_role)

        # Create bag
        bagit.make_bag(export_path)
        # Create download file
        # zip filename: export_{uuid}-{%Y%m%d%H%M%S}
        zip_path = tempfile.gettempdir()+"/"+export_path.split("/")[-2]+"-"+export_path.split("/")[-1]
        shutil.make_archive(zip_path, 'zip', export_path)
    except Exception:
        current_app.logger.error('-' * 60)
        traceback.print_exc(file=sys.stdout)
        current_app.logger.error('-' * 60)
        flash(_('Error occurred during item export.'), 'error')
        return redirect(url_for('weko_items_ui.export'))
    resp = send_file(
        zip_path+".zip",
        as_attachment=True,
        attachment_filename='export.zip'
    )
    os.remove(zip_path+".zip")
    return resp



def _get_max_export_items():
    """Get max amount of items to export."""
    max_table = current_app.config['WEKO_ITEMS_UI_MAX_EXPORT_NUM_PER_ROLE']
    non_user_max = current_app.config['WEKO_ITEMS_UI_DEFAULT_MAX_EXPORT_NUM']
    current_user_id = current_user.get_id()

    if not current_user_id:  # Non-logged in users
        return non_user_max

    try:
        roles = db.session.query(Role).join(userrole).filter_by(
            user_id=current_user_id).all()
    except Exception:
        return current_app.config['WEKO_ITEMS_UI_DEFAULT_MAX_EXPORT_NUM']

    current_max = non_user_max
    for role in roles:
        if role in max_table and max_table[role] > current_max:
            current_max = max_table[role]
    return current_max


def _export_item(record_id,
                 export_format,
                 include_contents,
                 tmp_path=None,
                 records_data=None):
    """Exports files for record according to view permissions.

    Args:
        record_id (_type_): _description_
        export_format (_type_): _description_
        include_contents (bool): _description_
        tmp_path (_type_, optional): _description_. Defaults to None.
        records_data (dict, optional): _description_. Defaults to None.
    """
    # current_app.logger.error("record_id:{}".format(record_id))
    # current_app.logger.error("export_format:{}".format(export_format))
    # current_app.logger.error("include_contents:{}".format(include_contents))
    # current_app.logger.error("tmp_path:{}".format(tmp_path))
    # current_app.logger.error("records_data:{}".format(records_data))
    def del_hide_sub_metadata(keys, metadata):
        """Delete hide metadata."""
        if isinstance(metadata, dict):
            data = metadata.get(keys[0])
            if data:
                if len(keys) > 1:
                    del_hide_sub_metadata(keys[1:], data)
                else:
                    del metadata[keys[0]]
        elif isinstance(metadata, list):
            count = len(metadata)
            for index in range(count):
                del_hide_sub_metadata(keys[1:] if len(
                    keys) > 1 else keys, metadata[index])

    exported_item = {}
    record = WekoRecord.get_record_by_pid(record_id)
    list_item_role = {}
    if record:
        exported_item['record_id'] = record.id
        exported_item['name'] = 'recid_{}'.format(record_id)
        exported_item['files'] = []
        exported_item['path'] = 'recid_' + str(record_id)
        exported_item['item_type_id'] = record.get('item_type_id')
        if not records_data:
            records_data = record
        if exported_item['item_type_id']:
            item_type_id = exported_item['item_type_id']
            list_hidden = []
            item_type = ItemTypes.get_by_id(item_type_id)
            if item_type:
                list_hidden = get_ignore_item_from_mapping(item_type_id, item_type)
            if records_data.get('metadata'):
                meta_data = records_data.get('metadata')
                _custom_export_metadata(meta_data.get('_item_metadata', {}),
                                        False, False)
                record_role_ids = {
                    'weko_creator_id': meta_data.get('weko_creator_id'),
                    'weko_shared_id': meta_data.get('weko_shared_id')
                }
                list_item_role.update(
                    {exported_item['item_type_id']: record_role_ids})
                if hide_meta_data_for_role(record_role_ids):
                    for hide_key in list_hidden:
                        if isinstance(hide_key, str) \
                                and meta_data.get(hide_key):
                            del records_data['metadata'][hide_key]
                        elif isinstance(hide_key, list):
                            del_hide_sub_metadata(
                                hide_key, records_data['metadata'])

        # Create metadata file.
        with open('{}/{}_metadata.json'.format(tmp_path,
                                               exported_item['name']),
                  'w',
                  encoding='utf8') as output_file:
            json.dump(records_data, output_file, indent=2,
                      sort_keys=True, ensure_ascii=False)
        # First get all of the files, checking for permissions while doing so
        if include_contents:
            # Get files
            for file in record.files:  # TODO: Temporary processing
                if check_file_download_permission(record, file.info()):
                    if file.info().get('accessrole') != 'open_restricted':
                        exported_item['files'].append(file.info())
                        # TODO: Then convert the item into the desired format
                        if file:
                            file_buffered = file.obj.file.storage().open()
                            temp_file = open(
                                tmp_path + '/' + file.obj.basename, 'wb')
                            temp_file.write(file_buffered.read())
                            temp_file.close()

    return exported_item, list_item_role


def _custom_export_metadata(record_metadata: dict, hide_item: bool = True,
                            replace_license: bool = True):
    """Custom export metadata.

    Args:
        record_metadata (dict): Record metadata
        hide_item (bool): Hide item flag.
        replace_license (bool): Replace license flag.
    """
    from weko_records_ui.utils import hide_item_metadata, replace_license_free
    # current_app.logger.error("record_metadata:{}".format(record_metadata))
    # Hide private metadata
    if hide_item:
        hide_item_metadata(record_metadata)
    # Change the item name 'licensefree' to 'license_note'.
    if replace_license:
        replace_license_free(record_metadata, False)

    for k, v in record_metadata.items():
        if isinstance(v, dict) and v.get('attribute_type') == 'file':
            replace_fqdn_of_file_metadata(v.get("attribute_value_mlt", []))


def get_new_items_by_date(start_date: str, end_date: str, ranking=False) -> dict:
    """Get ranking new item by date.

    :param start_date:
    :param end_date:
    :param ranking:
    :return:
    """
    record_search = RecordsSearch(
        index=current_app.config['SEARCH_UI_SEARCH_INDEX'])
    result = dict()

    try:
        indexes = Indexes.get_public_indexes_list()
        if len(indexes) == 0:
            return result
        search_instance, _qs_kwargs = item_search_factory(None,
                                                          record_search,
                                                          start_date,
                                                          end_date,
                                                          indexes,
                                                          query_with_publish_status=False,
                                                          ranking=ranking)
        search_result = search_instance.execute()
        result = search_result.to_dict()
    except NotFoundError as e:
        current_app.logger.debug("Indexes do not exist yet: ", str(e))

    return result


def update_schema_remove_hidden_item(schema, render, items_name):
    """Update schema: remove hidden items.

    :param schema: json schema
    :param render: json render
    :param items_name: list items which has hidden flg
    :return: The json object.
    """
    for item in items_name:
        hidden_flg = False
        key = schema[item]['key']
        if render['meta_list'].get(key):
            hidden_flg = render['meta_list'][key]['option']['hidden']
        if render.get('meta_system') and render['meta_system'].get(key):
            hidden_flg = render['meta_system'][key]['option']['hidden']
        if hidden_flg:
            schema[item]['condition'] = 1

    return schema


def get_files_from_metadata(record):
    """
    Get files from record meta_data.

    @param record:
    @return:
    """
    current_app.logger.debug("record: {}".format(record))
    files = OrderedDict()
    for key in record:
        meta_data = record.get(key)
        if isinstance(meta_data, dict) and \
                meta_data.get('attribute_type', '') == "file":
            file_metadata = meta_data.get("attribute_value_mlt", [])
            for f in file_metadata:
                if f.get("version_id"):
                    files[f["version_id"]] = f
            break
    current_app.logger.debug("files: {}".format(files))
    return files


def to_files_js(record):
    """List files in a deposit.

    Args:
        record (WekoDeposit): _description_

    Returns:
        _type_: _description_
    """
    current_app.logger.debug("type: {}".format(type(record))) 
    res = []
    files = record.files or []
    files_content_dict = {}
    files_thumbnail = []
    for f in files:
        if f.is_thumbnail:
            files_thumbnail.append(f)
        else:
            files_content_dict[f.key] = f
    # Get files form meta_data, so that you can append any extra info to files
    # (which not contained by file_bucket) such as license below
    files_from_meta = get_files_from_metadata(record)
    
    # get file with order similar metadata
    files_content = []
    for _k, f in files_from_meta.items():
        if files_content_dict.get(f.get('filename')):
            files_content.append(files_content_dict.get(f.get('filename')))

    for f in [*files_content, *files_thumbnail]:
        res.append({
            'displaytype': files_from_meta.get(str(f.version_id),
                                               {}).get("displaytype", ''),
            'filename': f.get('filename', ''),
            'mimetype': f.mimetype,
            'licensetype': files_from_meta.get(str(f.version_id),
                                               {}).get("licensetype", ''),
            'key': f.key,
            'version_id': str(f.version_id),
            'checksum': f.file.checksum,
            'size': f.file.size,
            'completed': True,
            'progress': 100,
            'links': {
                'self': (
                    current_app.config['DEPOSIT_FILES_API']
                    + u'/{bucket}/{key}?versionId={version_id}'.format(
                        bucket=f.bucket_id,
                        key=f.key,
                        version_id=f.version_id,
                    )),
            },
            'is_show': f.is_show,
            'is_thumbnail': f.is_thumbnail
        })

    return res


def update_sub_items_by_user_role(item_type_id, schema_form):
    """Update sub item by user role.

    @param item_type_id:
    @param schema_form:
    @return:
    """
    item_type_name = get_item_type_name(item_type_id)
    excluded_sub_items = get_excluded_sub_items(item_type_name)
    excluded_forms = []
    for form in schema_form:
        if "title_{}".format(form.get('title')).lower() in excluded_sub_items:
            excluded_forms.append(form)
        elif form.get('items') and \
                form['items'][0]['key'].split('.')[1] in excluded_sub_items:
            excluded_forms.append(form)
    for item in excluded_forms:
        schema_form.remove(item)


def remove_excluded_items_in_json_schema(item_id, json_schema):
    """Remove excluded items in json_schema.

    :item_id: object
    :json_schema: object
    """
    # Check role for input(5 item type)
    item_type_name = get_item_type_name(item_id)
    excluded_sub_items = get_excluded_sub_items(item_type_name)
    if len(excluded_sub_items) == 0:
        return
    """ Check excluded sub item name which exist in json_schema """
    """     Case exist => add sub item to array """
    properties = json_schema.get('properties')
    removed_json_schema = []
    if properties:
        for pro in properties:
            pro_val = properties.get(pro)
            sub_pro = pro_val.get('properties')
            if pro_val and sub_pro:
                for sub_item in excluded_sub_items:
                    sub_property = sub_pro.get(sub_item)
                    if sub_property:
                        removed_json_schema.append(pro)
    """ If sub item array have data, we remove sub items im json_schema """
    if len(removed_json_schema) > 0:
        for item in removed_json_schema:
            if properties.get(item):
                del properties[item]


def get_excluded_sub_items(item_type_name):
    """Get excluded sub items by role.

    :item_type_name: object
    """
    usage_application_item_type = current_app.config.get(
        'WEKO_ITEMS_UI_USAGE_APPLICATION_ITEM_TYPE')
    if (not usage_application_item_type or not isinstance(
            usage_application_item_type, dict)):
        return []
    current_user_role = get_current_user_role()
    item_type_role = []
    item_type = usage_application_item_type.get(item_type_name.strip())
    if current_user_role and item_type and item_type.get(
            current_user_role.name):
        item_type_role = item_type.get(current_user_role.name)
    return item_type_role


def get_current_user_role():
    """Get current user roles."""
    current_user_role = ''
    for role in current_user.roles:
        if role in current_app.config['WEKO_USERPROFILES_ROLES']:
            current_user_role = role
            break
    return current_user_role


def is_need_to_show_agreement_page(item_type_name):
    """Check need to show Terms and Conditions or not."""
    current_user_role = get_current_user_role()
    general_role = current_app.config['WEKO_USERPROFILES_GENERAL_ROLE']
    item_type_list = current_app.config[
        'WEKO_ITEMS_UI_LIST_ITEM_TYPE_NOT_NEED_AGREE']
    if (current_user_role == general_role
            and item_type_name in item_type_list):
        return False
    return True


def update_index_tree_for_record(pid_value, index_tree_id):
    """Update index tree for record.

    :param index_tree_id:
    :param pid_value: pid value to get record and WekoDeposit
    :return:True set successfully otherwise False
    """
    list_index = []
    list_index.append(index_tree_id)
    data = {"index": list_index}
    record = WekoRecord.get_record_by_pid(pid_value)
    deposit = WekoDeposit(record, record.model)
    # deposit.clear()
    deposit.update(data)
    deposit.commit()


def validate_user_mail(users, activity_id, request_data, keys, result):
    """Validate user mail.

    @param result:
    @param keys:
    @param users:
    @param activity_id:
    @param request_data:
    @return:
    """
    result['validate_required_email'] = []
    result['validate_register_in_system'] = []
    for index, user in enumerate(users):
        email = request_data.get(user)
        user_info = get_user_info_by_email(email)
        action_order = check_approval_email(activity_id, user)
        if action_order:
            if not email:
                result['validate_required_email'].append(keys[index])
            elif not (user_info and user_info.get('user_id') is not None):
                result['validate_register_in_system'].append(keys[index])
            if email and user_info and \
                    user_info.get('user_id') is not None:
                update_action_handler(activity_id,
                                        action_order,
                                        user_info.get('user_id'))
                keys = True
                continue
    result[
        'validate_map_flow_and_item_type'] = check_approval_email_in_flow(
        activity_id, users)

    return result


def check_approval_email(activity_id, user):
    """Check approval email.

    @param user:
    @param activity_id:
    @return:
    """
    action_order = db.session.query(FlowAction.action_order) \
        .outerjoin(FlowActionRole).outerjoin(FlowDefine) \
        .outerjoin(Activity) \
        .filter(Activity.activity_id == activity_id) \
        .filter(FlowActionRole.specify_property == user) \
        .first()
    return action_order[0] if action_order and action_order[0] else None


def check_approval_email_in_flow(activity_id, users):
    """Count approval email.

    @param users:
    @param activity_id:
    @return:
    """
    flow_action_role = FlowActionRole.query \
        .outerjoin(FlowAction).outerjoin(FlowDefine) \
        .outerjoin(Activity) \
        .filter(Activity.activity_id == activity_id) \
        .filter(FlowActionRole.specify_property.isnot(None)) \
        .all()

    map_list = [y for x in flow_action_role for y in users if
                x.specify_property == y]
    return True if len(map_list) == len(flow_action_role) else False


def update_action_handler(activity_id, action_order, user_id):
    """Update action handler for each action of activity.

    :param activity_id:
    :param action_order:
    :param user_id:
    :return:
    """
    from weko_workflow.models import ActivityAction
    with db.session.begin_nested():
        activity_action = ActivityAction.query.filter_by(
            activity_id=activity_id,
            action_order=action_order).one_or_none()
        if activity_action:
            activity_action.action_handler = user_id
            db.session.merge(activity_action)


def validate_user_mail_and_index(request_data):
    """Validate user's mail,index tree.

    :param request_data:
    :return:
    """
    # current_app.logger.error("request_data:{}".format(request_data))
    users = request_data.get('user_to_check', [])
    keys = request_data.get('user_key_to_check', [])
    auto_set_index_action = request_data.get('auto_set_index_action', False)
    activity_id = request_data.get('activity_id')
    result = {
        "index": True
    }
    try:
        result = validate_user_mail(users, activity_id, request_data, keys,
                                    result)
        if auto_set_index_action is True:
            is_existed_valid_index_tree_id = True if \
                get_index_id(activity_id) else False
            result['index'] = is_existed_valid_index_tree_id
        db.session.commit()
    except Exception as ex:
        result['validation'] = False
        db.session.rollback()
        import traceback
        traceback.print_exc()
        result['error'] = str(ex)
    return result


def recursive_form(schema_form):
    """
    Recur the all the child form to set value for specific property.

    :param schema_form:
    :return: from result
    """
    for form in schema_form:
        if 'items' in form:
            recursive_form(form.get('items', []))
        # Set value for titleMap of select in case of position
        # and select format
        if (form.get('title', '') == 'Position' and form.get('type', '')
                == 'select'):
            dict_data = []
            positions = current_app.config.get(
                'WEKO_USERPROFILES_POSITION_LIST')
            for val in positions:
                if val[0]:
                    current_position = {
                        "value": val[0],
                        "name": str(val[1])
                    }
                    dict_data.append(current_position)
                    form['titleMap'] = dict_data


def set_multi_language_name(item, cur_lang):
    """Set multi language name: Get corresponding language and set to json.

    :param item: json object
    :param cur_lang: current language
    :return: The modified json object.
    """
    try:
        if 'titleMap' in item:
            for value in item['titleMap']:
                if 'name_i18n' in value \
                        and len(value['name_i18n'][cur_lang]) > 0:
                    value['name'] = value['name_i18n'][cur_lang]
    except Exception as ex:
        if 'titleMap' in item:
            for value in item['titleMap']:
                if 'name_i18n' in value \
                        and len(value['name_i18n']['en']) > 0:
                    value['name'] = value['name_i18n']['en']


def get_data_authors_prefix_settings():
    """Get all authors prefix settings."""
    from weko_authors.models import AuthorsPrefixSettings
    try:
        return db.session.query(AuthorsPrefixSettings).all()
    except Exception as e:
        current_app.logger.error(e)
        return None

def get_data_authors_affiliation_settings():
    """Get all authors affiliation settings."""
    from weko_authors.models import AuthorsAffiliationSettings
    try:
        return db.session.query(AuthorsAffiliationSettings).all()
    except Exception as e:
        current_app.logger.error(e)
        return None


def hide_meta_data_for_role(record):
    """
    Show hide metadate for curent user role.

    :return:
    """
    is_hidden = True

    # Admin users
    supers = current_app.config['WEKO_PERMISSION_SUPER_ROLE_USER']

    roles = current_user.roles if current_user else []
    for role in list(roles):
        if role.name in supers:
            is_hidden = False
            break
    # Community users
    community_role_names = current_app.config[
        'WEKO_PERMISSION_ROLE_COMMUNITY']
    for role in list(roles):
        if role.name in community_role_names:
            is_hidden = False
            break

    # Item Register users and Sharing users
    if record and current_user.get_id() in [
        record.get('weko_creator_id'),
            str(record.get('weko_shared_id'))]:
        is_hidden = False

    return is_hidden


def get_ignore_item_from_mapping(_item_type_id, item_type):
    """Get ignore item from mapping.

    :param _item_type_id:
    :param item_type:
    :return ignore_list:
    """
    ignore_list = []
    meta_options, item_type_mapping = get_options_and_order_list(
        _item_type_id, item_type_data=ItemTypes(item_type.schema, model=item_type))
    sub_ids = get_hide_list_by_schema_form(item_type=item_type)
    for key, val in meta_options.items():
        hidden = val.get('option').get('hidden')
        if hidden:
            ignore_list.append(
                get_mapping_name_item_type_by_key(key, item_type_mapping))
    for sub_id in sub_ids:
        key = [re.sub(r'\[\d*\]', '', _id) for _id in sub_id.split('.')]
        if key[0] in item_type_mapping:
            mapping = item_type_mapping.get(key[0]).get('jpcoar_mapping')
            if isinstance(mapping, dict):
                for _name in mapping.keys():
                    name = None
                    if len(key) > 1:
                        tree_name = get_mapping_name_item_type_by_sub_key(
                            '.'.join(key[1:]),mapping.get(_name)
                        )
                        if tree_name is not None:
                            name = [_name]
                            name += tree_name
                    else:
                        name = [_name]
                    if name is not None:
                        ignore_list.append(name)
    return ignore_list


def get_mapping_name_item_type_by_key(key, item_type_mapping):
    """Get mapping name item type by key.

    :param item_type_mapping:
    :param key:
    :return: name
    """
    for mapping_key in item_type_mapping:
        if mapping_key == key:
            property_data = item_type_mapping.get(mapping_key)
            if isinstance(property_data.get('jpcoar_mapping'), dict):
                for name in property_data.get('jpcoar_mapping'):
                    return name
    return key


def get_mapping_name_item_type_by_sub_key(key, item_type_mapping):
    """Get mapping name item type by sub key.

    :param item_type_mapping:
    :param key:
    :return: name
    """
    tree_name = None
    for mapping_key in item_type_mapping:
        property_data = item_type_mapping.get(mapping_key)

        if isinstance(property_data, dict):
            _mapping_name = get_mapping_name_item_type_by_sub_key(
                key, property_data)
            if _mapping_name is not None:
                tree_name = [mapping_key] \
                    if mapping_key != '@attributes' else []
                tree_name += _mapping_name
                break
        elif key == property_data:
            if mapping_key!= '@value':
                tree_name = [mapping_key]
            else:
                tree_name = []
            break
    return tree_name


def del_hide_sub_item(key, mlt, hide_list):
    if isinstance(mlt, dict):
        for k, v in mlt.copy().items():
            if isinstance(v, dict) or isinstance(v, list):
                del_hide_sub_item(key, v, hide_list)
            elif isinstance(v, str):
                for h in hide_list:
                    if h.startswith(key) and h.endswith(k) and k in mlt:
                        mlt.pop(k) 
            else:
                pass
    elif isinstance(mlt, list):
        for v in mlt:
            del_hide_sub_item(key, v, hide_list)
    else:
        pass

def get_hide_list_by_schema_form(item_type=None, schemaform=None):
    """Get hide list by schema form."""
    ids = []
<<<<<<< HEAD
    if item_type_id and not schemaform:
        item_type = ItemTypes.get_by_id(item_type_id)
        if item_type:
            schemaform = item_type.render.get('table_row_map', {}).get('form', {})
=======
    if item_type and not schemaform:
        schemaform = item_type.render.get('table_row_map', {}).get('form', {})
>>>>>>> aaac8d11
    if schemaform:
        for item in schemaform:
            if not item.get('items'):
                if item.get('isHide'):
                    ids.append(item.get('key'))
            else:
                ids += get_hide_list_by_schema_form(schemaform=item.get('items'))
    return ids


def get_hide_parent_keys(item_type=None, meta_list=None):
    """Get all hide parent keys.

    :param item_type:
    :param meta_list:
    :return: hide parent keys
    """
    if item_type and not meta_list:
        meta_list = item_type.render.get('meta_list', {})
    hide_parent_keys = []
    for key, val in meta_list.items():
        hidden = val.get('option', {}).get('hidden')
        hide_parent_keys.append(key.replace('[]', '')) if hidden else None
    return hide_parent_keys


def get_hide_parent_and_sub_keys(item_type):
    """Get all hide parent and sub keys.

    :param item_type: item type select from db.
    :return: hide parent keys, hide sub keys.
    """
    # Get parent keys of 'Hide' items.
    meta_list = item_type.render.get('meta_list', {})
    hide_parent_key = get_hide_parent_keys(item_type, meta_list)
    # Get sub keys of 'Hide' items.
    forms = item_type.render.get('table_row_map', {}).get('form', {})
    hide_sub_keys = get_hide_list_by_schema_form(item_type, forms)
    hide_sub_keys = [prop.replace('[]', '') for prop in hide_sub_keys]
    return hide_parent_key, hide_sub_keys


def get_item_from_option(_item_type_id, item_type=None):
    """Get all keys of properties that is set Hide option on metadata."""
    ignore_list = []
    meta_options = get_options_list(_item_type_id, json_item=item_type)
    for key, val in meta_options.items():
        hidden = val.get('option').get('hidden')
        if hidden:
            ignore_list.append(key)
    return ignore_list


def get_options_list(item_type_id, json_item=None):
    """Get Options by item type id.

    :param item_type_id:
    :param json_item:
    :return: options dict
    """
    meta_options = {}
    if json_item is None:
        json_item = ItemTypes.get_record(item_type_id)
    if json_item:
        meta_options = json_item.model.render.get('meta_fix')
        meta_options.update(json_item.model.render.get('meta_list'))
    return meta_options


def get_options_and_order_list(item_type_id, item_type_mapping=None,
                               item_type_data=None, mapping_flag=True):
    """Get Options by item type id.

    :param item_type_id:
    :param item_type_mapping:
    :param item_type_data:
    :return: options dict and item type mapping
    """
    from weko_records.api import Mapping
    meta_options = None
    item_type_mapping = None
    if item_type_id:
        meta_options = get_options_list(item_type_id, item_type_data)
        if item_type_mapping is None and mapping_flag:
            item_type_mapping = Mapping.get_record(item_type_id)

    if mapping_flag:
        return meta_options, item_type_mapping
    else:
        return meta_options


def hide_table_row(table_row, hide_key):
    """Get Options by item type id.

    :param hide_key:
    :param table_row:
    :return: table_row
    """
    for key in table_row:
        if key == hide_key:
            del table_row[table_row.index(hide_key)]
    return table_row


def is_schema_include_key(schema):
    """Check if schema have filename/billing_filename key."""
    properties = schema.get('properties')
    need_file = False
    need_billing_file = False
    for key in properties:
        item = properties.get(key)
        # Do check for object type
        if 'properties' in item:
            object = item.get('properties')
            if 'is_billing' in object and 'filename' in object:
                need_billing_file = True
            if 'is_billing' not in object and 'filename' in object:
                need_file = True
        # Do check for array/multiple type
        elif 'items' in item:
            object = item.get('items').get('properties')
            if 'is_billing' in object and 'filename' in object:
                need_billing_file = True
            if 'is_billing' not in object and 'filename' in object:
                need_file = True
    return need_file, need_billing_file


def isExistKeyInDict(_key, _dict):
    """Check key exist in dict and value of key is dict type.

    :param _key: key in dict.
    :param _dict: dict.
    :return: if key exist and value of this key is dict type => return True
    else False.
    """
    return isinstance(_dict, dict) and isinstance(_dict.get(_key), dict)


def set_validation_message(item, cur_lang):
    """Set validation message.

    :param item: json of control (ex: json of text input).
    :param cur_lang: current language.
    :return: item, set validationMessage attribute for item.
    """
    # current_app.logger.error("item:{}".format(item))
    i18n = 'validationMessage_i18n'
    message_attr = 'validationMessage'
    if i18n in item and cur_lang:
        item[message_attr] = item[i18n][cur_lang]


def translate_validation_message(item_property, cur_lang):
    """Recursive in order to set translate language validation message.

    :param item_property: .
    :param cur_lang: .
    :return: .
    """
    # current_app.logger.error("item_property:{}".format(item_property))
    # current_app.logger.error("cur_lang:{}".format(cur_lang))
    
    items_attr = 'items'
    properties_attr = 'properties'
    if isExistKeyInDict(items_attr, item_property):
        for _key1, value1 in item_property.get(items_attr).items():
            if not isinstance(value1, dict):
                continue
            for _key2, value2 in value1.items():
                set_validation_message(value2, cur_lang)
                translate_validation_message(value2, cur_lang)
    if isExistKeyInDict(properties_attr, item_property):
        for _key, value in item_property.get(properties_attr).items():
            set_validation_message(value, cur_lang)
            translate_validation_message(value, cur_lang)


def get_workflow_by_item_type_id(item_type_name_id, item_type_id):
    """Get workflow settings by item type id."""
    from weko_workflow.models import WorkFlow

    workflow = WorkFlow.query.filter_by(
        itemtype_id=item_type_id).first()
    if not workflow:
        item_type_list = ItemTypes.get_by_name_id(item_type_name_id)
        id_list = [x.id for x in item_type_list]
        workflow = (
            WorkFlow.query
            .filter(WorkFlow.itemtype_id.in_(id_list))
            .order_by(WorkFlow.itemtype_id.desc())
            .order_by(WorkFlow.flow_id.asc()).first())
    return workflow


def validate_bibtex(record_ids):
    """Validate data of records for Bibtex exporting.

    @param record_ids:
    @return:
    """
    lst_invalid_ids = []
    err_msg = _('Please input all required item.')
    from weko_schema_ui.serializers import WekoBibTexSerializer
    for record_id in record_ids:
        record = WekoRecord.get_record_by_pid(record_id)
        pid = record.pid_recid
        serializer = WekoBibTexSerializer()
        result = serializer.serialize(pid, record, True)
        if not result or result == err_msg:
            lst_invalid_ids.append(record_id)
    return lst_invalid_ids


def make_bibtex_data(record_ids):
    """Serialize all Bibtex data by record ids.

    @param record_ids:
    @return:
    """
    from weko_records_ui.utils import hide_item_metadata

    result = ''
    err_msg = _('Please input all required item.')
    from weko_schema_ui.serializers import WekoBibTexSerializer
    for record_id in record_ids:
        record = WekoRecord.get_record_by_pid(record_id)
        pid = record.pid_recid

        hide_item_metadata(record)

        serializer = WekoBibTexSerializer()
        output = serializer.serialize(pid, record)
        result += output if output != err_msg else ''
    return result


def translate_schema_form(form_element, cur_lang):
    """Translate title and validation message in Schema Form.

    :param form_element: Schema Form element
    :param cur_lang: Current language
    """
    msg_i18n_key = "validationMessage_i18n"
    title_i18n_key = "title_i18n"
    if (
        form_element.get(title_i18n_key)
        and cur_lang in form_element[title_i18n_key]
        and len(form_element[title_i18n_key][cur_lang]) > 0
    ):
        form_element['title'] = form_element[title_i18n_key][cur_lang]

    des_i18n_key = "description_i18n"
    if (form_element.get(des_i18n_key)
        and cur_lang in form_element[des_i18n_key]
            and len(form_element[des_i18n_key][cur_lang]) > 0):
        form_element['description'] = form_element[des_i18n_key][cur_lang]

    if (
        form_element.get(msg_i18n_key)
        and cur_lang in form_element[msg_i18n_key]
        and len(form_element[msg_i18n_key][cur_lang]) > 0
    ):
        form_element['validationMessage'] = \
            form_element[msg_i18n_key][cur_lang]

    if form_element.get('items'):
        for sub_elem in form_element['items']:
            translate_schema_form(sub_elem, cur_lang)

class WekoQueryRankingHelper(QueryRankingHelper):
    @classmethod
    def get(cls, **kwargs):
        result = []
        try:
            start_date = kwargs.get('start_date')
            end_date = kwargs.get('end_date')
            params = {
                'start_date': start_date,
                'end_date': end_date + 'T23:59:59',
                'agg_size': str(kwargs.get('agg_size', 10)),
                'event_type': kwargs.get('event_type', ''),
                'group_field': kwargs.get('group_field', ''),
                'count_field': kwargs.get('count_field', ''),
                'must_not': kwargs.get('must_not', ''),
                'new_items': False
            }
            query_config = current_app.config["WEKO_ITEMS_UI_RANKING_QUERY"][kwargs.get("ranking_type")]
            query_class = query_config["query_class"]
            cfg  =json.loads(json.dumps(query_config["query_config"]))
            cfg.update(query_name=kwargs.get("ranking_type"))
            all_query = query_class(**cfg)
            all_res = all_query.run(**params)
            cls.Calculation(all_res, result)
        except es_exceptions.NotFoundError as e:
            current_app.logger.debug(e)
        except Exception as e:
            current_app.logger.debug(e)

        return result

def get_ranking(settings):
    """Get ranking.

    :param settings: ranking setting.
    :return:
    """
    
    def _get_index_info(index_json, index_info):
        for index in index_json:
            index_info[index["id"]] = {
                'index_name': index["name"],
                'parent': str(index["pid"])
            }
            if index["children"]:
                _get_index_info(index["children"], index_info)

    current_app.logger.debug("get_ranking start")

    rank_buffer = current_app.config['WEKO_ITEMS_UI_RANKING_BUFFER']
    index_json = Indexes.get_browsing_tree_ignore_more()
    index_info = {}
    _get_index_info(index_json, index_info)
    has_permission_indexes = list(index_info.keys())
    # get statistical period
    end_date_original = date.today()  # - timedelta(days=1)
    start_date_original = end_date_original - timedelta(
        days=int(settings.statistical_period))
    rankings = {}
    start_date = start_date_original.strftime('%Y-%m-%d')
    end_date = end_date_original.strftime('%Y-%m-%d')
    # most_reviewed_items
    current_app.logger.debug("get most_reviewed_items start")
    if settings.rankings['most_reviewed_items']:
        result = WekoQueryRankingHelper.get(
            start_date=start_date,
            end_date=end_date,
            agg_size=settings.display_rank + rank_buffer,
            event_type='record-view',
            group_field='pid_value',
            count_field='count',
            must_not=json.dumps([{"wildcard": {"pid_value": "*.*"}}]),
            ranking_type='most_view_ranking'
        )
        rankings['most_reviewed_items'] = get_permission_record('most_reviewed_items', result, settings.display_rank, has_permission_indexes)

    # most_downloaded_items
    current_app.logger.debug("get most_downloaded_items start")
    if settings.rankings['most_downloaded_items']:
        result = QueryRankingHelper.get(
            start_date=start_date,
            end_date=end_date,
            agg_size=settings.display_rank + rank_buffer,
            event_type='file-download',
            group_field='item_id',
            count_field='count',
            must_not=json.dumps([{"wildcard": {"item_id": "*.*"}}])
        )

        current_app.logger.debug("finished getting most_downloaded_items data from ES")
        rankings['most_downloaded_items'] = get_permission_record('most_downloaded_items', result, settings.display_rank, has_permission_indexes)
    
    # created_most_items_user
    current_app.logger.debug("get created_most_items_user start")
    if settings.rankings['created_most_items_user']:
        result = QueryRankingHelper.get(
            start_date=start_date,
            end_date=end_date,
            agg_size=settings.display_rank,
            event_type='item-create',
            group_field='cur_user_id',
            count_field='count',
            must_not=json.dumps([{"wildcard": {"pid_value": "*.*"}}])
        )

        current_app.logger.debug("finished getting created_most_items_user data from ES")
        ranking_data = []
        for s in result:
            ranking_data.append(parse_ranking_results(
                'created_most_items_user',
                s['key'],
                count=s['count'],
                rank=len(ranking_data) + 1
            ))
        rankings['created_most_items_user'] = ranking_data

    # most_searched_keywords
    current_app.logger.debug("get most_searched_keywords start")
    if settings.rankings['most_searched_keywords']:
        filter_list = current_app.config['WEKO_ITEMS_UI_SEARCH_RANK_KEY_FILTER']
        must_not = [{"wildcard": {"search_type": "2*"}}]
        for f in filter_list:
            must_not.append({"match": {"search_key": f}})
        result = QueryRankingHelper.get(
            start_date=start_date,
            end_date=end_date,
            agg_size=settings.display_rank,
            event_type='search',
            group_field='search_key',
            count_field='count',
            must_not=json.dumps(must_not)
        )

        current_app.logger.debug("finished getting most_searched_keywords data from ES")
        ranking_data = []
        for s in result:
            ranking_data.append(parse_ranking_results(
                'most_searched_keywords',
                s['key'],
                count=s['count'],
                rank=len(ranking_data) + 1
            ))
        rankings['most_searched_keywords'] = ranking_data

    # new_items
    current_app.logger.debug("get new_items start")
    if settings.rankings['new_items']:
        new_item_start_date = (
            end_date_original
            - timedelta(
                days=int(settings.new_item_period) - 1
            )
        )
        if new_item_start_date < start_date_original:
            new_item_start_date = start_date_original
        result = QueryRankingHelper.get_new_items(
            start_date=new_item_start_date.strftime('%Y-%m-%d'),
            end_date=end_date,
            agg_size=settings.display_rank + rank_buffer,
            must_not=json.dumps([{"wildcard": {"control_number": "*.*"}}])
        )
        
        current_app.logger.debug("finished getting new_items data from ES")
        rankings['new_items'] = get_permission_record('new_items', result, settings.display_rank, has_permission_indexes)
        
    return rankings


def __sanitize_string(s: str):
    """Sanitize control characters without '\x09', '\x0a', '\x0d' and '0x7f'.

    Args:
        s (str): target string

    Returns:
        str: sanitized string
    """
    s = s.strip()
    sanitize_str = ""
    for i in s:
        if ord(i) in [9, 10, 13] or (31 < ord(i) != 127):
            sanitize_str += i
    return sanitize_str


def sanitize_input_data(data):
    """Sanitize control characters without '\x09', '\x0a', '\x0d' and '0x7f'.

    Args:
        data (dict or list): target dict or list
    """    
    if isinstance(data, dict):
        for k, v in data.items():
            if isinstance(v, str):
                data[k] = __sanitize_string(v)
            else:
                sanitize_input_data(v)
    elif isinstance(data, list):
        for i in range(len(data)):
            if isinstance(data[i], str):
                data[i] = __sanitize_string(data[i])
            else:
                sanitize_input_data(data[i])


def save_title(activity_id, request_data):
    """Save title.

    :param activity_id: activity id.
    :param request_data: request data.
    :return:
    """
    activity = WorkActivity()
    db_activity = activity.get_activity_detail(activity_id)
    item_type_id = db_activity.workflow.itemtype.id
    if item_type_id:
        item_type_mapping = Mapping.get_record(item_type_id)
        # current_app.logger.debug("item_type_mapping:{}".format(item_type_mapping))
        key, key_child = get_key_title_in_item_type_mapping(item_type_mapping)
    if key and key_child:
        title = get_title_in_request(request_data, key, key_child)
        activity.update_title(activity_id, title)


def get_key_title_in_item_type_mapping(item_type_mapping):
    """Get key title in item type mapping.

    :param item_type_mapping: item type mapping.
    :return:
    """
    for mapping_key in item_type_mapping:
        property_data = item_type_mapping.get(
            mapping_key).get('jpcoar_mapping')
        if isinstance(property_data,
                      dict) and 'title' in property_data and property_data.get(
                'title').get('@value'):
            return mapping_key, property_data.get('title').get('@value')
    return None, None


def get_title_in_request(request_data, key, key_child):
    """Get title in request.

    :param request_data: activity id.
    :param key: key of title.
    :param key_child: key child of title.
    :return:
    """
    result = ''
    try:
        title = request_data.get('metainfo')
        if title and key in title:
            title_value = title.get(key)
            if isinstance(title_value, dict) and key_child in title_value:
                result = title_value.get(key_child)
            elif isinstance(title_value, list) and len(title_value) > 0:
                title_value = title_value[0]
                if key_child in title_value:
                    result = title_value.get(key_child)
    except Exception:
        pass
    return result


def hide_form_items(item_type, schema_form):
    """
    Hide form items.

    :param item_type: Item type data
    :param schema_form: Schema form data.
    """
    system_properties = [
        'subitem_systemidt_identifier',
        'subitem_systemfile_datetime',
        'subitem_systemfile_filename',
        'subitem_system_id_rg_doi',
        'subitem_system_date_type',
        'subitem_system_date',
        'subitem_system_identifier_type',
        'subitem_system_identifier',
        'subitem_system_text'
    ]
    for i in system_properties:
        hidden_items = [
            schema_form.index(form) for form in schema_form
            if form.get('items') and form[
                'items'][0]['key'].split('.')[1] == i]
        if hidden_items and i in json.dumps(schema_form):
            schema_form = update_schema_remove_hidden_item(
                schema_form,
                item_type.render,
                hidden_items
            )
    hide_thumbnail(schema_form)
    return schema_form


def hide_thumbnail(schema_form):
    """Hide thumbnail item.

    :param schema_form:
    :return:
    """
    def is_thumbnail(items):
        for item in items:
            if isinstance(item, dict) and 'subitem_thumbnail' in item.get(
                    'key', ''):
                return True
        return False

    for form_data in schema_form:
        data_items = form_data.get('items')
        if isinstance(data_items, list) and is_thumbnail(data_items):
            form_data['condition'] = 1
            break


def get_ignore_item(_item_type_id, item_type_data=None):
    """Get ignore item from mapping.

    :param _item_type_id:
    :param item_type_data:
    :return ignore_list:
    """
    ignore_list = []
    sub_ids = []
    meta_options = get_options_and_order_list(
        _item_type_id, item_type_data=item_type_data, mapping_flag=False)
    schema_form = None
    if item_type_data is not None:
        schema_form = item_type_data.model.render.get("table_row_map", {}).get(
            'form')
        sub_ids = get_hide_list_by_schema_form(schemaform=schema_form)
    for key, val in meta_options.items():
        hidden = val.get('option').get('hidden')
        if hidden:
            ignore_list.append(key)
    for sub_id in sub_ids:
        key = [_id.replace('[]', '') for _id in sub_id.split('.')]
        ignore_list.append(key)
    return ignore_list


def make_stats_file_with_permission(item_type_id, recids,
                                   records_metadata, permissions,export_path=""):
    """Prepare TSV/CSV data for each Item Types.

    Args:
        item_type_id (_type_): ItemType ID
        recids (_type_): List records ID
        records_metadata (_type_): _description_
        permissions (_type_): _description_
        export_path (str): path of temp_dir

    Returns:
        _type_: _description_
    """                                   
    """

    Arguments:
        item_type_id    -- 
        recids          -- 
    Returns:
        ret             -- Key properties
        ret_label       -- Label properties
        records.attr_output -- Record data

    """
    # current_app.logger.error("item_type_id:{}".format(item_type_id))
    # current_app.logger.error("recids:{}".format(recids))
    # current_app.logger.error("records_metadata:{}".format(records_metadata))
    # current_app.logger.error("records_metadata:{}".format(type(records_metadata)))
    # current_app.logger.error("permissions:{}".format(permissions))
    from weko_records_ui.utils import check_items_settings, hide_by_email
    from weko_records_ui.views import escape_newline, escape_str

    def _get_root_item_option(item_id, item, sub_form={'title_i18n': {}}):
        """Handle if is root item."""
        _id = '.metadata.{}'.format(item_id)
        _name = sub_form.get('title_i18n', {}).get(
            permissions['current_language']()) or item.get('title')

        _option = []
        if item.get('option').get('required'):
            _option.append('Required')
        if item.get('option').get('hidden'):
            _option.append('Hide')
        if item.get('option').get('multiple'):
            _option.append('Allow Multiple')
            _id += '[0]'
            _name += '[0]'

        return _id, _name, _option

    item_type = ItemTypes.get_by_id(item_type_id).render
    table_row_properties = item_type['table_row_map']['schema'].get(
        'properties')

    class RecordsManager:
        """Management data for exporting records."""

        first_recid = 0
        cur_recid = 0
        recids = []
        records = {}
        attr_data = {}
        attr_output = {}

        def __init__(self, record_ids, records_metadata):
            """Class initialization."""
            def hide_metadata_email(record):
                """Hiding emails only.

                :param name_keys:
                :param lang_keys:
                :param datas:
                :return:
                """
                check_items_settings()

                record['weko_creator_id'] = record.get('owner')

                if permissions['hide_meta_data_for_role'](record) and \
                        not current_app.config['EMAIL_DISPLAY_FLG']:
                    record = hide_by_email(record, True)

                    return True

                record.pop('weko_creator_id')
                return False

            self.recids = record_ids
            self.first_recid = record_ids[0]
            for record_id in record_ids:
                record = records_metadata.get(record_id)

                # Custom Record Metadata for export
                hide_metadata_email(record)
                _custom_export_metadata(record, False, True)

                self.records[record_id] = record
                self.attr_output[record_id] = []

        def get_max_ins(self, attr):
            """Get max data each main property in all exporting records."""
            largest_size = 1
            self.attr_data[attr] = {'max_size': 0}
            for record in self.records:
                if isinstance(self.records[record].get(attr), dict) \
                    and self.records[record].get(attr).get(
                        'attribute_value_mlt'):
                    self.attr_data[attr][record] = self.records[record][attr][
                        'attribute_value_mlt']
                else:
                    if self.records[record].get(attr):
                        self.attr_data[attr][record] = \
                            self.records[record].get(attr)
                    else:
                        self.attr_data[attr][record] = []
                rec_size = len(self.attr_data[attr][record])
                if rec_size > largest_size:
                    largest_size = rec_size
            self.attr_data[attr]['max_size'] = largest_size

            return self.attr_data[attr]['max_size']

        def get_max_ins_feedback_mail(self):
            """Get max data each feedback mail in all exporting records."""
            largest_size = 1
            self.attr_data['feedback_mail_list'] = {'max_size': 0}
            for record_id, record in self.records.items():
                if permissions['check_created_id'](record):
                    mail_list = FeedbackMailList.get_mail_list_by_item_id(
                        record.id)
                    self.attr_data['feedback_mail_list'][record_id] = [
                        mail.get('email') for mail in mail_list]
                    if len(mail_list) > largest_size:
                        largest_size = len(mail_list)
            self.attr_data['feedback_mail_list']['max_size'] = largest_size

            return self.attr_data['feedback_mail_list']['max_size']

        def get_max_items(self, item_attrs):
            """Get max data each sub property in all exporting records."""
            max_length = 0
            list_attr = []
            for attr in item_attrs.split('.'):
                index_left_racket = attr.find('[')
                if index_left_racket >= 0:
                    list_attr.extend(
                        [attr[:index_left_racket],
                         attr[index_left_racket:]]
                    )
                else:
                    list_attr.append(attr)

            level = len(list_attr)
            if level == 1:
                return self.attr_data[item_attrs]['max_size']
            elif level > 1:
                max_length = 1
                for record in self.records:
                    _data = self.records[record].get(list_attr[0])
                    if _data:
                        _data = _data['attribute_value_mlt']
                        for attr in list_attr[1:]:
                            if re.search(r'^\[\d+\]$', attr):
                                idx = int(attr[1:-1])
                                if isinstance(_data, list) \
                                        and len(_data) > idx:
                                    _data = _data[idx]
                                else:
                                    _data = []
                                    break
                            elif isinstance(_data, list):
                                _data = _data[0]
                                if isinstance(_data, dict) and _data.get(attr):
                                    _data = _data.get(attr)
                            elif isinstance(_data, dict) and _data.get(attr):
                                _data = _data.get(attr)
                            else:
                                _data = []
                                break
                        if isinstance(_data, list) and len(_data) > max_length:
                            max_length = len(_data)
            return max_length

        def get_subs_item(self,
                          item_key,
                          item_label,
                          properties,
                          data=None,
                          is_object=False):
            """Building key, label and data from key properties.

            Arguments:
                item_key    -- Key properties
                item_label  -- Label properties
                properties  -- Data properties
                data        -- Record data
                is_object   -- Is objecting property?
            Returns:
                o_ret       -- Key properties
                o_ret_label -- Label properties
                ret_data    -- Record data

            """
            o_ret = []
            o_ret_label = []
            ret_data = []
            max_items = self.get_max_items(item_key)
            max_items = 1 if is_object else max_items
            for idx in range(max_items):
                key_list = []
                key_label = []
                key_data = []
                for key in sorted(properties):
                    if not is_object:
                        new_key = '{}[{}].{}'.format(
                            item_key, str(idx), key)
                        new_label = '{}[{}].{}'.format(
                            item_label, str(idx), properties[key].get('title'))
                    else:
                        new_key = '{}.{}'.format(item_key, key)
                        new_label = '{}.{}'.format(
                            item_label, properties[key].get('title'))

                    if properties[key].get('format', '') == 'checkboxes':
                        new_key += '[{}]'
                        new_label += '[{}]'
                        if isinstance(data, dict):
                            data = [data]
                        if data and data[idx].get(key):
                            for idx_c in range(len(data[idx][key])):
                                key_list.append(new_key.format(idx_c))
                                key_label.append(new_label.format(idx_c))
                                key_data.append(data[idx][key][idx_c])
                        else:
                            key_list.append(new_key.format('0'))
                            key_label.append(new_label.format('0'))
                            key_data.append('')
                    elif properties[key]['type'] in ['array', 'object']:
                        if data and idx < len(data) and data[idx].get(key):
                            m_data = data[idx][key]
                        else:
                            m_data = None

                        if properties[key]['type'] == 'object':
                            new_properties = properties[key]['properties']
                            new_is_object = True
                        else:
                            new_properties = \
                                properties[key]['items']['properties']
                            new_is_object = False

                        sub, sublabel, subdata = self.get_subs_item(
                            new_key, new_label, new_properties,
                            m_data, new_is_object)
                        key_list.extend(sub)
                        key_label.extend(sublabel)
                        key_data.extend(subdata)
                    else:
                        if 'iscreator' in new_key:
                            continue
                        if isinstance(data, dict):
                            data = [data]
                        key_list.append(new_key)
                        key_label.append(new_label)
                        if data and idx < len(data) and data[idx].get(key):
                            key_data.append(escape_newline(data[idx][key]))
                            # key_data.append(escape_str(data[idx][key]))
                        else:
                            key_data.append('')

                key_list_len = len(key_list)
                for key_index in range(key_list_len):
                    item_key_split = item_key.split('.')
                    if 'filename' in key_list[key_index]:
                        key_list.insert(0, '.file_path[{}]'.format(
                            str(idx)))
                        key_label.insert(0, '.ファイルパス[{}]'.format(
                            str(idx)))
                        file_path = ""
                        if key_data[key_index]:
                            file_path = "recid_{}/{}".format(str(self.cur_recid), key_data[key_index])
                        key_data.insert(0,file_path)
                        break
                    elif 'thumbnail_label' in key_list[key_index] \
                            and len(item_key_split) == 2:
                        if '[' in item_key_split[0]:
                            key_list.insert(0, '.thumbnail_path[{}]'.format(
                                str(idx)))
                            key_label.insert(0, '.サムネイルパス[{}]'.format(
                                str(idx)))
                        else:
                            key_list.insert(0, '.thumbnail_path')
                            key_label.insert(0, '.サムネイルパス')
                        if key_data[key_index]:
                            key_data.insert(0, 'recid_{}/{}'.format(str(
                                self.cur_recid), key_data[key_index]))
                        else:
                            key_data.insert(0, '')
                        break

                o_ret.extend(key_list)
                o_ret_label.extend(key_label)
                ret_data.extend(key_data)

            return o_ret, o_ret_label, ret_data

    records = RecordsManager(recids, records_metadata)

    ret = ['#.id', '.uri']
    ret_label = ['#ID', 'URI']

    max_path = records.get_max_ins('path')
    for i in range(max_path):
        ret.append('.metadata.path[{}]'.format(i))
        ret.append('.pos_index[{}]'.format(i))
        ret_label.append('.IndexID[{}]'.format(i))
        ret_label.append('.POS_INDEX[{}]'.format(i))

    ret.append('.publish_status')
    ret_label.append('.PUBLISH_STATUS')

    max_feedback_mail = records.get_max_ins_feedback_mail()
    for i in range(max_feedback_mail):
        ret.append('.feedback_mail[{}]'.format(i))
        ret_label.append('.FEEDBACK_MAIL[{}]'.format(i))

    ret.extend(['.cnri', '.doi_ra', '.doi', '.edit_mode'])
    ret_label.extend(['.CNRI', '.DOI_RA', '.DOI', 'Keep/Upgrade Version'])
    ret.append('.metadata.pubdate')
    ret_label.append('公開日' if
                     permissions['current_language']() == 'ja' else 'PubDate')

    for recid in recids:
        record = records.records[recid]
        paths = records.attr_data['path'][recid]
        index_infos = Indexes.get_path_list(paths)
        for info in index_infos:
            records.attr_output[recid].append(info.cid)
            records.attr_output[recid].append(info.name_en.replace(
                '-/-', current_app.config['WEKO_ITEMS_UI_INDEX_PATH_SPLIT']))
        records.attr_output[recid].extend(
            [''] * (max_path * 2 - len(records.attr_output[recid]))
        )

        records.attr_output[recid].append(
            'public' if record['publish_status'] == PublishStatus.PUBLIC.value else 'private')
        feedback_mail_list = records.attr_data['feedback_mail_list'] \
            .get(recid, [])
        records.attr_output[recid].extend(feedback_mail_list)
        records.attr_output[recid].extend(
            [''] * (max_feedback_mail - len(feedback_mail_list))
        )

        pid_cnri = record.pid_cnri
        cnri = ''
        if pid_cnri:
            cnri = pid_cnri.pid_value.replace(WEKO_SERVER_CNRI_HOST_LINK, '')
        records.attr_output[recid].append(cnri)

        identifier = IdentifierHandle(record.pid_recid.object_uuid)
        doi_value, doi_type = identifier.get_idt_registration_data()
        doi_type_str = doi_type[0] if doi_type and doi_type[0] else ''
        doi_str = doi_value[0] if doi_value and doi_value[0] else ''
        if doi_type_str and doi_str:
            doi_domain = ''
            if doi_type_str == WEKO_IMPORT_DOI_TYPE[0]:
                doi_domain = IDENTIFIER_GRANT_LIST[1][2]
            elif doi_type_str == WEKO_IMPORT_DOI_TYPE[1]:
                doi_domain = IDENTIFIER_GRANT_LIST[2][2]
            elif doi_type_str == WEKO_IMPORT_DOI_TYPE[2]:
                doi_domain = IDENTIFIER_GRANT_LIST[3][2]
            elif doi_type_str == WEKO_IMPORT_DOI_TYPE[3]:
                doi_domain = IDENTIFIER_GRANT_LIST[4][2]
            if doi_domain and doi_str.startswith(doi_domain):
                doi_str = doi_str.replace(doi_domain + '/', '', 1)
        records.attr_output[recid].extend([
            doi_type_str,
            doi_str
        ])

        # .edit Keep or Upgrade. default is Keep
        records.attr_output[recid].append('Keep')

        records.attr_output[recid].append(record[
            'pubdate']['attribute_value'])

    for item_key in item_type.get('table_row'):
        item = table_row_properties.get(item_key)
        records.get_max_ins(item_key)
        keys = []
        labels = []
        for recid in recids:
            records.cur_recid = recid
            # print("item.get(type):{}".format(item.get('type')))
            # print("item_key:{}".format(item_key))
            # print("records.attr_data[item_key]: {}".format(records.attr_data[item_key]))
            if item.get('type') == 'array':
                key, label, data = records.get_subs_item(
                    item_key,
                    item.get('title'),
                    item['items']['properties'],
                    records.attr_data[item_key][recid]
                )
                if not keys:
                    keys = key
                if not labels:
                    labels = label
                records.attr_output[recid].extend(data)
            elif item.get('type') == 'object':
                key, label, data = records.get_subs_item(
                    item_key,
                    item.get('title'),
                    item['properties'],
                    records.attr_data[item_key][recid],
                    True
                )
                if not keys:
                    keys = key
                if not labels:
                    labels = label
                records.attr_output[recid].extend(data)
            else:
                if not keys:
                    keys = [item_key]
                if not labels:
                    labels = [item.get('title')]
                data = records.attr_data[item_key].get(recid) or {}
                attr_val = data.get("attribute_value", "")
                if isinstance(attr_val,str):
                    records.attr_output[recid].append(attr_val)
                else:
                    records.attr_output[recid].extend(attr_val)

        new_keys = []
        for key in keys:
            if 'file_path' not in key and 'thumbnail_path' not in key:
                key = '.metadata.{}'.format(key)
            new_keys.append(key)
        ret.extend(new_keys)
        ret_label.extend(labels)

    ret_system = []
    ret_option = []
    multiple_option = ['.metadata.path', '.pos_index',
                       '.feedback_mail', '.file_path', '.thumbnail_path']
    meta_list = item_type.get('meta_list', {})
    meta_list.update(item_type.get('meta_fix', {}))
    form = item_type.get('table_row_map', {}).get('form', {})
    del_num = 0
    total_col = len(ret)
    for index in range(total_col):
        _id = ret[index - del_num]
        key = re.sub(r'\[\d+\]', '[]', _id.replace('.metadata.', ''))
        root_key = key.split('.')[0].replace('[]', '')
        if root_key in meta_list:
            is_system = check_sub_item_is_system(key, form)
            ret_system.append('System' if is_system else '')

            _, _, root_option = _get_root_item_option(
                root_key,
                meta_list.get(root_key)
            )
            sub_options = get_sub_item_option(key, form)
            if not sub_options:
                ret_option.append(', '.join(root_option))
            else:
                ret_option.append(
                    ', '.join(list(set(root_option + sub_options)))
                )
        elif key == '#.id':
            ret_system.append('#')
            ret_option.append('#')
        elif key == '.edit_mode' or key == '.publish_status':
            ret_system.append('')
            ret_option.append('Required')
        elif '[' in _id and _id.split('[')[0] in multiple_option:
            ret_system.append('')
            ret_option.append('Allow Multiple')
        else:
            ret_system.append('')
            ret_option.append('')

    return [ret, ret_label, ret_system, ret_option], records.attr_output


def check_item_is_being_edit(
        recid: PersistentIdentifier,
        post_workflow=None,
        activity=None):
    """Check an item is being edit.

    Args:
        recid (PersistentIdentifier): _description_
        post_workflow (Activity, optional): _description_. Defaults to None.
        activity (activity:<weko_workflow.api.WorkActivity, optional): _description_. Defaults to None.

    Returns:
        bool: True: editing, False: available
    """
    # current_app.logger.error("recid:{}".format(recid))
    # current_app.logger.error("post_workflow:{}".format(post_workflow))
    # current_app.logger.error("activity:{}".format(activity))
    if not activity:
        activity = WorkActivity()
    if not post_workflow:
        latest_pid = PIDVersioning(child=recid).last_child
        item_uuid = latest_pid.object_uuid
        post_workflow = activity.get_workflow_activity_by_item_id(item_uuid)
    if post_workflow and post_workflow.action_status \
            in [ASP.ACTION_BEGIN, ASP.ACTION_DOING]:
        current_app.logger.debug("post_workflow: {0} status: {1}".format(
            post_workflow, post_workflow.action_status))
        #return True
        return post_workflow.activity_id

    draft_pid = PersistentIdentifier.query.filter_by(
        pid_type='recid',
        pid_value="{}.0".format(recid.pid_value)
    ).one_or_none()
    if draft_pid:
        draft_workflow = activity.get_workflow_activity_by_item_id(
            draft_pid.object_uuid)
        if draft_workflow and \
            draft_workflow.action_status in [ASP.ACTION_BEGIN,
                                             ASP.ACTION_DOING]:
            current_app.logger.debug("draft_workflow: {0} status: {1}".format(
                draft_pid.object_uuid, draft_workflow.action_status))
            #return True
            return draft_workflow.activity_id

        pv = PIDVersioning(child=recid)
        latest_pid = PIDVersioning(parent=pv.parent,child=recid).get_children(
            pid_status=PIDStatus.REGISTERED
        ).filter(PIDRelation.relation_type == 2).order_by(
            PIDRelation.index.desc()).first()
        latest_workflow = activity.get_workflow_activity_by_item_id(
            latest_pid.object_uuid)
        if latest_workflow and \
            latest_workflow.action_status in [ASP.ACTION_BEGIN,
                                              ASP.ACTION_DOING]:
            current_app.logger.debug("latest_workflow: {0} status: {1}".format(
                latest_pid.object_uuid, latest_workflow.action_status))
            #return True
            return latest_workflow.activity_id
    #return False
    return ""


def check_item_is_deleted(recid):
    """Check an item is deleted.

    Args:
        recid (str): recid or object_uuid of recid

    Returns:
        bool: True: deleted, False: available
    """    
    pid = PersistentIdentifier.query.filter_by(
        pid_type='recid', pid_value=recid).first()
    if not pid:
        pid = PersistentIdentifier.query.filter_by(
            pid_type='recid', object_uuid=recid).first()
    return pid and pid.status == PIDStatus.DELETED


def permission_ranking(result, pid_value_permissions, display_rank, list_name,
                       pid_value):
    """Permission ranking.

    Args:
        result (_type_): _description_
        pid_value_permissions (_type_): _description_
        display_rank (_type_): _description_
        list_name (_type_): _description_
        pid_value (_type_): _description_
    """                       
    list_result = list()
    for data in result.get(list_name, []):
        if data.get(pid_value, '') in pid_value_permissions:
            list_result.append(data)
        if len(list_result) == display_rank:
            break
    result[list_name] = list_result


def has_permission_edit_item(record, recid):
    """Check current user has permission to edit item.

    @param record: record metadata.
    @param recid: pid_value of pidstore_pid.
    @return: True/False
    """
    permission = check_created_id(record)
    pid = PersistentIdentifier.query.filter_by(
        pid_type='recid',
        pid_value=recid
    ).first()
    can_edit = True if pid == get_record_without_version(pid) else False
    return can_edit and permission<|MERGE_RESOLUTION|>--- conflicted
+++ resolved
@@ -3254,15 +3254,8 @@
 def get_hide_list_by_schema_form(item_type=None, schemaform=None):
     """Get hide list by schema form."""
     ids = []
-<<<<<<< HEAD
-    if item_type_id and not schemaform:
-        item_type = ItemTypes.get_by_id(item_type_id)
-        if item_type:
-            schemaform = item_type.render.get('table_row_map', {}).get('form', {})
-=======
     if item_type and not schemaform:
         schemaform = item_type.render.get('table_row_map', {}).get('form', {})
->>>>>>> aaac8d11
     if schemaform:
         for item in schemaform:
             if not item.get('items'):
