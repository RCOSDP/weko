# -*- coding: utf-8 -*-
#
# This file is part of WEKO3.
# Copyright (C) 2017 National Institute of Informatics.
#
# WEKO3 is free software; you can redistribute it
# and/or modify it under the terms of the GNU General Public License as
# published by the Free Software Foundation; either version 2 of the
# License, or (at your option) any later version.
#
# WEKO3 is distributed in the hope that it will be
# useful, but WITHOUT ANY WARRANTY; without even the implied warranty of
# MERCHANTABILITY or FITNESS FOR A PARTICULAR PURPOSE.  See the GNU
# General Public License for more details.

"""API for item login."""

import os

import redis
from flask import current_app, json, session, url_for
from simplekv.memory.redisstore import RedisStore
from weko_accounts.utils import login_required_customize
from weko_records.api import ItemTypes
from weko_records.utils import find_items
from weko_workflow.api import WorkActivity

from .utils import is_schema_include_key
from .permissions import item_permission

<<<<<<< HEAD
@login_required_customize
def item_login(item_type_id=0):
=======
@login_required
@item_permission.require(http_exception=403)
def item_login(item_type_id=0, activity_id=None):
>>>>>>> 3f886c80
    """Return information that item register need.

    :param item_type_id: Item type ID. (Default: 0)
    """
    template_url = 'weko_items_ui/iframe/item_edit.html'
    need_file = False
    need_billing_file = False
    record = {}
    json_schema = ''
    schema_form = ''
    item_save_uri = url_for('weko_items_ui.iframe_save_model')
    files = []
    endpoints = {}
    need_thumbnail = False
    files_thumbnail = []
    allow_multi_thumbnail = False

    try:
        item_type = ItemTypes.get_by_id(item_type_id)
        if item_type is None:
            template_url = 'weko_items_ui/iframe/error.html'
        json_schema = '/items/jsonschema/{}'.format(item_type_id)
        schema_form = '/items/schemaform/{}'.format(item_type_id)
        activity_session = None
        activity_id = None
        if session.get('activity_info'):
            activity_session = session['activity_info']
            activity_id = activity_session.get('activity_id', None)
        if activity_id:
            activity = WorkActivity()
            metadata = activity.get_activity_metadata(activity_id)
            if metadata:
                item_json = json.loads(metadata)
                if 'metainfo' in item_json:
                    record = item_json.get('metainfo')
                if 'files' in item_json:
                    files = item_json.get('files')
                    files_thumbnail = [i for i in files
                                       if 'is_thumbnail' in i.keys()
                                       and i['is_thumbnail']]
                if 'endpoints' in item_json:
                    endpoints = item_json.get('endpoints')

        need_file, need_billing_file = is_schema_include_key(item_type.schema)

        if 'subitem_thumbnail' in json.dumps(item_type.schema):
            need_thumbnail = True
            key = [i[0].split('.')[0] for i in find_items(item_type.form)
                   if 'subitem_thumbnail' in i[0]]
            option = item_type.render.get('meta_list', {}). \
                get(key[0].split('[')[0], {}).get('option')
            if option:
                allow_multi_thumbnail = option.get('multiple')
    except Exception as e:
        template_url = 'weko_items_ui/iframe/error.html'
        current_app.logger.debug(str(e))

    return template_url, need_file, need_billing_file, \
        record, json_schema, schema_form, \
        item_save_uri, files, endpoints, need_thumbnail, files_thumbnail, \
        allow_multi_thumbnail<|MERGE_RESOLUTION|>--- conflicted
+++ resolved
@@ -19,6 +19,7 @@
 
 import redis
 from flask import current_app, json, session, url_for
+from flask_login import login_required
 from simplekv.memory.redisstore import RedisStore
 from weko_accounts.utils import login_required_customize
 from weko_records.api import ItemTypes
@@ -28,14 +29,9 @@
 from .utils import is_schema_include_key
 from .permissions import item_permission
 
-<<<<<<< HEAD
-@login_required_customize
-def item_login(item_type_id=0):
-=======
 @login_required
 @item_permission.require(http_exception=403)
 def item_login(item_type_id=0, activity_id=None):
->>>>>>> 3f886c80
     """Return information that item register need.
 
     :param item_type_id: Item type ID. (Default: 0)
