# -*- coding: utf-8 -*-
#
# This file is part of WEKO3.
# Copyright (C) 2017 National Institute of Informatics.
#
# WEKO3 is free software; you can redistribute it
# and/or modify it under the terms of the GNU General Public License as
# published by the Free Software Foundation; either version 2 of the
# License, or (at your option) any later version.
#
# WEKO3 is distributed in the hope that it will be
# useful, but WITHOUT ANY WARRANTY; without even the implied warranty of
# MERCHANTABILITY or FITNESS FOR A PARTICULAR PURPOSE.  See the GNU
# General Public License for more details.
#
# You should have received a copy of the GNU General Public License
# along with WEKO3; if not, write to the
# Free Software Foundation, Inc., 59 Temple Place, Suite 330, Boston,
# MA 02111-1307, USA.

"""Blueprint for weko-items-ui."""

import json
import os
import sys
from datetime import date, timedelta

import redis
from flask import Blueprint, abort, current_app, flash, jsonify, redirect, \
    render_template, request, session, url_for
from flask_babelex import gettext as _
from flask_login import login_required
from flask_security import current_user
from invenio_db import db
from invenio_i18n.ext import current_i18n
from invenio_pidrelations.contrib.versioning import PIDVersioning
from invenio_pidstore.models import PersistentIdentifier
from invenio_records_ui.signals import record_viewed
from invenio_stats.utils import QueryItemRegReportHelper, \
    QueryRecordViewReportHelper, QuerySearchReportHelper
from simplekv.memory.redisstore import RedisStore
from weko_admin.models import AdminSettings, RankingSettings
from weko_deposit.api import WekoDeposit, WekoRecord
from weko_groups.api import Group
from weko_index_tree.utils import get_index_id, get_user_roles
from weko_records.api import FeedbackMailList, ItemTypes
from weko_records_ui.ipaddr import check_site_license_permission
from weko_records_ui.permissions import check_file_download_permission
from weko_workflow.api import GetCommunity, WorkActivity
from weko_workflow.config import ITEM_REGISTRATION_ACTION_ID
from weko_workflow.models import ActionStatusPolicy, WorkFlow

from .config import IDENTIFIER_GRANT_CAN_WITHDRAW, IDENTIFIER_GRANT_DOI, \
    IDENTIFIER_GRANT_IS_WITHDRAWING, IDENTIFIER_GRANT_WITHDRAWN
from .permissions import item_permission
from .utils import _get_max_export_items, export_items, get_actionid, \
    get_current_user, get_list_email, get_list_username, \
    get_new_items_by_date, get_user_info_by_email, get_user_info_by_username, \
    get_user_information, get_user_permission, parse_ranking_results, \
    remove_excluded_items_in_json_schema, set_multi_language_name, \
    to_files_js, update_index_tree_for_record, \
    update_json_schema_by_activity_id, update_schema_remove_hidden_item, \
    update_sub_items_by_user_role, validate_form_input_data, validate_user, \
    validate_user_mail_and_index

blueprint = Blueprint(
    'weko_items_ui',
    __name__,
    url_prefix='/items',
    template_folder='templates',
    static_folder='static',
)

blueprint_api = Blueprint(
    'weko_items_ui',
    __name__,
    template_folder='templates',
    static_folder='static',
    url_prefix="/items",
)


@blueprint.route('/', methods=['GET'])
@blueprint.route('/<int:item_type_id>', methods=['GET'])
@login_required
@item_permission.require(http_exception=403)
def index(item_type_id=0):
    """Renders an item register view.

    :param item_type_id: Item type ID. (Default: 0)
    :return: The rendered template.
    """
    try:
        from weko_theme.utils import get_design_layout
        # Get the design for widget rendering
        page, render_widgets = get_design_layout(
            current_app.config['WEKO_THEME_DEFAULT_COMMUNITY'])

        lists = ItemTypes.get_latest()
        if lists is None or len(lists) == 0:
            return render_template(
                current_app.config['WEKO_ITEMS_UI_ERROR_TEMPLATE']
            )
        item_type = ItemTypes.get_by_id(item_type_id)
        if item_type is None:
            return redirect(
                url_for('.index', item_type_id=lists[0].item_type[0].id))
        json_schema = '/items/jsonschema/{}'.format(item_type_id)
        schema_form = '/items/schemaform/{}'.format(item_type_id)
        need_file = False

        if 'filename' in json.dumps(item_type.schema):
            need_file = True

        return render_template(
            current_app.config['WEKO_ITEMS_UI_FORM_TEMPLATE'],
            page=page,
            render_widgets=render_widgets,
            need_file=need_file,
            record={},
            jsonschema=json_schema,
            schemaform=schema_form,
            lists=lists,
            id=item_type_id,
            files=[]
        )
    except BaseException:
        current_app.logger.error('Unexpected error: ', sys.exc_info()[0])
    return abort(400)


@blueprint.route('/iframe', methods=['GET'])
@blueprint.route('/iframe/<int:item_type_id>', methods=['GET'])
@login_required
@item_permission.require(http_exception=403)
def iframe_index(item_type_id=0):
    """Renders an item register view.

    :param item_type_id: Item type ID. (Default: 0)
    :return: The rendered template.
    """
    try:
        item_type = ItemTypes.get_by_id(item_type_id)
        if item_type is None:
            return render_template('weko_items_ui/iframe/error.html',
                                   error_type='no_itemtype')
        json_schema = '/items/jsonschema/{}'.format(item_type_id)
        schema_form = '/items/schemaform/{}'.format(item_type_id)
        sessionstore = RedisStore(redis.StrictRedis.from_url(
            'redis://{host}:{port}/1'.format(
                host=os.getenv('INVENIO_REDIS_HOST', 'localhost'),
                port=os.getenv('INVENIO_REDIS_PORT', '6379'))))
        record = {}
        files = []
        endpoints = {}
        activity_session = session['activity_info']
        activity_id = activity_session.get('activity_id', None)
        if activity_id and sessionstore.redis.exists(
                'activity_item_' + activity_id):
            item_str = sessionstore.get('activity_item_' + activity_id)
            item_json = json.loads(item_str)
            if 'metainfo' in item_json:
                record = item_json.get('metainfo')
            if 'files' in item_json:
                files = item_json.get('files')
            if 'endpoints' in item_json:
                endpoints = item_json.get('endpoints')
        need_file = False
        if 'filename' in json.dumps(item_type.schema):
            need_file = True
        return render_template(
            'weko_items_ui/iframe/item_edit.html',
            need_file=need_file,
            records=record,
            jsonschema=json_schema,
            schemaform=schema_form,
            id=item_type_id,
            item_save_uri=url_for('.iframe_save_model'),
            files=files,
            endpoints=endpoints
        )
    except BaseException:
        current_app.logger.error('Unexpected error: ', sys.exc_info()[0])
    return abort(400)


@blueprint.route('/iframe/model/save', methods=['POST'])
@login_required
@item_permission.require(http_exception=403)
def iframe_save_model():
    """Renders an item register view.

    :return: The rendered template.
    """
    try:
        data = request.get_json()
        activity_session = session['activity_info']
        activity_id = activity_session.get('activity_id', None)
        if activity_id:
            sessionstore = RedisStore(redis.StrictRedis.from_url(
                'redis://{host}:{port}/1'.format(
                    host=os.getenv('INVENIO_REDIS_HOST', 'localhost'),
                    port=os.getenv('INVENIO_REDIS_PORT', '6379'))))
            sessionstore.put(
                'activity_item_' + activity_id,
                json.dumps(data).encode('utf-8'),
                ttl_secs=60 * 60 * 24 * 7)
    except Exception as ex:
        current_app.logger.exception(str(ex))
        return jsonify(code=1, msg='Model save error')
    return jsonify(code=0, msg='Model save success')


@blueprint.route('/iframe/success', methods=['GET'])
def iframe_success():
    """Renders an item register view.

    :return: The rendered template.
    """
    return render_template('weko_items_ui/iframe/error.html',
                           error_type='item_login_success')


@blueprint.route('/iframe/error', methods=['GET'])
def iframe_error():
    """Renders an item register view.

    :return: The rendered template.
    """
    return render_template('weko_items_ui/iframe/error.html',
                           error_type='item_login_error')


@blueprint.route('/jsonschema/<int:item_type_id>', methods=['GET'])
@blueprint.route('/jsonschema/<int:item_type_id>/<string:activity_id>',
                 methods=['GET'])
@login_required
@item_permission.require(http_exception=403)
def get_json_schema(item_type_id=0, activity_id=""):
    """Get json schema.

    :param item_type_id: Item type ID. (Default: 0)
    :param activity_id: Activity ID.  (Default: Null)
    :return: The json object.
    """
    try:
        result = None
        cur_lang = current_i18n.language

        if item_type_id > 0:
            if item_type_id == 20:
                result = ItemTypes.get_by_id(item_type_id)
                if result is None:
                    return '{}'
                json_schema = result.schema
                properties = json_schema.get('properties')
                for _key, value in properties.items():
                    if 'validationMessage_i18n' in value:
                        value['validationMessage'] =\
                            value['validationMessage_i18n'][cur_lang]
            else:
                result = ItemTypes.get_record(item_type_id)
                if 'filemeta' in json.dumps(result):
                    group_list = Group.get_group_list()
                    group_enum = list(group_list.keys())
                    filemeta_group = result.get('properties').get(
                        'filemeta').get(
                        'items').get('properties').get('groups')
                    filemeta_group['enum'] = group_enum

        if result is None:
            return '{}'

        if activity_id:
            updated_json_schema = update_json_schema_by_activity_id(
                result,
                activity_id)
            if updated_json_schema:
                result = updated_json_schema

        json_schema = result

        # Remove excluded item in json_schema
        remove_excluded_items_in_json_schema(item_type_id, json_schema)

        return jsonify(json_schema)
    except BaseException:
        current_app.logger.error('Unexpected error: ', sys.exc_info()[0])
    return abort(400)


@blueprint.route('/schemaform/<int:item_type_id>', methods=['GET'])
@login_required
@item_permission.require(http_exception=403)
def get_schema_form(item_type_id=0):
    """Get schema form.

    :param item_type_id: Item type ID. (Default: 0)
    :return: The json object.
    """
    try:
        cur_lang = current_i18n.language
        result = None
        if item_type_id > 0:
            result = ItemTypes.get_by_id(item_type_id)
        if result is None:
            return '["*"]'
        schema_form = result.form
        filemeta_form = schema_form[0]
        if 'filemeta' == filemeta_form.get('key'):
            group_list = Group.get_group_list()
            filemeta_form_group = filemeta_form.get('items')[-1]
            filemeta_form_group['type'] = 'select'
            filemeta_form_group['titleMap'] = group_list

        from .utils import recursive_form
        recursive_form(schema_form)
        # Check role for input(5 item type)
        update_sub_items_by_user_role(item_type_id, schema_form)

        # hidden option
        hidden_subitem = ['subitem_thumbnail',
                          'subitem_systemidt_identifier',
                          'subitem_systemfile_datetime',
                          'subitem_systemfile_filename'
                          ]

        for i in hidden_subitem:
            hidden_items = [
                schema_form.index(form) for form in schema_form
                if form.get('items')
                and form['items'][0]['key'].split('.')[1] in i]
            if hidden_items and i in json.dumps(schema_form):
                schema_form = update_schema_remove_hidden_item(schema_form,
                                                               result.render,
                                                               hidden_items)

        for elem in schema_form:
            set_multi_language_name(elem, cur_lang)
            if 'items' in elem:
                items = elem['items']
                for item in items:
                    set_multi_language_name(item, cur_lang)

        if 'default' != cur_lang:
            for elem in schema_form:
                if 'title_i18n' in elem and cur_lang in elem['title_i18n']\
                        and len(elem['title_i18n'][cur_lang]) > 0:
                    elem['title'] = elem['title_i18n'][cur_lang]
                if 'items' in elem:
                    for sub_elem in elem['items']:
                        if 'title_i18n' in sub_elem and cur_lang in \
                            sub_elem['title_i18n'] and len(
                                sub_elem['title_i18n'][cur_lang]) > 0:
                            sub_elem['title'] = sub_elem[
                                'title_i18n'][cur_lang]
                        if sub_elem.get('title') == 'Group/Price':
                            for sub_item in sub_elem['items']:
                                if sub_item['title'] == "価格" and \
                                    'validationMessage_i18n' in sub_item and \
                                    cur_lang in sub_item[
                                    'validationMessage_i18n'] and\
                                    len(sub_item['validationMessage_i18n']
                                        [cur_lang]) > 0:
                                    sub_item['validationMessage'] = sub_item[
                                        'validationMessage_i18n'][cur_lang]
                        if 'items' in sub_elem:
                            for sub_item in sub_elem['items']:
                                if 'title_i18n' in sub_item and cur_lang in \
                                        sub_item['title_i18n'] and len(
                                        sub_item['title_i18n'][cur_lang]) > 0:
                                    sub_item['title'] = sub_item['title_i18n'][
                                        cur_lang]

        return jsonify(schema_form)
    except BaseException:
        current_app.logger.error('Unexpected error: ', sys.exc_info()[0])
    return abort(400)


@blueprint.route('/index/<string:pid_value>', methods=['GET', 'PUT', 'POST'])
@login_required
@item_permission.require(http_exception=403)
def items_index(pid_value='0'):
    """Items index."""
    try:
        if pid_value == '0' or pid_value == 0:
            return redirect(url_for('.index'))

        record = WekoRecord.get_record_by_pid(pid_value)
        action = 'private' if record.get('publish_status', '1') == '1' \
            else 'publish'

        from weko_theme.utils import get_design_layout
        # Get the design for widget rendering
        page, render_widgets = get_design_layout(
            current_app.config['WEKO_THEME_DEFAULT_COMMUNITY'])

        if request.method == 'GET':
            return render_template(
                current_app.config['WEKO_ITEMS_UI_INDEX_TEMPLATE'],
                page=page,
                render_widgets=render_widgets,
                pid_value=pid_value,
                action=action)

        if request.headers['Content-Type'] != 'application/json':
            flash(_('Invalid request'), 'error')
            return render_template(
                current_app.config['WEKO_ITEMS_UI_INDEX_TEMPLATE'],
                page=page,
                render_widgets=render_widgets)

        data = request.get_json()
        sessionstore = RedisStore(redis.StrictRedis.from_url(
            'redis://{host}:{port}/1'.format(
                host=os.getenv('INVENIO_REDIS_HOST', 'localhost'),
                port=os.getenv('INVENIO_REDIS_PORT', '6379'))))
        if request.method == 'PUT':
            """update index of item info."""
            item_str = sessionstore.get('item_index_{}'.format(pid_value))
            sessionstore.delete('item_index_{}'.format(pid_value))
            current_app.logger.debug(item_str)
            item = json.loads(item_str)
            item['index'] = data
            current_app.logger.debug(item)
        elif request.method == 'POST':
            """update item data info."""
            sessionstore.put(
                'item_index_{}'.format(pid_value),
                json.dumps(data),
                ttl_secs=300)
        return jsonify(data)
    except BaseException:
        current_app.logger.error('Unexpected error: ', sys.exc_info()[0])
    return abort(400)


@blueprint.route('/iframe/index/<string:pid_value>',
                 methods=['GET', 'PUT', 'POST'])
@login_required
@item_permission.require(http_exception=403)
def iframe_items_index(pid_value='0'):
    """Iframe items index."""
    try:
        if pid_value == '0' or pid_value == 0:
            return redirect(url_for('.iframe_index'))

        record = WekoRecord.get_record_by_pid(pid_value)
        action = 'private' if record.get('publish_status', '1') == '1' \
            else 'publish'

        community_id = session.get('itemlogin_community_id')
        ctx = {'community': None}
        if community_id:
            comm = GetCommunity.get_community_by_id(community_id)
            ctx = {'community': comm}

        if request.method == 'GET':
            cur_activity = session['itemlogin_activity']
            # If enable auto set index feature
            # and activity is usage application item type
            steps = session['itemlogin_steps']
            contain_application_endpoint = False
            for step in steps:
                if step.get('ActionEndpoint') == 'item_login_application':
                    contain_application_endpoint = True
            enable_auto_set_index = current_app.config.get(
                'WEKO_WORKFLOW_ENABLE_AUTO_SET_INDEX_FOR_ITEM_TYPE')
            if enable_auto_set_index and contain_application_endpoint:
                index_id = get_index_id(cur_activity.activity_id)
                update_index_tree_for_record(pid_value, index_id)
                return redirect(url_for('weko_workflow.iframe_success'))
            # Get the design for widget rendering
            from weko_theme.utils import get_design_layout

            page, render_widgets = get_design_layout(
                community_id
                or current_app.config['WEKO_THEME_DEFAULT_COMMUNITY'])
            return render_template(
                'weko_items_ui/iframe/item_index.html',
                page=page,
                render_widgets=render_widgets,
                pid_value=pid_value,
                action=action,
                activity=session['itemlogin_activity'],
                item=session['itemlogin_item'],
                steps=session['itemlogin_steps'],
                action_id=session['itemlogin_action_id'],
                cur_step=session['itemlogin_cur_step'],
                record=session['itemlogin_record'],
                histories=session['itemlogin_histories'],
                res_check=session['itemlogin_res_check'],
                pid=session['itemlogin_pid'],
                community_id=community_id,
                **ctx
            )

        if request.headers['Content-Type'] != 'application/json':
            flash(_('Invalid Request'), 'error')
            from weko_theme.utils import get_design_layout
            page, render_widgets = get_design_layout(
                current_app.config['WEKO_THEME_DEFAULT_COMMUNITY'])
            return render_template(
                'weko_items_ui/iframe/item_index.html',
                page=page,
                render_widgets=render_widgets,
                community_id=community_id,
                **ctx
            )

        data = request.get_json()
        sessionstore = RedisStore(redis.StrictRedis.from_url(
            'redis://{host}:{port}/1'.format(
                host=os.getenv('INVENIO_REDIS_HOST', 'localhost'),
                port=os.getenv('INVENIO_REDIS_PORT', '6379'))))
        if request.method == 'PUT':
            """update index of item info."""
            item_str = sessionstore.get('item_index_{}'.format(pid_value))
            sessionstore.delete('item_index_{}'.format(pid_value))
            item = json.loads(item_str)
            item['index'] = data
        elif request.method == 'POST':
            """update item data info."""
            sessionstore.put(
                'item_index_{}'.format(pid_value),
                json.dumps(data),
                ttl_secs=300)
        return jsonify(data)
    except BaseException:
        current_app.logger.error('Unexpected error: ', sys.exc_info()[0])
    return abort(400)


def default_view_method(pid, record, template=None):
    """Default view method.

    Sends ``record_viewed`` signal and renders template.
    """
    check_site_license_permission()
    send_info = dict()
    send_info['site_license_flag'] = True \
        if hasattr(current_user, 'site_license_flag') else False
    send_info['site_license_name'] = current_user.site_license_name \
        if hasattr(current_user, 'site_license_name') else ''
    record_viewed.send(
        current_app._get_current_object(),
        pid=pid,
        record=record,
        info=send_info
    )

    item_type_id = record.get('item_type_id')
    lists = ItemTypes.get_latest()
    if lists is None or len(lists) == 0:
        return render_template(
            current_app.config['WEKO_ITEMS_UI_ERROR_TEMPLATE']
        )
    item_type = ItemTypes.get_by_id(item_type_id)
    if item_type is None:
        return redirect(
            url_for('.index', item_type_id=lists[0].item_type[0].id))
    json_schema = '/items/jsonschema/{}'.format(item_type_id)
    schema_form = '/items/schemaform/{}'.format(item_type_id)
    sessionstore = RedisStore(redis.StrictRedis.from_url(
        'redis://{host}:{port}/1'.format(
            host=os.getenv('INVENIO_REDIS_HOST', 'localhost'),
            port=os.getenv('INVENIO_REDIS_PORT', '6379'))))
    files = to_files_js(record)
    record = record.item_metadata
    endpoints = {}
    activity_session = session['activity_info']
    activity_id = activity_session.get('activity_id', None)
    if activity_id and sessionstore.redis.exists(
            'activity_item_' + activity_id):
        item_str = sessionstore.get('activity_item_' + activity_id)
        item_json = json.loads(item_str)
        if 'metainfo' in item_json:
            record = item_json.get('metainfo')
        if 'files' in item_json:
            files = item_json.get('files')
        if 'endpoints' in item_json:
            endpoints = item_json.get('endpoints')
    need_file = False
    if 'filename' in json.dumps(item_type.schema):
        need_file = True
    return render_template(
        template,
        need_file=need_file,
        record=record,
        jsonschema=json_schema,
        schemaform=schema_form,
        lists=lists,
        links=to_links_js(pid),
        id=item_type_id,
        files=files,
        pid=pid,
        item_save_uri=url_for('weko_items_ui.iframe_save_model'),
        endpoints=endpoints
    )


def to_links_js(pid):
    """Get API links."""
    self_url = current_app.config['DEPOSIT_RECORDS_API'].format(
        pid_value=pid.pid_value)
    links = {
        'self': self_url,
        'ret': url_for('weko_items_ui.index')
    }
    from weko_deposit.links import base_factory
    links.update(base_factory(pid))
    return links


@blueprint.route('/upload', methods=['GET'])
@login_required
def index_upload():
    """Renders an item data upload view.

    :return: The rendered template.
    """
    return render_template(
        current_app.config['WEKO_ITEMS_UI_UPLOAD_TEMPLATE']
    )


@blueprint_api.route('/get_search_data/<data_type>', methods=['GET'])
def get_search_data(data_type=''):
    """get_search_data.

    Host the api provide search data:
    Provide 2 search data: username and email

    param:
        data_type: type of response data (username, email)
    return:
        list of search data

    """
    result = {
        'results': '',
        'error': '',
    }
    try:
        if data_type == 'username':
            result['results'] = get_list_username()
        elif data_type == 'email':
            result['results'] = get_list_email()
        else:
            result['error'] = 'Invaid method'
    except Exception as e:
        result['error'] = str(e)

    return jsonify(result)


@blueprint_api.route('/validate_email_and_index', methods=['POST'])
def validate_user_email_and_index():
    """Validate user mail and index.

    :return:
    """
    result = {}
    if request.headers['Content-Type'] != 'application/json':
        result['error'] = _('Header Error')
        return jsonify(result)
    data = request.get_json()
    result = validate_user_mail_and_index(data)
    return jsonify(result)


@blueprint_api.route('/validate_user_info', methods=['POST'])
def validate_user_info():
    """validate_user_info.

    Host the api which provide 2 service:
        Get autofill data: return user information based on request data
        Validate user information: check if user is exist

    request:
        header: Content type must be json
        data:
            username: The username
            email: The email
    return: response pack:
        results: user information if user is valid
        validation: 'true' if user is valid, other case return 'false'
        error: return error message, empty if no error occurs

    How to use:
        1. Get autofill data: fill username or email
        2. Validation: fill both username and email
    """
    result = {
        'results': '',
        'validation': '',
        'error': ''
    }

    if request.headers['Content-Type'] != 'application/json':
        """Check header of request"""
        result['error'] = _('Header Error')
        return jsonify(result)

    data = request.get_json()
    username = data.get('username', '')
    email = data.get('email', '')

    try:
        if username != "":
            if email == "":
                result['results'] = get_user_info_by_username(username)
                result['validation'] = True
            else:
                validate_data = validate_user(username, email)
                result['results'] = validate_data['results']
                result['validation'] = validate_data['validation']
            return jsonify(result)

        if email != "":
            result['results'] = get_user_info_by_email(email)

            result['validation'] = True
            return jsonify(result)
    except Exception as e:
        result['error'] = str(e)

    return jsonify(result)


@blueprint_api.route('/get_user_info/<int:owner>/<int:shared_user_id>',
                     methods=['GET'])
def get_user_info(owner, shared_user_id):
    """get_user_info.

    Get username and password by querying user id

    param:
        user_id: The user ID
    return: The result json:
        username: The username,
        email: The email,
        error: null if no error occurs
    """
    result = {
        'username': '',
        'email': '',
        'owner': False,
        'error': ''
    }
    try:
        user_info = get_user_information(shared_user_id)
        result['username'] = user_info['username']
        result['email'] = user_info['email']
        if owner != 0:
            result['owner'] = get_user_permission(owner)
    except Exception as e:
        result['error'] = str(e)

    return jsonify(result)


@blueprint_api.route('/get_current_login_user_id', methods=['GET'])
def get_current_login_user_id():
    """get_current_login_user_id.

    Get user id of user is currently login
    """
    result = {
        'user_id': '',
        'error': ''
    }

    try:
        user_id = get_current_user()
        result['user_id'] = user_id
    except Exception as e:
        result['error'] = str(e)

    return jsonify(result)


@blueprint_api.route('/prepare_edit_item', methods=['POST'])
@login_required
def prepare_edit_item():
    """Prepare_edit_item.

    Host the api which provide 2 service:
        Create new activity for editing flow
        Check permission: check if user is owner/admin/shared user
    request:
        header: Content type must be json
        data:
            pid_value: pid_value
    return: The result json:
        code: status code,
        msg: meassage result,
        data: url redirect
    """
    def _get_workflow_by_item_type_id(item_type_name_id, item_type_id):
<<<<<<< HEAD
        """Get workflow settings by item type id."""
=======
        """Get workflow settings by item type id"""
>>>>>>> a6a1c54e
        workflow = WorkFlow.query.filter_by(
            itemtype_id=item_type_id).first()
        if not workflow:
            item_type_list = ItemTypes.get_by_name_id(item_type_name_id)
            id_list = [x.id for x in item_type_list]
            workflow = (WorkFlow.query
<<<<<<< HEAD
                        .filter(WorkFlow.itemtype_id.in_(id_list))
                        .order_by(WorkFlow.itemtype_id.desc())
                        .order_by(WorkFlow.flow_id.asc()).first())
=======
                          .filter(WorkFlow.itemtype_id.in_(id_list))
                          .order_by(WorkFlow.itemtype_id.desc())
                          .order_by(WorkFlow.flow_id.asc()).first())
>>>>>>> a6a1c54e
        return workflow

    if request.headers['Content-Type'] != 'application/json':
        """Check header of request"""
        return jsonify(code=-1, msg=_('Header Error'))
    post_activity = request.get_json()
    pid_value = post_activity.get('pid_value')

    if pid_value:
        try:
            record = WekoRecord.get_record_by_pid(pid_value)
            owner = str(record.get('owner'))
            shared_id = str(record.get('weko_shared_id'))
            user_id = str(get_current_user())
            is_admin = get_user_roles()
            activity = WorkActivity()

            pid_object = PersistentIdentifier.get('recid', pid_value)

            latest_pid = PIDVersioning(child=pid_object).last_child

            # check user's permission
            if user_id != owner and not is_admin[0] and user_id != shared_id:
                return jsonify(
                    code=-1,
                    msg=_(r"You are not allowed to edit this item.")
                )
            lists = ItemTypes.get_latest()
            if not lists:
                return jsonify(code=-1,
                               msg=_(r"You do not even have an Itemtype."))
            item_type_id = record.get('item_type_id')
            item_type = ItemTypes.get_by_id(item_type_id)
            if not item_type:
                return jsonify(code=-1, msg=_(r"This itemtype isn't found."))

            # check item is being editied
            item_id = latest_pid.object_uuid
            workflow_activity = activity.get_workflow_activity_by_item_id(
                item_id
            )
            if not workflow_activity:
                # get workflow of first record attached version ID: x.1
                workflow_activity = activity.get_workflow_activity_by_item_id(
                    pid_object.object_uuid
                )
                # if workflow of the item is not found
                # use default settings of item type to which the item belongs
            else:
                # show error when has stt is Begin or Doing
                if workflow_activity.action_status == \
                    ActionStatusPolicy.ACTION_BEGIN \
                    or workflow_activity.action_status == \
                        ActionStatusPolicy.ACTION_DOING:
                    return jsonify(code=-1,
                                   msg=_(r"The workflow is being edited."))

            # prepare params for new workflow activity
            if workflow_activity:
                post_activity['workflow_id'] = workflow_activity.workflow_id
                post_activity['flow_id'] = workflow_activity.flow_id
            else:
<<<<<<< HEAD
                workflow = _get_workflow_by_item_type_id(item_type.name_id,
                                                         item_type_id)
=======
                workflow = _get_workflow_by_item_type_id(item_type.name_id, item_type_id)
>>>>>>> a6a1c54e
                if not workflow:
                    return jsonify(code=-1,
                                   msg=_('Workflow setting does not exist.'))
                post_activity['workflow_id'] = workflow.id
                post_activity['flow_id'] = workflow.flow_id
            post_activity['itemtype_id'] = item_type_id
            getargs = request.args
            community = getargs.get('community', None)

            # Create a new version of a record.
            record = WekoDeposit.get_record(item_id)
            if not record:
                return jsonify(code=-1, msg=_('Record does not exist.'))

            deposit = WekoDeposit(record, record.model)
            draft_record = deposit.newversion(pid_object)

            if not draft_record:
                return jsonify(code=-1, msg=_('An error has occurred.'))

            # Create snapshot bucket for draft record
            from invenio_records_files.models import RecordsBuckets
            try:
                with db.session.begin_nested():
                    from weko_workflow.utils import delete_bucket
                    draft_deposit = WekoDeposit(
                        draft_record,
                        draft_record.model
                    )
                    snapshot = record.files.bucket.snapshot(lock=False)
                    snapshot.locked = False
                    draft_deposit['_buckets'] = {'deposit': str(snapshot.id)}
                    draft_record_bucket = RecordsBuckets.create(
                        record=draft_record.model,
                        bucket=snapshot
                    )

                    # Remove duplicated buckets
                    draft_record_buckets = RecordsBuckets.query.filter_by(
                        record_id=draft_record.model.id
                    ).all()
                    for record_bucket in draft_record_buckets:
                        if record_bucket != draft_record_bucket:
                            delete_bucket_id = record_bucket.bucket_id
                            RecordsBuckets.query.filter_by(
                                bucket_id=delete_bucket_id).delete()
                            delete_bucket(delete_bucket_id)
                    draft_deposit.commit()
            except Exception as ex:
                db.session.rollback()
                current_app.logger.exception(str(ex))
                return jsonify(code=-1, msg=_('An error has occurred.'))

            # Create a new workflow activity.
            rtn = activity.init_activity(post_activity,
                                         community,
                                         draft_record.model.id)

            if rtn:
                # GOTO: TEMPORARY EDIT MODE FOR IDENTIFIER
                identifier_actionid = get_actionid('identifier_grant')
                if workflow_activity:
                    identifier = activity.get_action_identifier_grant(
                        workflow_activity.activity_id, identifier_actionid)
                else:
                    identifier = activity.get_action_identifier_grant(
                        '', identifier_actionid)

                if identifier:
                    if identifier.get('action_identifier_select') > \
                            IDENTIFIER_GRANT_DOI:
                        identifier['action_identifier_select'] = \
                            IDENTIFIER_GRANT_CAN_WITHDRAW
                    elif identifier.get('action_identifier_select') == \
                            IDENTIFIER_GRANT_IS_WITHDRAWING:
                        identifier['action_identifier_select'] = \
                            IDENTIFIER_GRANT_WITHDRAWN
                    activity.create_or_update_action_identifier(
                        rtn.activity_id,
                        identifier_actionid,
                        identifier)

                mail_list = FeedbackMailList.get_mail_list_by_item_id(
                    item_id=pid_object.object_uuid)
                if mail_list:
                    activity.create_or_update_action_feedbackmail(
                        activity_id=rtn.activity_id,
                        action_id=ITEM_REGISTRATION_ACTION_ID,
                        feedback_maillist=mail_list
                    )

                if community:
                    comm = GetCommunity.get_community_by_id(community)
                    url_redirect = url_for('weko_workflow.display_activity',
                                           activity_id=rtn.activity_id,
                                           community=comm.id)
                else:
                    url_redirect = url_for('weko_workflow.display_activity',
                                           activity_id=rtn.activity_id)
                return jsonify(code=0, msg='success',
                               data={'redirect': url_redirect})

        except Exception as e:
            current_app.logger.error('Unexpected error: ', str(e))
    return jsonify(code=-1, msg=_('An error has occurred.'))


@blueprint.route('/ranking', methods=['GET'])
def ranking():
    """Ranking page view."""
    # get ranking settings
    settings = RankingSettings.get()
    # get statistical period
    end_date = date.today()  # - timedelta(days=1)
    start_date = end_date - timedelta(days=int(settings.statistical_period))

    from weko_theme.utils import get_design_layout
    # Get the design for widget rendering -- Always default
    page, render_widgets = get_design_layout(
        current_app.config['WEKO_THEME_DEFAULT_COMMUNITY'])

    rankings = {}
    # most_reviewed_items
    if settings.rankings['most_reviewed_items']:
        result = QueryRecordViewReportHelper.get(
            start_date=start_date.strftime('%Y-%m-%d'),
            end_date=end_date.strftime('%Y-%m-%d'),
            agg_size=settings.display_rank,
            agg_sort={'value': 'desc'})
        rankings['most_reviewed_items'] = \
            parse_ranking_results(result, list_name='all',
                                  title_key='record_name',
                                  count_key='total_all', pid_key='pid_value')

    # most_downloaded_items
    if settings.rankings['most_downloaded_items']:
        result = QueryItemRegReportHelper.get(
            start_date=start_date.strftime('%Y-%m-%d'),
            end_date=end_date.strftime('%Y-%m-%d'),
            target_report='3',
            unit='Item',
            agg_size=settings.display_rank,
            agg_sort={'_count': 'desc'})
        rankings['most_downloaded_items'] = \
            parse_ranking_results(result, list_name='data', title_key='col2',
                                  count_key='col3', pid_key='col1')

    # created_most_items_user
    if settings.rankings['created_most_items_user']:
        result = QueryItemRegReportHelper.get(
            start_date=start_date.strftime('%Y-%m-%d'),
            end_date=end_date.strftime('%Y-%m-%d'),
            target_report='0',
            unit='User',
            agg_size=settings.display_rank,
            agg_sort={'_count': 'desc'})
        rankings['created_most_items_user'] = \
            parse_ranking_results(result, list_name='data',
                                  title_key='username', count_key='count',
                                  pid_key='')

    # most_searched_keywords
    if settings.rankings['most_searched_keywords']:
        result = QuerySearchReportHelper.get(
            start_date=start_date.strftime('%Y-%m-%d'),
            end_date=end_date.strftime('%Y-%m-%d'),
            agg_size=settings.display_rank,
            agg_sort={'value': 'desc'}
        )
        rankings['most_searched_keywords'] = \
            parse_ranking_results(result, list_name='all',
                                  title_key='search_key', count_key='count',
                                  pid_key='')

    # new_items
    if settings.rankings['new_items']:
        new_item_start_date = end_date - \
            timedelta(days=int(settings.new_item_period) - 1)
        if new_item_start_date < start_date:
            new_item_start_date = start_date
        result = get_new_items_by_date(
            new_item_start_date.strftime('%Y-%m-%d'),
            end_date.strftime('%Y-%m-%d'))
        rankings['new_items'] = \
            parse_ranking_results(result, settings.display_rank,
                                  list_name='all', title_key='record_name',
                                  pid_key='pid_value', date_key='create_date')

    return render_template(
        current_app.config['WEKO_ITEMS_UI_RANKING_TEMPLATE'],
        page=page,
        render_widgets=render_widgets,
        is_show=settings.is_show,
        start_date=start_date,
        end_date=end_date,
        rankings=rankings)


def check_ranking_show():
    """Check ranking show/hide."""
    result = 'hide'
    settings = RankingSettings.get()
    if settings and settings.is_show:
        result = ''
    return result


@blueprint_api.route('/check_restricted_content', methods=['POST'])
def check_restricted_content():
    """Check if record has restricted content for current user.

    :return: boolean
    """
    if request.headers['Content-Type'] != 'application/json':
        return abort(400)

    post_data = request.get_json()
    restricted_records = set()
    for record_id in post_data['record_ids']:
        try:
            record = WekoRecord.get_record_by_pid(record_id)
            for file in record.files:
                if not check_file_download_permission(record, file.info()):
                    restricted_records.add(record_id)
        except Exception:
            pass
    return jsonify({'restricted_records': list(restricted_records)})


@blueprint.route('/export', methods=['GET', 'POST'])
def export():
    """Item export view."""
    export_settings = AdminSettings.get('item_export_settings') or \
        AdminSettings.Dict2Obj(
            current_app.config['WEKO_ADMIN_DEFAULT_ITEM_EXPORT_SETTINGS'])
    if not export_settings.allow_item_exporting:
        return abort(403)

    if request.method == 'POST':
        return export_items(request.form.to_dict())

    from weko_search_ui.api import SearchSetting
    search_type = request.args.get('search_type', '0')  # TODO: Refactor
    community_id = ""
    ctx = {'community': None}
    cur_index_id = search_type if search_type not in ('0', '1', ) else None
    if 'community' in request.args:
        from weko_workflow.api import GetCommunity
        comm = GetCommunity.get_community_by_id(request.args.get('community'))
        ctx = {'community': comm}
        community_id = comm.id

    from weko_theme.utils import get_design_layout
    # Get the design for widget rendering
    page, render_widgets = get_design_layout(
        community_id or current_app.config['WEKO_THEME_DEFAULT_COMMUNITY'])

    sort_options, display_number = SearchSetting.get_results_setting()
    disply_setting = dict(size=display_number)

    return render_template(
        current_app.config['WEKO_ITEMS_UI_EXPORT_TEMPLATE'],
        page=page,
        render_widgets=render_widgets,
        index_id=cur_index_id,
        community_id=community_id,
        sort_option=sort_options,
        disply_setting=disply_setting,
        enable_contents_exporting=export_settings.enable_contents_exporting,
        max_export_num=_get_max_export_items(),
        **ctx
    )


@blueprint_api.route('/validate', methods=['POST'])
@login_required
def validate():
    """Validate input data.

    :return:
    """
    result = {
        "is_valid": True,
        "error": ""
    }
    request_data = request.get_json()
    validate_form_input_data(result, request_data.get('item_id'),
                             request_data.get('data'))
    return jsonify(result)


@blueprint_api.route('/check_validation_error_msg/<string:activity_id>',
                     methods=['GET'])
@login_required
@item_permission.require(http_exception=403)
def check_validation_error_msg(activity_id):
    """Check whether sessionstore('updated_json_schema_') is exist.

    :param activity_id: The identify of Activity.
    :return: Show error message
    """
    sessionstore = RedisStore(redis.StrictRedis.from_url(
        'redis://{host}:{port}/1'.format(
            host=os.getenv('INVENIO_REDIS_HOST', 'localhost'),
            port=os.getenv('INVENIO_REDIS_PORT', '6379'))))
    if sessionstore.redis.exists(
        'updated_json_schema_{}'.format(activity_id)) \
            and sessionstore.get('updated_json_schema_{}'.format(activity_id)):
        session_data = sessionstore.get(
            'updated_json_schema_{}'.format(activity_id))
        error_list = json.loads(session_data.decode('utf-8'))
        msg = []
        if error_list.get('error_type'):
            if error_list.get('error_type') == 'no_resource_type':
                msg.append(_(error_list.get('msg', '')))

        else:
            msg.append(_('PID does not meet the conditions.'))
        if error_list.get('pmid'):
            msg.append(_(
                'Since PMID is not subject to DOI registration, please '
                'select another type.'
            ))
        if error_list.get('doi'):
            msg.append(_(
                'Prefix/Suffix of Identifier is not consistency with'
                ' content of Identifier Registration.'))
        if error_list.get('url'):
            msg.append(_(
                'Please input location information (URL) for Identifier.'))
        return jsonify(code=1,
                       msg=msg,
                       error_list=error_list)
    else:
        return jsonify(code=0)


@blueprint.route('/', methods=['GET'])
@blueprint.route('/corresponding-activity', methods=['GET'])
@login_required
@item_permission.require(http_exception=403)
def corresponding_activity_list():
    """Get corresponding usage & output activity list.

    :return: activity list
    """
    result = {}
    work_activity = WorkActivity()
    if "get_corresponding_usage_activities" in dir(work_activity):
        usage_application_list, output_report_list = work_activity. \
            get_corresponding_usage_activities(current_user.get_id())
        result = {'usage_application': usage_application_list,
                  'output_report': output_report_list}
    return jsonify(result)<|MERGE_RESOLUTION|>--- conflicted
+++ resolved
@@ -799,26 +799,16 @@
         data: url redirect
     """
     def _get_workflow_by_item_type_id(item_type_name_id, item_type_id):
-<<<<<<< HEAD
-        """Get workflow settings by item type id."""
-=======
         """Get workflow settings by item type id"""
->>>>>>> a6a1c54e
         workflow = WorkFlow.query.filter_by(
             itemtype_id=item_type_id).first()
         if not workflow:
             item_type_list = ItemTypes.get_by_name_id(item_type_name_id)
             id_list = [x.id for x in item_type_list]
             workflow = (WorkFlow.query
-<<<<<<< HEAD
-                        .filter(WorkFlow.itemtype_id.in_(id_list))
-                        .order_by(WorkFlow.itemtype_id.desc())
-                        .order_by(WorkFlow.flow_id.asc()).first())
-=======
                           .filter(WorkFlow.itemtype_id.in_(id_list))
                           .order_by(WorkFlow.itemtype_id.desc())
                           .order_by(WorkFlow.flow_id.asc()).first())
->>>>>>> a6a1c54e
         return workflow
 
     if request.headers['Content-Type'] != 'application/json':
@@ -881,12 +871,7 @@
                 post_activity['workflow_id'] = workflow_activity.workflow_id
                 post_activity['flow_id'] = workflow_activity.flow_id
             else:
-<<<<<<< HEAD
-                workflow = _get_workflow_by_item_type_id(item_type.name_id,
-                                                         item_type_id)
-=======
                 workflow = _get_workflow_by_item_type_id(item_type.name_id, item_type_id)
->>>>>>> a6a1c54e
                 if not workflow:
                     return jsonify(code=-1,
                                    msg=_('Workflow setting does not exist.'))
