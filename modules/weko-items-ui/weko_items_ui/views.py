# -*- coding: utf-8 -*-
#
# This file is part of WEKO3.
# Copyright (C) 2017 National Institute of Informatics.
#
# WEKO3 is free software; you can redistribute it
# and/or modify it under the terms of the GNU General Public License as
# published by the Free Software Foundation; either version 2 of the
# License, or (at your option) any later version.
#
# WEKO3 is distributed in the hope that it will be
# useful, but WITHOUT ANY WARRANTY; without even the implied warranty of
# MERCHANTABILITY or FITNESS FOR A PARTICULAR PURPOSE.  See the GNU
# General Public License for more details.
#
# You should have received a copy of the GNU General Public License
# along with WEKO3; if not, write to the
# Free Software Foundation, Inc., 59 Temple Place, Suite 330, Boston,
# MA 02111-1307, USA.

"""Blueprint for weko-items-ui."""

import os
import sys

import redis
from flask import Blueprint, abort, current_app, flash, json, jsonify, \
    redirect, render_template, request, session, url_for
from flask_babelex import gettext as _
from flask_login import login_required
from flask_security import current_user
from invenio_i18n.ext import current_i18n
from invenio_pidstore.models import PersistentIdentifier
from invenio_records_ui.signals import record_viewed
from simplekv.memory.redisstore import RedisStore
from weko_deposit.api import WekoDeposit, WekoRecord
from weko_groups.api import Group
from weko_index_tree.utils import get_user_roles
from weko_records.api import ItemTypes
from weko_records_ui.ipaddr import check_site_license_permission
from weko_workflow.api import GetCommunity, WorkActivity
from weko_workflow.models import ActionStatusPolicy

from .config import IDENTIFIER_GRANT_CAN_WITHDRAW, IDENTIFIER_GRANT_DOI, \
    IDENTIFIER_GRANT_IS_WITHDRAWING, IDENTIFIER_GRANT_WITHDRAWN
from .permissions import item_permission
from .utils import get_actionid, get_current_user, get_list_email, \
    get_list_username, get_user_info_by_email, get_user_info_by_username, \
    get_user_information, get_user_permission, \
    update_json_schema_by_activity_id, validate_user

blueprint = Blueprint(
    'weko_items_ui',
    __name__,
    url_prefix='/items',
    template_folder='templates',
    static_folder='static',
)

blueprint_api = Blueprint(
    'weko_items_ui',
    __name__,
    template_folder='templates',
    static_folder='static',
    url_prefix="/items",
)


@blueprint.route('/', methods=['GET'])
@blueprint.route('/<int:item_type_id>', methods=['GET'])
@login_required
@item_permission.require(http_exception=403)
def index(item_type_id=0):
    """Renders an item register view.

    :param item_type_id: Item type ID. (Default: 0)
    :return: The rendered template.
    """
    try:
        lists = ItemTypes.get_latest()
        if lists is None or len(lists) == 0:
            return render_template(
                current_app.config['WEKO_ITEMS_UI_ERROR_TEMPLATE']
            )
        item_type = ItemTypes.get_by_id(item_type_id)
        if item_type is None:
            return redirect(
                url_for('.index', item_type_id=lists[0].item_type[0].id))
        json_schema = '/items/jsonschema/{}'.format(item_type_id)
        schema_form = '/items/schemaform/{}'.format(item_type_id)
        need_file = False

        if 'filename' in json.dumps(item_type.schema):
            need_file = True

        return render_template(
            current_app.config['WEKO_ITEMS_UI_FORM_TEMPLATE'],
            render_widgets=True,
            need_file=need_file,
            record={},
            jsonschema=json_schema,
            schemaform=schema_form,
            lists=lists,
            id=item_type_id,
            files=[]
        )
    except BaseException:
        current_app.logger.error('Unexpected error: ', sys.exc_info()[0])
    return abort(400)


@blueprint.route('/iframe', methods=['GET'])
@blueprint.route('/iframe/<int:item_type_id>', methods=['GET'])
@login_required
@item_permission.require(http_exception=403)
def iframe_index(item_type_id=0):
    """Renders an item register view.

    :param item_type_id: Item type ID. (Default: 0)
    :return: The rendered template.
    """
    try:
        item_type = ItemTypes.get_by_id(item_type_id)
        if item_type is None:
            return render_template('weko_items_ui/iframe/error.html',
                                   error_type='no_itemtype')
        json_schema = '/items/jsonschema/{}'.format(item_type_id)
        schema_form = '/items/schemaform/{}'.format(item_type_id)
        sessionstore = RedisStore(redis.StrictRedis.from_url(
            'redis://{host}:{port}/1'.format(
                host=os.getenv('INVENIO_REDIS_HOST', 'localhost'),
                port=os.getenv('INVENIO_REDIS_PORT', '6379'))))
        record = {}
        files = []
        endpoints = {}
        activity_session = session['activity_info']
        activity_id = activity_session.get('activity_id', None)
        if activity_id and sessionstore.redis.exists(
                'activity_item_' + activity_id):
            item_str = sessionstore.get('activity_item_' + activity_id)
            item_json = json.loads(item_str)
            if 'metainfo' in item_json:
                record = item_json.get('metainfo')
            if 'files' in item_json:
                files = item_json.get('files')
            if 'endpoints' in item_json:
                endpoints = item_json.get('endpoints')
        need_file = False
        if 'filename' in json.dumps(item_type.schema):
            need_file = True
        return render_template(
            'weko_items_ui/iframe/item_edit.html',
            need_file=need_file,
            records=record,
            jsonschema=json_schema,
            schemaform=schema_form,
            id=item_type_id,
            item_save_uri=url_for('.iframe_save_model'),
            files=files,
            endpoints=endpoints
        )
    except BaseException:
        current_app.logger.error('Unexpected error: ', sys.exc_info()[0])
    return abort(400)


@blueprint.route('/iframe/model/save', methods=['POST'])
@login_required
@item_permission.require(http_exception=403)
def iframe_save_model():
    """Renders an item register view.

    :return: The rendered template.
    """
    try:
        data = request.get_json()
        activity_session = session['activity_info']
        activity_id = activity_session.get('activity_id', None)
        if activity_id:
            sessionstore = RedisStore(redis.StrictRedis.from_url(
                'redis://{host}:{port}/1'.format(
                    host=os.getenv('INVENIO_REDIS_HOST', 'localhost'),
                    port=os.getenv('INVENIO_REDIS_PORT', '6379'))))
            sessionstore.put(
                'activity_item_' + activity_id,
                json.dumps(data).encode('utf-8'),
                ttl_secs=60 * 60 * 24 * 7)
    except Exception as ex:
        current_app.logger.exception(str(ex))
        return jsonify(code=1, msg='Model save error')
    return jsonify(code=0, msg='Model save success')


@blueprint.route('/iframe/success', methods=['GET'])
def iframe_success():
    """Renders an item register view.

    :return: The rendered template.
    """
    return render_template('weko_items_ui/iframe/error.html',
                           error_type='item_login_success')


@blueprint.route('/iframe/error', methods=['GET'])
def iframe_error():
    """Renders an item register view.

    :return: The rendered template.
    """
    return render_template('weko_items_ui/iframe/error.html',
                           error_type='item_login_error')


@blueprint.route('/jsonschema/<int:item_type_id>', methods=['GET'])
@blueprint.route('/jsonschema/<int:item_type_id>/<string:activity_id>',
                 methods=['GET'])
@login_required
@item_permission.require(http_exception=403)
def get_json_schema(item_type_id=0, activity_id=''):
    """Get json schema.

    :param item_type_id: Item type ID. (Default: 0)
    :param activity_id: Activity ID. (Default: '')
    :return: The json object.
    """
    try:
        print('============GET JSON SCHEMA============')
        result = None
        json_schema = None
        cur_lang = current_i18n.language

        if item_type_id > 0:
            if item_type_id == 20:
                result = ItemTypes.get_by_id(item_type_id)
                if result is None:
                    return '{}'
                json_schema = result.schema
                properties = json_schema.get('properties')
                for key, value in properties.items():
                    if 'validationMessage_i18n' in value:
                        value['validationMessage'] =\
                            value['validationMessage_i18n'][cur_lang]
            else:
                result = ItemTypes.get_record(item_type_id)
                if 'filemeta' in json.dumps(result):
                    group_list = Group.get_group_list()
                    group_enum = list(group_list.keys())
                    filemeta_group = result.get('properties').get(
                        'filemeta').get('items').get('properties').get('groups')
                    filemeta_group['enum'] = group_enum

<<<<<<< HEAD
=======
                json_schema = result
                
        #
        session['update_json_schema'] =\
            {"required": ["subitem_1551255647225",
                          {"item_1554881204737": "subitem_1551255647225"}
                          ]
            }
        update_json_schema = session['update_json_schema']
        print('============Update_json_schema============', update_json_schema)
        if update_json_schema:
            if 'required' in update_json_schema:
                for item in update_json_schema['required']:
                    if isinstance(item, dict) and "item_1554881204737" in result["properties"]:
                        result["properties"]["item_1554881204737"]["required"].append("subitem_1551255647225")
                    else:
                        result["required"].append(item)

>>>>>>> acda8239
        if result is None:
            return '{}'

        if activity_id:
            updated_json_schema = update_json_schema_by_activity_id(result,
                                                                    activity_id)
            if updated_json_schema is not None:
                result=updated_json_schema

        json_schema = result
        return jsonify(json_schema)
    except BaseException:
        current_app.logger.error('Unexpected error: ', sys.exc_info()[0])
    return abort(400)


@blueprint.route('/schemaform/<int:item_type_id>', methods=['GET'])
@login_required
@item_permission.require(http_exception=403)
def get_schema_form(item_type_id=0):
    """Get schema form.

    :param item_type_id: Item type ID. (Default: 0)
    :return: The json object.
    """
    try:
        cur_lang = current_i18n.language
        result = None
        if item_type_id > 0:
            result = ItemTypes.get_by_id(item_type_id)
        if result is None:
            return '["*"]'
        schema_form = result.form
        filemeta_form = schema_form[0]
        if 'filemeta' == filemeta_form.get('key'):
            group_list = Group.get_group_list()
            filemeta_form_group = filemeta_form.get('items')[-1]
            filemeta_form_group['type'] = 'select'
            filemeta_form_group['titleMap'] = group_list
        if 'default' != cur_lang:
            for elem in schema_form:
                if 'title_i18n' in elem and cur_lang in elem['title_i18n']\
                        and len(elem['title_i18n'][cur_lang]) > 0:
                    elem['title'] = elem['title_i18n'][cur_lang]
                if 'items' in elem:
                    for sub_elem in elem['items']:
                        if 'title_i18n' in sub_elem and cur_lang in \
                            sub_elem['title_i18n'] and len(
                                sub_elem['title_i18n'][cur_lang]) > 0:
                            sub_elem['title'] = sub_elem['title_i18n'][cur_lang]
                        if sub_elem.get('title') == 'Group/Price':
                            for sub_item in sub_elem['items']:
                                if sub_item['title'] == "価格" and \
                                    'validationMessage_i18n' in sub_item and \
                                    cur_lang in sub_item[
                                    'validationMessage_i18n'] and\
                                    len(sub_item['validationMessage_i18n']
                                        [cur_lang]) > 0:
                                    sub_item['validationMessage'] = sub_item[
                                        'validationMessage_i18n'][cur_lang]

        return jsonify(schema_form)
    except BaseException:
        current_app.logger.error('Unexpected error: ', sys.exc_info()[0])
    return abort(400)


@blueprint.route('/index/<int:pid_value>', methods=['GET', 'PUT', 'POST'])
@login_required
@item_permission.require(http_exception=403)
def items_index(pid_value=0):
    """Items index."""
    try:
        if pid_value == 0:
            return redirect(url_for('.index'))

        record = WekoRecord.get_record_by_pid(pid_value)
        action = 'private' if record.get('publish_status', '1') == '1' \
            else 'publish'

        if request.method == 'GET':
            return render_template(
                current_app.config['WEKO_ITEMS_UI_INDEX_TEMPLATE'],
                render_widgets=True,
                pid_value=pid_value,
                action=action)

        if request.headers['Content-Type'] != 'application/json':
            flash(_('invalide request'), 'error')
            return render_template(
                current_app.config['WEKO_ITEMS_UI_INDEX_TEMPLATE'],
                render_widgets=True)

        data = request.get_json()
        sessionstore = RedisStore(redis.StrictRedis.from_url(
            'redis://{host}:{port}/1'.format(
                host=os.getenv('INVENIO_REDIS_HOST', 'localhost'),
                port=os.getenv('INVENIO_REDIS_PORT', '6379'))))
        if request.method == 'PUT':
            """update index of item info."""
            item_str = sessionstore.get('item_index_{}'.format(pid_value))
            sessionstore.delete('item_index_{}'.format(pid_value))
            current_app.logger.debug(item_str)
            item = json.loads(item_str)
            item['index'] = data
            current_app.logger.debug(item)
        elif request.method == 'POST':
            """update item data info."""
            sessionstore.put(
                'item_index_{}'.format(pid_value),
                json.dumps(data),
                ttl_secs=300)
        return jsonify(data)
    except BaseException:
        current_app.logger.error('Unexpected error: ', sys.exc_info()[0])
    return abort(400)


@blueprint.route('/iframe/index/<int:pid_value>',
                 methods=['GET', 'PUT', 'POST'])
@login_required
@item_permission.require(http_exception=403)
def iframe_items_index(pid_value=0):
    """Iframe items index."""
    try:
        if pid_value == 0:
            return redirect(url_for('.iframe_index'))

        record = WekoRecord.get_record_by_pid(pid_value)
        action = 'private' if record.get('publish_status', '1') == '1' \
            else 'publish'

        if request.method == 'GET':
            return render_template(
                'weko_items_ui/iframe/item_index.html',
                render_widgets=True,
                pid_value=pid_value,
                action=action,
                activity=session['itemlogin_activity'],
                item=session['itemlogin_item'],
                steps=session['itemlogin_steps'],
                action_id=session['itemlogin_action_id'],
                cur_step=session['itemlogin_cur_step'],
                record=session['itemlogin_record'],
                histories=session['itemlogin_histories'],
                res_check=session['itemlogin_res_check'],
                pid=session['itemlogin_pid'],
                community_id=session['itemlogin_community_id'])

        if request.headers['Content-Type'] != 'application/json':
            flash(_('Invalid Request'), 'error')
            return render_template(
                'weko_items_ui/iframe/item_index.html',
                render_widgets=True)

        data = request.get_json()
        sessionstore = RedisStore(redis.StrictRedis.from_url(
            'redis://{host}:{port}/1'.format(
                host=os.getenv('INVENIO_REDIS_HOST', 'localhost'),
                port=os.getenv('INVENIO_REDIS_PORT', '6379'))))
        if request.method == 'PUT':
            """update index of item info."""
            item_str = sessionstore.get('item_index_{}'.format(pid_value))
            sessionstore.delete('item_index_{}'.format(pid_value))
            current_app.logger.debug(item_str)
            item = json.loads(item_str)
            item['index'] = data
            current_app.logger.debug(item)
        elif request.method == 'POST':
            """update item data info."""
            sessionstore.put(
                'item_index_{}'.format(pid_value),
                json.dumps(data),
                ttl_secs=300)
        return jsonify(data)
    except BaseException:
        current_app.logger.error('Unexpected error: ', sys.exc_info()[0])
    return abort(400)


def default_view_method(pid, record, template=None):
    """Default view method.

    Sends ``record_viewed`` signal and renders template.
    """
    check_site_license_permission()
    send_info = {}
    send_info['site_license_flag'] = True \
        if hasattr(current_user, 'site_license_flag') else False
    send_info['site_license_name'] = current_user.site_license_name \
        if hasattr(current_user, 'site_license_name') else ''
    record_viewed.send(
        current_app._get_current_object(),
        pid=pid,
        record=record,
        info=send_info
    )

    item_type_id = record.get('item_type_id')
    lists = ItemTypes.get_latest()
    if lists is None or len(lists) == 0:
        return render_template(
            current_app.config['WEKO_ITEMS_UI_ERROR_TEMPLATE']
        )
    item_type = ItemTypes.get_by_id(item_type_id)
    if item_type is None:
        return redirect(
            url_for('.index', item_type_id=lists[0].item_type[0].id))
    json_schema = '/items/jsonschema/{}'.format(item_type_id)
    schema_form = '/items/schemaform/{}'.format(item_type_id)
    sessionstore = RedisStore(redis.StrictRedis.from_url(
        'redis://{host}:{port}/1'.format(
            host=os.getenv('INVENIO_REDIS_HOST', 'localhost'),
            port=os.getenv('INVENIO_REDIS_PORT', '6379'))))
    files = to_files_js(record)
    record = record.item_metadata
    endpoints = {}
    activity_session = session['activity_info']
    activity_id = activity_session.get('activity_id', None)
    if activity_id and sessionstore.redis.exists(
            'activity_item_' + activity_id):
        item_str = sessionstore.get('activity_item_' + activity_id)
        item_json = json.loads(item_str)
        if 'metainfo' in item_json:
            record = item_json.get('metainfo')
        if 'files' in item_json:
            files = item_json.get('files')
        if 'endpoints' in item_json:
            endpoints = item_json.get('endpoints')
    need_file = False
    if 'filename' in json.dumps(item_type.schema):
        need_file = True
    return render_template(
        template,
        need_file=need_file,
        record=record,
        jsonschema=json_schema,
        schemaform=schema_form,
        lists=lists,
        links=to_links_js(pid),
        id=item_type_id,
        files=files,
        pid=pid,
        item_save_uri=url_for('weko_items_ui.iframe_save_model'),
        endpoints=endpoints
    )


def to_links_js(pid):
    """Get API links."""
    self_url = current_app.config['DEPOSIT_RECORDS_API'].format(
        pid_value=pid.pid_value)
    links = {
        'self': self_url,
        'ret': url_for('weko_items_ui.index')
    }
    from weko_deposit.links import base_factory
    links.update(base_factory(pid))
    return links


def to_files_js(record):
    """List files in a deposit."""
    res = []
    files = record.files
    if files is not None:
        for f in files:
            res.append({
                'displaytype': f.get('displaytype', ''),
                'filename': f.get('filename', ''),
                'mimetype': f.mimetype,
                'key': f.key,
                'version_id': f.version_id,
                'checksum': f.file.checksum,
                'size': f.file.size,
                'completed': True,
                'progress': 100,
                'links': {
                    'self': (
                        current_app.config['DEPOSIT_FILES_API'] +
                        u'/{bucket}/{key}?versionId={version_id}'.format(
                            bucket=f.bucket_id,
                            key=f.key,
                            version_id=f.version_id,
                        )),
                }
            })

    return res


@blueprint.route('/upload', methods=['GET'])
@login_required
def index_upload():
    """Renders an item data upload view.

    :return: The rendered template.
    """
    return render_template(
        current_app.config['WEKO_ITEMS_UI_UPLOAD_TEMPLATE']
    )


@blueprint_api.route('/get_search_data/<data_type>', methods=['GET'])
def get_search_data(data_type=''):
    """get_search_data.

    Host the api provide search data:
    Provide 2 search data: username and email

    param:
        data_type: type of response data (username, email)
    return:
        list of search data
    """
    result = {
        'results': '',
        'error': '',
    }
    try:
        if data_type == 'username':
            result['results'] = get_list_username()
        elif data_type == 'email':
            result['results'] = get_list_email()
        else:
            result['error'] = 'Invaid method'
    except Exception as e:
        result['error'] = str(e)

    return jsonify(result)


@blueprint_api.route('/validate_user_info', methods=['POST'])
def validate_user_info():
    """validate_user_info.

    Host the api which provide 2 service:
        Get autofill data: return user information based on request data
        Validate user information: check if user is exist

    request:
        header: Content type must be json
        data:
            username: The username
            email: The email
    return: response pack:
        results: user information if user is valid
        validation: 'true' if user is valid, other case return 'false'
        error: return error message, empty if no error occurs

    How to use:
        1. Get autofill data: fill username or email
        2. Validation: fill both username and email
    """
    result = {
        'results': '',
        'validation': '',
        'error': ''
    }

    if request.headers['Content-Type'] != 'application/json':
        """Check header of request"""
        result['error'] = _('Header Error')
        return jsonify(result)

    data = request.get_json()
    username = data.get('username', '')
    email = data.get('email', '')

    try:
        if username != "":
            if email == "":
                result['results'] = get_user_info_by_username(username)
                result['validation'] = True
            else:
                validate_data = validate_user(username, email)
                result['results'] = validate_data['results']
                result['validation'] = validate_data['validation']
            return jsonify(result)

        if email != "":
            result['results'] = get_user_info_by_email(email)

            result['validation'] = True
            return jsonify(result)
    except Exception as e:
        result['error'] = str(e)

    return jsonify(result)


@blueprint_api.route('/get_user_info/<int:owner>/<int:shared_user_id>',
                     methods=['GET'])
def get_user_info(owner, shared_user_id):
    """get_user_info.

    Get username and password by querying user id

    param:
        user_id: The user ID
    return: The result json:
        username: The username,
        email: The email,
        error: null if no error occurs
    """
    result = {
        'username': '',
        'email': '',
        'owner': False,
        'error': ''
    }
    try:
        user_info = get_user_information(shared_user_id)
        result['username'] = user_info['username']
        result['email'] = user_info['email']
        if owner != 0:
            result['owner'] = get_user_permission(owner)
    except Exception as e:
        result['error'] = str(e)

    return jsonify(result)


@blueprint_api.route('/get_current_login_user_id', methods=['GET'])
def get_current_login_user_id():
    """get_current_login_user_id.

    Get user id of user is currently login
    """
    result = {
        'user_id': '',
        'error': ''
    }

    try:
        user_id = get_current_user()
        result['user_id'] = user_id
    except Exception as e:
        result['error'] = str(e)

    return jsonify(result)


@blueprint_api.route('/prepare_edit_item', methods=['POST'])
@login_required
def prepare_edit_item():
    """Prepare_edit_item.

    Host the api which provide 2 service:
        Create new activity for editing flow
        Check permission: check if user is owner/admin/shared user
    request:
        header: Content type must be json
        data:
            pid_value: pid_value
    return: The result json:
        code: status code,
        msg: meassage result,
        data: url redirect
    """
    if request.headers['Content-Type'] != 'application/json':
        """Check header of request"""
        return jsonify(code=-1, msg=_('Header Error'))
    post_activity = request.get_json()
    pid_value = post_activity.get('pid_value')
    if pid_value:
        try:
            record = WekoRecord.get_record_by_pid(pid_value)
            owner = str(record.get('owner'))
            shared_id = str(record.get('weko_shared_id'))
            user_id = str(get_current_user())
            is_admin = get_user_roles()
            activity = WorkActivity()
            pid_object = PersistentIdentifier.get('recid', pid_value)

            # check item is being editied
            item_id = pid_object.object_uuid
            workflow_action_stt = \
                activity.get_workflow_activity_status_by_item_id(
                    item_id=item_id)
            # show error when has stt is Begin or Doing
            if workflow_action_stt is not None and \
                (workflow_action_stt == ActionStatusPolicy.ACTION_BEGIN or
                 workflow_action_stt == ActionStatusPolicy.ACTION_DOING):
                return jsonify(code=-13,
                               msg=_('The workflow is being edited. '))

            if user_id != owner and not is_admin[0] and user_id != shared_id:
                return jsonify(code=-1,
                               msg=_('You are not allowed to edit this item.'))
            lists = ItemTypes.get_latest()
            if not lists:
                return jsonify(code=-1,
                               msg=_('You do not even have an itemtype.'))
            item_type_id = record.get('item_type_id')
            item_type = ItemTypes.get_by_id(item_type_id)
            if item_type is None:
                return jsonify(code=-1, msg=_('This itemtype not found.'))

            upt_current_activity = activity.upt_activity_detail(
                item_id=pid_object.object_uuid)

            if upt_current_activity is not None:
                post_activity['workflow_id'] = upt_current_activity.workflow_id
                post_activity['flow_id'] = upt_current_activity.flow_id
                post_activity['itemtype_id'] = item_type_id
                getargs = request.args
                community = getargs.get('community', None)

                # Create a new version of a record.
                record = WekoDeposit.get_record(item_id)
                if record is None:
                    return jsonify(code=-1, msg=_('Record does not exist.'))
                deposit = WekoDeposit(record, record.model)
                new_record = deposit.newversion(pid_object)
                if new_record is None:
                    return jsonify(code=-1, msg=_('An error has occurred.'))
                rtn = activity.init_activity(
                    post_activity, community, new_record.model.id)
                if rtn:
                    # GOTO: TEMPORARY EDIT MODE FOR IDENTIFIER
                    identifier_actionid = get_actionid('identifier_grant')
                    identifier = activity.get_action_identifier_grant(
                        upt_current_activity.activity_id, identifier_actionid)
                    if identifier:
                        if identifier.get('action_identifier_select') > \
                                IDENTIFIER_GRANT_DOI:
                            identifier['action_identifier_select'] = \
                                IDENTIFIER_GRANT_CAN_WITHDRAW
                        elif identifier.get('action_identifier_select') == \
                                IDENTIFIER_GRANT_IS_WITHDRAWING:
                            identifier['action_identifier_select'] = \
                                IDENTIFIER_GRANT_WITHDRAWN
                        activity.create_or_update_action_identifier(
                            rtn.activity_id,
                            identifier_actionid,
                            identifier)

                    if community:
                        comm = GetCommunity.get_community_by_id(community)
                        url_redirect = url_for('weko_workflow.display_activity',
                                               activity_id=rtn.activity_id,
                                               community=comm.id)
                    else:
                        url_redirect = url_for('weko_workflow.display_activity',
                                               activity_id=rtn.activity_id)
                    return jsonify(code=0, msg='success',
                                   data={'redirect': url_redirect})
        except Exception as e:
            current_app.logger.error('Unexpected error: ', str(e))
    return jsonify(code=-1, msg=_('An error has occurred.'))<|MERGE_RESOLUTION|>--- conflicted
+++ resolved
@@ -46,8 +46,7 @@
 from .permissions import item_permission
 from .utils import get_actionid, get_current_user, get_list_email, \
     get_list_username, get_user_info_by_email, get_user_info_by_username, \
-    get_user_information, get_user_permission, \
-    update_json_schema_by_activity_id, validate_user
+    get_user_information, get_user_permission, validate_user
 
 blueprint = Blueprint(
     'weko_items_ui',
@@ -212,15 +211,12 @@
 
 
 @blueprint.route('/jsonschema/<int:item_type_id>', methods=['GET'])
-@blueprint.route('/jsonschema/<int:item_type_id>/<string:activity_id>',
-                 methods=['GET'])
 @login_required
 @item_permission.require(http_exception=403)
-def get_json_schema(item_type_id=0, activity_id=''):
+def get_json_schema(item_type_id=0):
     """Get json schema.
 
     :param item_type_id: Item type ID. (Default: 0)
-    :param activity_id: Activity ID. (Default: '')
     :return: The json object.
     """
     try:
@@ -249,8 +245,6 @@
                         'filemeta').get('items').get('properties').get('groups')
                     filemeta_group['enum'] = group_enum
 
-<<<<<<< HEAD
-=======
                 json_schema = result
                 
         #
@@ -269,17 +263,8 @@
                     else:
                         result["required"].append(item)
 
->>>>>>> acda8239
         if result is None:
             return '{}'
-
-        if activity_id:
-            updated_json_schema = update_json_schema_by_activity_id(result,
-                                                                    activity_id)
-            if updated_json_schema is not None:
-                result=updated_json_schema
-
-        json_schema = result
         return jsonify(json_schema)
     except BaseException:
         current_app.logger.error('Unexpected error: ', sys.exc_info()[0])
