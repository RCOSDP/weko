# -*- coding: utf-8 -*-
#
# This file is part of WEKO3.
# Copyright (C) 2017 National Institute of Informatics.
#
# WEKO3 is free software; you can redistribute it
# and/or modify it under the terms of the GNU General Public License as
# published by the Free Software Foundation; either version 2 of the
# License, or (at your option) any later version.
#
# WEKO3 is distributed in the hope that it will be
# useful, but WITHOUT ANY WARRANTY; without even the implied warranty of
# MERCHANTABILITY or FITNESS FOR A PARTICULAR PURPOSE.  See the GNU
# General Public License for more details.
#
# You should have received a copy of the GNU General Public License
# along with WEKO3; if not, write to the
# Free Software Foundation, Inc., 59 Temple Place, Suite 330, Boston,
# MA 02111-1307, USA.

"""Blueprint for weko-items-ui."""

import json
import os
import sys
from copy import deepcopy
from datetime import date, datetime, timedelta

import redis
from redis import sentinel
from flask import Blueprint, abort, current_app, flash, jsonify, redirect, \
    render_template, request, session, url_for
from flask_babelex import gettext as _
from flask_login import login_required
from flask_security import current_user
from flask_wtf import FlaskForm
from invenio_db import db
from invenio_i18n.ext import current_i18n
from invenio_pidrelations.contrib.versioning import PIDVersioning
from invenio_pidstore.resolver import Resolver
from invenio_pidstore.errors import PIDDoesNotExistError
from invenio_records_ui.signals import record_viewed
from simplekv.memory.redisstore import RedisStore
from sqlalchemy.exc import SQLAlchemyError
from weko_accounts.utils import login_required_customize
from weko_admin.models import AdminSettings, RankingSettings
from weko_deposit.api import WekoRecord
from weko_groups.api import Group
from weko_index_tree.utils import check_index_permissions, get_index_id, \
    get_user_roles
from weko_records.api import ItemTypes
from weko_records_ui.ipaddr import check_site_license_permission
from weko_records_ui.permissions import check_file_download_permission
from weko_redis.redis import RedisConnection
from weko_workflow.api import GetCommunity, WorkActivity, WorkFlow
from weko_workflow.utils import check_an_item_is_locked, \
    get_record_by_root_ver, get_thumbnails, prepare_edit_workflow, \
    set_files_display_type
from weko_schema_ui.models import PublishStatus
from werkzeug.utils import import_string
from webassets.exceptions import BuildError
from werkzeug.exceptions import BadRequest

from .permissions import item_permission
from .utils import _get_max_export_items, check_item_is_being_edit, \
    export_items, get_current_user, get_data_authors_prefix_settings, \
    get_data_authors_affiliation_settings, \
    get_list_email, get_list_username, get_ranking, get_user_info_by_email, \
    get_user_info_by_username, get_user_information, get_user_permission, \
    get_workflow_by_item_type_id, hide_form_items, is_schema_include_key, \
    remove_excluded_items_in_json_schema, sanitize_input_data, save_title, \
    set_multi_language_name, to_files_js, translate_schema_form, \
    translate_validation_message, update_index_tree_for_record, \
    update_json_schema_by_activity_id, update_schema_form_by_activity_id, \
    update_sub_items_by_user_role, validate_form_input_data, validate_user, \
    validate_user_mail_and_index
from .config import WEKO_ITEMS_UI_FORM_TEMPLATE,WEKO_ITEMS_UI_ERROR_TEMPLATE
from weko_theme.config import WEKO_THEME_DEFAULT_COMMUNITY

from sqlalchemy.exc import StatementError

blueprint = Blueprint(
    'weko_items_ui',
    __name__,
    url_prefix='/items',
    template_folder='templates',
    static_folder='static',
)

blueprint_api = Blueprint(
        'weko_items_ui_api',
    __name__,
    template_folder='templates',
    static_folder='static',
    url_prefix="/items",
)

@blueprint.route('/', methods=['GET'])
@blueprint.route('/<int:item_type_id>', methods=['GET'])
@login_required
@item_permission.require(http_exception=403)
def index(item_type_id=0):
    """Renders an item register view.
    :param item_type_id: Item type ID. (Default: 0)
    :return: The rendered template.
    ---
      get:
        description: Renders an item register view.
        security:
        - login_required: []
        parameters:
          - name: item_type_id
            in: query
            description: item_type_id
            schema:
              type: string
        responses:
          200:
            description: render result of weko_items_ui/edit.html
            content:
                text/html
          302:
            description: 
          403:
            description: no item_permission
            
    """
    try:
        from weko_theme.utils import get_design_layout

        # Get the design for widget rendering
        page, render_widgets = get_design_layout(
            current_app.config.get('WEKO_THEME_DEFAULT_COMMUNITY',WEKO_THEME_DEFAULT_COMMUNITY))

        lists = ItemTypes.get_latest()
        if lists is None or len(lists) == 0:
            return render_template(
                current_app.config.get('WEKO_ITEMS_UI_ERROR_TEMPLATE',WEKO_ITEMS_UI_ERROR_TEMPLATE)
            ),400
        item_type = ItemTypes.get_by_id(item_type_id)
        if item_type is None:
            return redirect(
                url_for('.index', item_type_id=lists[0].item_type[0].id))
        json_schema = '/items/jsonschema/{}'.format(item_type_id)
        schema_form = '/items/schemaform/{}'.format(item_type_id)
        need_file, need_billing_file = is_schema_include_key(item_type.schema)
        
        return render_template(
            current_app.config.get('WEKO_ITEMS_UI_FORM_TEMPLATE',WEKO_ITEMS_UI_FORM_TEMPLATE),
            page=page,
            render_widgets=render_widgets,
            need_file=need_file,
            need_billing_file=need_billing_file,
            record={},
            jsonschema=json_schema,
            schemaform=schema_form,
            lists=lists,
            id=item_type_id,
            files=[]
        ),200
    except BaseException:
        current_app.logger.error(
            'Unexpected error: {}'.format(sys.exc_info()[0]))
    return abort(400)


@blueprint.route('/iframe', methods=['GET'])
@blueprint.route('/iframe/<int:item_type_id>', methods=['GET'])
@login_required
@item_permission.require(http_exception=403)
def iframe_index(item_type_id=0):
    """Renders an item register view.

    :param item_type_id: Item type ID. (Default: 0)
    :return: The rendered template.
    """
    try:
        item_type = ItemTypes.get_by_id(item_type_id)
        if item_type is None:
            return render_template('weko_items_ui/iframe/error.html',
                                   error_type='no_itemtype'),404
        json_schema = '/items/jsonschema/{}'.format(item_type_id)
        schema_form = '/items/schemaform/{}'.format(item_type_id)
        record = {}
        files = []
        endpoints = {}
        activity_session = session.get('activity_info',{})
        activity_id = activity_session.get('activity_id', None)
        if activity_id:
            activity = WorkActivity()
            metadata = activity.get_activity_metadata(activity_id)
            if metadata:
                item_json = json.loads(metadata)
                if 'metainfo' in item_json:
                    record = item_json.get('metainfo')
                if 'files' in item_json:
                    files = item_json.get('files')
                if 'endpoints' in item_json:
                    endpoints = item_json.get('endpoints')
        need_file, need_billing_file = is_schema_include_key(item_type.schema)

        return render_template(
            'weko_items_ui/iframe/item_edit.html',
            need_file=need_file,
            need_billing_file=need_billing_file,
            records=record,
            jsonschema=json_schema,
            schemaform=schema_form,
            id=item_type_id,
            item_save_uri=url_for('.iframe_save_model'),
            files=files,
            endpoints=endpoints
        )
    except BaseException:
        current_app.logger.error(
            'Unexpected error: {}'.format(sys.exc_info()[0]))
    return abort(400)


@blueprint.route('/iframe/model/save', methods=['POST'])
@login_required_customize
def iframe_save_model():
    """Renders an item register view.

    :return: The rendered template.
    """
    try:
        data = request.get_json()
        # remove either check temp data
        if data and data.get('metainfo'):
            metainfo = deepcopy(data.get('metainfo'))
            for key in metainfo.keys():
                if key.startswith('either_valid_'):
                    del data['metainfo'][key]

        activity_session = session['activity_info']
        activity_id = activity_session.get('activity_id', None)
        if activity_id:
            sanitize_input_data(data)
            save_title(activity_id, data)
            activity = WorkActivity()
            activity.upt_activity_metadata(activity_id, json.dumps(data))
    except Exception as ex:
        current_app.logger.exception("{}".format(ex))
        return jsonify(code=1, msg='Model save error')
    return jsonify(code=0, msg='Model save success at {} (utc)'.format(
        datetime.utcnow().strftime('%Y-%m-%d %H:%M:%S')))


@blueprint.route('/iframe/success', methods=['GET'])
def iframe_success():
    """Renders an item register view.

    :return: The rendered template.
    """
    return render_template('weko_items_ui/iframe/error.html',
                           error_type='item_login_success')


@blueprint.route('/iframe/error', methods=['GET'])
def iframe_error():
    """Renders an item register view.

    :return: The rendered template.
    """
    return render_template('weko_items_ui/iframe/error.html',
                           error_type='item_login_error')


@blueprint.route('/jsonschema/<int:item_type_id>', methods=['GET'])
@blueprint.route('/jsonschema/<int:item_type_id>/<string:activity_id>',
                 methods=['GET'])
@login_required_customize
def get_json_schema(item_type_id=0, activity_id=""):
    """Get json schema.

    :param item_type_id: Item type ID. (Default: 0)
    :param activity_id: Activity ID.  (Default: Null)
    :return: The json object.
    """
    try:
        result = None
        cur_lang = current_i18n.language

        if item_type_id > 0:
            result = ItemTypes.get_record(item_type_id)
            properties = result.get('properties')
            if 'filemeta' in json.dumps(result):
                group_list = Group.get_group_list()
                group_enum = list(group_list.keys())
                filemeta_group = properties.get(
                    'filemeta').get(
                    'items').get('properties').get('groups')
                filemeta_group['enum'] = group_enum
            for _key, value in properties.items():
                translate_validation_message(value, cur_lang)
        if result is None:
            return '{}'
        if activity_id:
            updated_json_schema = update_json_schema_by_activity_id(
                result,
                activity_id)
            if updated_json_schema:
                result = updated_json_schema
        json_schema = result
        # Remove excluded item in json_schema
        remove_excluded_items_in_json_schema(item_type_id, json_schema)
        return jsonify(json_schema)
    except BaseException:
        current_app.logger.error(
            'Unexpected error: {}'.format(sys.exc_info()[0]))
    return abort(400)


@blueprint.route('/schemaform/<int:item_type_id>', methods=['GET'])
@blueprint.route('/schemaform/<int:item_type_id>/<string:activity_id>',
                 methods=['GET'])
@login_required_customize
def get_schema_form(item_type_id=0, activity_id=''):
    """Get schema form.

    :param item_type_id: Item type ID. (Default: 0)
    :param activity_id: Activity ID.  (Default: Null)
    :return: The json object.
    """
    try:
        cur_lang = current_i18n.language
        result = None
        if item_type_id > 0:
            result = ItemTypes.get_by_id(item_type_id)
        if result is None:
            return '["*"]'
        schema_form = result.form
        filemeta_form = schema_form[0]
        if 'filemeta' == filemeta_form.get('key'):
            group_list = Group.get_group_list()
            filemeta_form_group = filemeta_form.get('items')[-1]
            filemeta_form_group['type'] = 'select'
            filemeta_form_group['titleMap'] = group_list

        from .utils import recursive_form
        recursive_form(schema_form)
        # Check role for input(5 item type)
        update_sub_items_by_user_role(item_type_id, schema_form)

        # Hide form items
        schema_form = hide_form_items(result, schema_form)

        for elem in schema_form:
            set_multi_language_name(elem, cur_lang)
            if 'items' in elem:
                items = elem['items']
                for item in items:
                    set_multi_language_name(item, cur_lang)

        if 'default' != cur_lang:
            for elem in schema_form:
                translate_schema_form(elem, cur_lang)

        if activity_id:
            updated_schema_form = update_schema_form_by_activity_id(
                schema_form,
                activity_id)
            if updated_schema_form:
                schema_form = updated_schema_form

        return jsonify(schema_form)
    except BaseException:
        current_app.logger.error(
            'Unexpected error: {}'.format(sys.exc_info()[0]))
    return abort(400)


@blueprint.route('/index/<string:pid_value>', methods=['GET', 'PUT', 'POST'])
@login_required
@item_permission.require(http_exception=403)
def items_index(pid_value='0'):
    """Items index."""
    try:
        if pid_value == '0' or pid_value == 0:
            return redirect(url_for('.index'))

        record = WekoRecord.get_record_by_pid(pid_value)
        action = 'private' \
            if record.get('publish_status', PublishStatus.PRIVATE.value) \
                in [PublishStatus.DELETE.value, PublishStatus.PRIVATE.value, PublishStatus.NEW.value] \
            else 'publish'

        from weko_theme.utils import get_design_layout

        # Get the design for widget rendering
        page, render_widgets = get_design_layout(
            current_app.config['WEKO_THEME_DEFAULT_COMMUNITY'])
        if request.method == 'GET':
            return render_template(
                current_app.config['WEKO_ITEMS_UI_INDEX_TEMPLATE'],
                page=page,
                render_widgets=render_widgets,
                pid_value=pid_value,
                action=action)

        if request.headers['Content-Type'] != 'application/json':
            flash(_('Invalid request'), 'error')
            return render_template(
                current_app.config['WEKO_ITEMS_UI_INDEX_TEMPLATE'],
                page=page,
                render_widgets=render_widgets)

        data = request.get_json()

        redis_connection = RedisConnection()
        sessionstore = redis_connection.connection(db=current_app.config['ACCOUNTS_SESSION_REDIS_DB_NO'], kv = True)
        if request.method == 'PUT':
            """update index of item info."""
            item_str = sessionstore.get('item_index_{}'.format(pid_value))
            sessionstore.delete('item_index_{}'.format(pid_value))
            item = json.loads(item_str)
            item['index'] = data
        elif request.method == 'POST':
            """update item data info."""
            sessionstore.put(
                'item_index_{}'.format(pid_value),
                json.dumps(data),
                ttl_secs=300)
        return jsonify(data)
    except PIDDoesNotExistError as ex:
        current_app.logger.error(
            'PIDDoesNotExistError: {}'.format(ex))
    except KeyError as ex:
        current_app.logger.error('KeyError: {}'.format(ex))
    except FileNotFoundError as ex:
        current_app.logger.error("FileNotFoundError: {}".format(ex))
    except BuildError as ex:
        current_app.logger.error("BuildError: {}".format(ex))
    except BadRequest as ex:
        current_app.logger.error("BadRequest: {}".format(ex))
    except BaseException:
        current_app.logger.error(
            'Unexpected error: {}'.format(sys.exc_info()[0]))
    return abort(400)


@blueprint.route('/iframe/index/<string:pid_value>',
                 methods=['GET', 'PUT', 'POST'])
@login_required_customize
def iframe_items_index(pid_value='0'):
    """Iframe items index."""
    try:
        files_thumbnail = None
        if pid_value == '0' or pid_value == 0:
            return redirect(url_for('.iframe_index'))

        record = WekoRecord.get_record_by_pid(pid_value)
        action = 'private' \
            if record.get('publish_status', PublishStatus.PRIVATE.value) \
                in [PublishStatus.DELETE.value, PublishStatus.PRIVATE.value, PublishStatus.NEW.value] \
            else 'publish'

        community_id = session.get('itemlogin_community_id')
        ctx = {'community': None}
        if community_id:
            comm = GetCommunity.get_community_by_id(community_id)
            ctx = {'community': comm}

        if request.method == 'GET':
            cur_activity = session.get('itemlogin_activity')
            if cur_activity is None:
                abort(400)

            workflow = WorkFlow()
            workflow_detail = workflow.get_workflow_by_id(
            cur_activity.workflow_id)
            
            if workflow_detail and workflow_detail.index_tree_id:
                index_id = get_index_id(cur_activity.activity_id)
                update_index_tree_for_record(pid_value, index_id)
                return redirect(url_for('weko_workflow.iframe_success'))

            # Get the design for widget rendering
            from weko_theme.utils import get_design_layout

            page, render_widgets = get_design_layout(
                community_id
                or current_app.config['WEKO_THEME_DEFAULT_COMMUNITY'])
            root_record = None
            files = []
            if pid_value and '.' in pid_value:
                root_record, files = get_record_by_root_ver(pid_value)
                if root_record and root_record.get('title'):
                    # current_app.logger.debug("session['itemlogin_item']:{}".format(session['itemlogin_item']))
                    session['itemlogin_item']['title'] = \
                        root_record['title'][0]
                    files_thumbnail = get_thumbnails(files, None)
            else:
                # current_app.logger.debug("session['itemlogin_record']: {}".format(session['itemlogin_record']))
                root_record = session['itemlogin_record']
            if root_record and files and len(root_record) > 0 and \
                    len(files) > 0 and isinstance(root_record, (list, dict)):
                files = set_files_display_type(root_record, files)

            from weko_workflow.utils import get_main_record_detail
            record_detail_alt = get_main_record_detail(
                cur_activity.activity_id, cur_activity)
            ctx.update(
                dict(
                    record_org=record_detail_alt.get('record'),
                    files_org=record_detail_alt.get('files'),
                    thumbnails_org=record_detail_alt.get('files_thumbnail')
                )
            )
            # current_app.logger.debug("session['itemlogin_activity']: {}".format(session['itemlogin_activity']))
            # current_app.logger.debug("session['itemlogin_item']: {}".format(session['itemlogin_item']))
            # current_app.logger.debug("session['itemlogin_steps']: {}".format(session['itemlogin_steps']))
            # current_app.logger.debug("session['itemlogin_action_id']: {}".format(session['itemlogin_action_id']))
            # current_app.logger.debug("session['itemlogin_cur_step']: {}".format(session['itemlogin_cur_step']))
            # current_app.logger.debug("session['itemlogin_histories']: {}".format(session['itemlogin_histories']))
            # current_app.logger.debug("session['itemlogin_res_check']: {}".format(session['itemlogin_res_check']))
            # current_app.logger.debug("session['itemlogin_pid']: {}".format(session['itemlogin_pid']))
            
            form = FlaskForm(request.form)
            
            return render_template(
                'weko_items_ui/iframe/item_index.html',
                page=page,
                render_widgets=render_widgets,
                pid_value=pid_value,
                action=action,
                activity=session['itemlogin_activity'],
                item=session['itemlogin_item'],
                steps=session['itemlogin_steps'],
                action_id=session['itemlogin_action_id'],
                cur_step=session['itemlogin_cur_step'],
                record=root_record,
                histories=session['itemlogin_histories'],
                res_check=session['itemlogin_res_check'],
                pid=session['itemlogin_pid'],
                community_id=community_id,
                files=files,
                files_thumbnail=files_thumbnail,
                form=form,
                **ctx
            )

        if request.headers['Content-Type'] != 'application/json':
            flash(_('Invalid Request'), 'error')
            from weko_theme.utils import get_design_layout
            page, render_widgets = get_design_layout(
                current_app.config['WEKO_THEME_DEFAULT_COMMUNITY'])
            return render_template(
                'weko_items_ui/iframe/item_index.html',
                page=page,
                render_widgets=render_widgets,
                community_id=community_id,
                **ctx
            )

        data = request.get_json()

        redis_connection = RedisConnection()
        sessionstore = redis_connection.connection(db=current_app.config['ACCOUNTS_SESSION_REDIS_DB_NO'], kv = True)
        if request.method == 'PUT':
            """update index of item info."""
            item_str = sessionstore.get('item_index_{}'.format(pid_value))
            sessionstore.delete('item_index_{}'.format(pid_value))
            item = json.loads(item_str)
            item['index'] = data
        elif request.method == 'POST':
            """update item data info."""
            sessionstore.put(
                'item_index_{}'.format(pid_value),
                bytes(json.dumps(data),"utf-8"),
                ttl_secs=300)
        return jsonify(data)
    except KeyError as ex:
        current_app.logger.error('KeyError: {}'.format(ex))
    except AttributeError as ex:
        current_app.logger.error('AttributeError: {}'.format(ex))
        import traceback
        current_app.logger.error(traceback.format_exc())
    except BadRequest as ex:
        current_app.logger.error('BadRequest: {}'.format(ex))
    except StatementError as ex:
        current_app.logger.error('BadRequest: {}'.format(ex))
    except BaseException:
        current_app.logger.error(
            'Unexpected error: {}'.format(sys.exc_info()[0]))
    return abort(400)


def default_view_method(pid, record, template=None):
    """Default view method.

    Sends ``record_viewed`` signal and renders template.
    """
    check_site_license_permission()
    send_info = dict()
    send_info['site_license_flag'] = True \
        if hasattr(current_user, 'site_license_flag') else False
    send_info['site_license_name'] = current_user.site_license_name \
        if hasattr(current_user, 'site_license_name') else ''
    record_viewed.send(
        current_app._get_current_object(),
        pid=pid,
        record=record,
        info=send_info
    )

    item_type_id = record.get('item_type_id')
    lists = ItemTypes.get_latest()
    if lists is None or len(lists) == 0:
        return render_template(
            current_app.config['WEKO_ITEMS_UI_ERROR_TEMPLATE']
        )
    item_type = ItemTypes.get_by_id(item_type_id)
    if item_type is None:
        return redirect(
            url_for('.index', item_type_id=lists[0].item_type[0].id))
    json_schema = '/items/jsonschema/{}'.format(item_type_id)
    schema_form = '/items/schemaform/{}'.format(item_type_id)
    files = to_files_js(record)
    record = record.item_metadata
    endpoints = {}
    activity_session = session['activity_info']
    activity_id = activity_session.get('activity_id', None)
    if activity_id:
        activity = WorkActivity()
        metadata = activity.get_activity_metadata(activity_id)
        if metadata:
            item_json = json.loads(metadata)
            if 'metainfo' in item_json:
                record = item_json.get('metainfo')
            if 'files' in item_json:
                files = item_json.get('files')
            if 'endpoints' in item_json:
                endpoints = item_json.get('endpoints')
    need_file, need_billing_file = is_schema_include_key(item_type.schema)

    return render_template(
        template,
        need_file=need_file,
        need_billing_file=need_billing_file,
        record=record,
        jsonschema=json_schema,
        schemaform=schema_form,
        lists=lists,
        links=to_links_js(pid),
        id=item_type_id,
        files=files,
        pid=pid,
        item_save_uri=url_for('weko_items_ui.iframe_save_model'),
        endpoints=endpoints
    )


def to_links_js(pid):
    """Get API links."""
    self_url = current_app.config['DEPOSIT_RECORDS_API'].format(
        pid_value=pid.pid_value)
    links = {
        'self': self_url,
        'ret': url_for('weko_items_ui.index')
    }
    from weko_deposit.links import base_factory
    links.update(base_factory(pid))
    return links


@blueprint.route('/upload', methods=['GET'])
@login_required
def index_upload():
    """Renders an item data upload view.

    :return: The rendered template.
    """
    return render_template(
        current_app.config['WEKO_ITEMS_UI_UPLOAD_TEMPLATE']
    )


@blueprint_api.route('/get_search_data/<data_type>', methods=['GET'])
def get_search_data(data_type=''):
    """get_search_data.

    Host the api provide search data:
    Provide 2 search data: username and email

    param:
        data_type: type of response data (username, email)
    return:
        list of search data

    """
    result = {
        'results': '',
        'error': '',
    }
    try:
        if data_type == 'username':
            result['results'] = get_list_username()
        elif data_type == 'email':
            result['results'] = get_list_email()
        else:
            result['error'] = 'Invaid method'
    except Exception as e:
        result['error'] = str(e)

    return jsonify(result)


@blueprint_api.route('/validate_email_and_index', methods=['POST'])
def validate_user_email_and_index():
    """Validate user mail and index.

    :return:
    """
    result = {}
    if request.headers['Content-Type'] != 'application/json':
        result['error'] = _('Header Error')
        return jsonify(result)
    data = request.get_json()
    result = validate_user_mail_and_index(data)
    return jsonify(result)


@blueprint_api.route('/validate_user_info', methods=['POST'])
def validate_user_info():
    """validate_user_info.

    Host the api which provide 2 service:
        Get autofill data: return user information based on request data
        Validate user information: check if user is exist

    request:
        header: Content type must be json
        data:
            username: The username
            email: The email
    return: response pack:
        results: user information if user is valid
        validation: 'true' if user is valid, other case return 'false'
        error: return error message, empty if no error occurs

    How to use:
        1. Get autofill data: fill username or email
        2. Validation: fill both username and email
    """
    result = {
        'results': '',
        'validation': '',
        'error': ''
    }

    if request.headers['Content-Type'] != 'application/json':
        """Check header of request"""
        result['error'] = _('Header Error')
        return jsonify(result)

    data = request.get_json()
    username = data.get('username', '')
    email = data.get('email', '')

    try:
        if username != "":
            if email == "":
                result['results'] = get_user_info_by_username(username)
                result['validation'] = True
            else:
                validate_data = validate_user(username, email)
                result['results'] = validate_data['results']
                result['validation'] = validate_data['validation']
            return jsonify(result)

        if email != "":
            result['results'] = get_user_info_by_email(email)

            result['validation'] = True
            return jsonify(result)
    except Exception as e:
        result['error'] = str(e)

    return jsonify(result)


@blueprint_api.route('/get_user_info/<int:owner>/<int:shared_user_id>',
                     methods=['GET'])
def get_user_info(owner, shared_user_id):
    """get_user_info.

    Get username and password by querying user id

    param:
        user_id: The user ID
    return: The result json:
        username: The username,
        email: The email,
        error: null if no error occurs
    """
    result = {
        'username': '',
        'email': '',
        'owner': False,
        'error': ''
    }
    try:
        user_info = get_user_information(shared_user_id)
        result['username'] = user_info['username']
        result['email'] = user_info['email']
        if owner != 0:
            result['owner'] = get_user_permission(owner)
    except Exception as e:
        result['error'] = str(e)

    return jsonify(result)


@blueprint_api.route('/get_current_login_user_id', methods=['GET'])
def get_current_login_user_id():
    """get_current_login_user_id.

    Get user id of user is currently login
    """
    result = {
        'user_id': '',
        'error': ''
    }

    try:
        user_id = get_current_user()
        result['user_id'] = user_id
    except Exception as e:
        result['error'] = str(e)

    return jsonify(result)


@blueprint_api.route('/prepare_edit_item', methods=['POST'])
@login_required
def prepare_edit_item():
    """Prepare_edit_item.

    Host the api which provide 2 service:
        Check permission: check if user is owner/admin/shared user
        Create new activity for editing flow
    request:
        header: Content type must be json
        data:
            pid_value: pid_value
    return: The result json:
        code: status code,
        msg: meassage result,
        data: url redirect
    """
    err_code = current_app.config.get('WEKO_ITEMS_UI_API_RETURN_CODE_ERROR',
                                      -1)
    if request.headers['Content-Type'] != 'application/json':
        """Check header of request"""
        return jsonify(
            code=err_code,
            msg=_('Header Error')
        )

    post_activity = request.get_json()
    getargs = request.args
    pid_value = post_activity.get('pid_value')
    community = getargs.get('community', None)

    # Cache Storage
    redis_connection = RedisConnection()
    sessionstorage = redis_connection.connection(db=current_app.config['ACCOUNTS_SESSION_REDIS_DB_NO'], kv = True)
    if sessionstorage.redis.exists("pid_{}_will_be_edit".format(pid_value)):
        return jsonify(
            code=err_code,
            msg=_('This Item is being edited.')
        )
    else:
        sessionstorage.put(
            "pid_{}_will_be_edit".format(pid_value),
            str(current_user.get_id()).encode('utf-8'),
            ttl_secs=3)

    if pid_value:
        record_class = import_string('weko_deposit.api:WekoDeposit')
        resolver = Resolver(pid_type='recid',
                            object_type='rec',
                            getter=record_class.get_record)
        recid, deposit = resolver.resolve(pid_value)
        authenticators = [str(deposit.get('owner')),
                          str(deposit.get('weko_shared_id'))]
        user_id = str(get_current_user())
        activity = WorkActivity()
        latest_pid = PIDVersioning(child=recid).last_child

        # ! Check User's Permissions
        if user_id not in authenticators and not get_user_roles()[0]:
            return jsonify(
                code=err_code,
                msg=_("You are not allowed to edit this item.")
            )

        # ! Check dependency ItemType
        if not ItemTypes.get_latest():
            return jsonify(
                code=err_code,
                msg=_("You do not even have an ItemType.")
            )

        item_type_id = deposit.get('item_type_id')
        item_type = ItemTypes.get_by_id(item_type_id)
        if not item_type:
            return jsonify(
                code=err_code,
                msg=_("Dependency ItemType not found.")
            )

        if not deposit:
            return jsonify(
                code=err_code,
                msg=_('Record does not exist.')
            )

        # Check Record is in import progress
        if check_an_item_is_locked(pid_value):
            return jsonify(
                code=err_code,
                msg=_('Item cannot be edited because '
                      'the import is in progress.')
            )

        # ! Check Record is being edit
        item_uuid = latest_pid.object_uuid
        post_workflow = activity.get_workflow_activity_by_item_id(item_uuid)

<<<<<<< HEAD
        if post_workflow:
            is_begin_edit = check_item_is_being_edit(recid, post_workflow, activity)
            if is_begin_edit:
                return jsonify(
                    code=err_code,
                    msg=_('This Item is being edited.'),
                    activity_id=is_begin_edit
                )
=======
        if check_item_is_being_edit(recid, post_workflow, activity):
            return jsonify(
                code=err_code,
                msg=_('This Item is being edited.')
            )
>>>>>>> 44bcd2b6

        if post_workflow:
            post_activity['workflow_id'] = post_workflow.workflow_id
            post_activity['flow_id'] = post_workflow.flow_id
        else:
            post_workflow = activity.get_workflow_activity_by_item_id(
                recid.object_uuid
            )
            workflow = get_workflow_by_item_type_id(item_type.name_id,
                                                    item_type_id)
            if not workflow:
                return jsonify(
                    code=err_code,
                    msg=_('Workflow setting does not exist.')
                )
            post_activity['workflow_id'] = workflow.id
            post_activity['flow_id'] = workflow.flow_id
        post_activity['itemtype_id'] = item_type_id
        post_activity['community'] = community
        post_activity['post_workflow'] = post_workflow

        try:
            rtn = prepare_edit_workflow(post_activity, recid, deposit)
            db.session.commit()
        except SQLAlchemyError as ex:
            current_app.logger.error('sqlalchemy error: {}'.format(ex))
            db.session.rollback()
            return jsonify(
                code=err_code,
                msg=_('An error has occurred.')
            )
        except BaseException as ex:
            current_app.logger.error('Unexpected error: {}'.format(ex))
            db.session.rollback()
            return jsonify(
                code=err_code,
                msg=_('An error has occurred.')
            )

        if community:
            comm = GetCommunity.get_community_by_id(community)
            url_redirect = url_for('weko_workflow.display_activity',
                                   activity_id=rtn.activity_id,
                                   community=comm.id)
        else:
            url_redirect = url_for('weko_workflow.display_activity',
                                   activity_id=rtn.activity_id)

        return jsonify(
            code=0,
            msg='success',
            data=dict(redirect=url_redirect)
        )

    return jsonify(
        code=err_code,
        msg=_('An error has occurred.')
    )


@blueprint.route('/ranking', methods=['GET'])
def ranking():
    """Ranking page view."""
    # get ranking settings
    settings = RankingSettings.get()

    if not settings:
        upd_data = RankingSettings()
        dafault_data = current_app.config['WEKO_ITEMS_UI_RANKING_DEFAULT_SETTINGS']
        upd_data.is_show = dafault_data['is_show']
        upd_data.new_item_period = dafault_data['new_item_period']
        upd_data.statistical_period = dafault_data['statistical_period']
        upd_data.display_rank = dafault_data['display_rank']
        upd_data.rankings = dafault_data['rankings']
        RankingSettings.update(data=upd_data) 
        settings = RankingSettings.get()

    # get statistical period
    end_date = date.today()  # - timedelta(days=1)
    start_date = end_date - timedelta(days=int(settings.statistical_period))

    from weko_theme.utils import get_design_layout

    # Get the design for widget rendering -- Always default
    page, render_widgets = get_design_layout(
        current_app.config['WEKO_THEME_DEFAULT_COMMUNITY'])

    
    rankings = get_ranking(settings)

    x = rankings.get('most_searched_keywords')
    if x:
        import urllib.parse
        for y in x:
            if y["title"].split():
                y["url"] = '/search?search_type=0&q={}'.format(
                    urllib.parse.quote(y["title"]))
            else:
                y["url"] = '/search?search_type=0&q={z}'.format(z=y["title"])
    return render_template(
        current_app.config['WEKO_ITEMS_UI_RANKING_TEMPLATE'],
        page=page,
        render_widgets=render_widgets,
        is_show=settings.is_show,
        start_date=start_date,
        end_date=end_date,
        rankings=rankings)


def check_ranking_show():
    """Check ranking show/hide."""
    result = 'hide'
    settings = RankingSettings.get()
    if settings and settings.is_show:
        result = ''
    return result


@blueprint_api.route('/check_restricted_content', methods=['POST'])
def check_restricted_content():
    """Check if record has restricted content for current user.

    :return: boolean
    """
    if request.headers['Content-Type'] != 'application/json':
        return abort(400)

    post_data = request.get_json()
    restricted_records = set()
    for record_id in post_data['record_ids']:
        try:
            record = WekoRecord.get_record_by_pid(record_id)
            for file in record.files:
                if not check_file_download_permission(record, file.info()):
                    restricted_records.add(record_id)
        except Exception:
            pass
    return jsonify({'restricted_records': list(restricted_records)})


@blueprint.route('/validate_bibtext_export', methods=['POST'])
def validate_bibtex_export():
    """Validate export Bibtex.

    @return:
    """
    from .utils import validate_bibtex
    post_data = request.get_json()
    record_ids = post_data['record_ids']
    invalid_record_ids = validate_bibtex(record_ids)
    return jsonify(invalid_record_ids=invalid_record_ids)


@blueprint.route('/export', methods=['GET', 'POST'])
def export():
    """Item export view."""
    export_settings = AdminSettings.get('item_export_settings') or \
        AdminSettings.Dict2Obj(
        current_app.config[
            'WEKO_ADMIN_DEFAULT_ITEM_EXPORT_SETTINGS'])
    if not export_settings.allow_item_exporting:
        return abort(403)

    if request.method == 'POST':
        return export_items(request.form.to_dict())

    from weko_search_ui.api import SearchSetting
    search_type = request.args.get('search_type', '0')  # TODO: Refactor
    community_id = ""
    ctx = {'community': None}
    cur_index_id = search_type if search_type not in ('0', '1',) else None
    if 'community' in request.args:
        from weko_workflow.api import GetCommunity
        comm = GetCommunity.get_community_by_id(request.args.get('community'))
        ctx = {'community': comm}
        if comm is not None:
            community_id = comm.id

    from weko_theme.utils import get_design_layout

    # Get the design for widget rendering
    page, render_widgets = get_design_layout(
        community_id or current_app.config['WEKO_THEME_DEFAULT_COMMUNITY'])

    sort_options, display_number = SearchSetting.get_results_setting()
    disply_setting = dict(size=display_number)

    return render_template(
        current_app.config['WEKO_ITEMS_UI_EXPORT_TEMPLATE'],
        page=page,
        render_widgets=render_widgets,
        index_id=cur_index_id,
        community_id=community_id,
        sort_option=sort_options,
        disply_setting=disply_setting,
        enable_contents_exporting=export_settings.enable_contents_exporting,
        max_export_num=_get_max_export_items(),
        **ctx
    )


@blueprint_api.route('/validate', methods=['POST'])
@login_required_customize
def validate():
    """Validate input data.

    :return:
    """
    result = {
        "is_valid": True,
        "error": ""
    }
    request_data = request.get_json()
    validate_form_input_data(
        result,
        request_data.get('item_id'),
        request_data.get('data')
    )
    return jsonify(result)


@blueprint_api.route('/check_validation_error_msg/<string:activity_id>',
                     methods=['GET'])
@login_required_customize
def check_validation_error_msg(activity_id):
    """Check whether sessionstore('updated_json_schema_') is exist.

    :param activity_id: The identify of Activity.
    :return: Show error message
    """

    redis_connection = RedisConnection()
    sessionstore = redis_connection.connection(db=current_app.config['ACCOUNTS_SESSION_REDIS_DB_NO'], kv = True)
    if sessionstore.redis.exists(
            'updated_json_schema_{}'.format(activity_id)) \
            and sessionstore.get('updated_json_schema_{}'.format(activity_id)):
        session_data = sessionstore.get(
            'updated_json_schema_{}'.format(activity_id))
        error_list = json.loads(session_data.decode('utf-8'))
        msg = [_('PID does not meet the conditions.')]
        if error_list.get('mapping'):
            mapping_err_msg = _('The mapping of required items for DOI '
                                'validation is not set. Please recheck the '
                                'following mapping settings.<br/>{}')
            keys = [k for k in error_list.get('mapping')]
            msg.append(mapping_err_msg.format('<br/>'.join(keys)))
        if error_list.get('other'):
            msg.append(_(error_list.get('other')))
        return jsonify(code=1, msg=msg, error_list=error_list)
    else:
        return jsonify(code=0)


@blueprint.route('/', methods=['GET'])
@blueprint.route('/corresponding-activity', methods=['GET'])
@login_required
@item_permission.require(http_exception=403)
def corresponding_activity_list():
    """Get corresponding usage & output activity list.

    :return: activity list
    """
    result = {}
    work_activity = WorkActivity()
    if "get_corresponding_usage_activities" in dir(work_activity):
        usage_application_list, output_report_list = work_activity. \
            get_corresponding_usage_activities(current_user.get_id())
        result = {'usage_application': usage_application_list,
                  'output_report': output_report_list}
    return jsonify(result)


@blueprint_api.route('/author_prefix_settings', methods=['GET'])
def get_authors_prefix_settings():
    """Get all author prefix settings."""
    author_prefix_settings = get_data_authors_prefix_settings()
    if author_prefix_settings is not None:
        results = []
        for prefix in author_prefix_settings:
            name = prefix.name
            scheme = prefix.scheme
            url = prefix.url
            result = dict(
                name=name,
                scheme=scheme,
                url=url
            )
            results.append(result)
        return jsonify(results)
    else:
        return abort(403)

@blueprint_api.route('/author_affiliation_settings', methods=['GET'])
def get_authors_affiliation_settings():
    """Get all author affiliation settings."""
    author_affiliation_settings = get_data_authors_affiliation_settings()
    if author_affiliation_settings is not None:
        results = []
        for affiliation in author_affiliation_settings:
            scheme = affiliation.scheme
            url = affiliation.url
            result = dict(
                scheme=scheme,
                url=url
            )
            results.append(result)
        return jsonify(results)
    else:
        return abort(403)


@blueprint.route('/sessionvalidate', methods=['POST'])
def session_validate():
    """Validate the session."""
    authorized = True if current_user and current_user.get_id() else False
    result = {
        "unauthorized": authorized,
        "msg": _('Your session has timed out. Please login again.')
    }
    return jsonify(result)


@blueprint_api.route('/check_record_doi/<string:pid_value>', methods=['GET'])
@login_required
def check_record_doi(pid_value='0'):
    """Check public status.

    :param pid_value: pid_value.
    :return:
    """
    record = WekoRecord.get_record_by_pid(pid_value)
    if record.pid_doi:
        return jsonify({'code': 0})
    return jsonify({'code': -1})


@blueprint_api.route('/check_record_doi_indexes/<string:pid_value>',
                     methods=['GET'])
@login_required
def check_record_doi_indexes(pid_value='0'):
    """Check restrict DOI and Indexes.

    Args:
        pid_value (str, optional): _description_. Defaults to '0'.

    Returns:
        _type_: _description_
    Rises:
        invenio_pidstore.errors.PIDDoesNotExistError
    """    
    doi = int(request.args.get('doi', '0'))
    record = WekoRecord.get_record_by_pid(pid_value)
    if (record.pid_doi or doi > 0) and \
            not check_index_permissions(record=record, is_check_doi=True):
        return jsonify({
            'code': -1
        })

    return jsonify({'code': 0})

@blueprint.teardown_request
@blueprint_api.teardown_request
def dbsession_clean(exception):
    current_app.logger.debug("weko_items_ui dbsession_clean: {}".format(exception))
    if exception is None:
        try:
            db.session.commit()
        except:
            db.session.rollback()
    db.session.remove()<|MERGE_RESOLUTION|>--- conflicted
+++ resolved
@@ -930,7 +930,6 @@
         item_uuid = latest_pid.object_uuid
         post_workflow = activity.get_workflow_activity_by_item_id(item_uuid)
 
-<<<<<<< HEAD
         if post_workflow:
             is_begin_edit = check_item_is_being_edit(recid, post_workflow, activity)
             if is_begin_edit:
@@ -939,13 +938,6 @@
                     msg=_('This Item is being edited.'),
                     activity_id=is_begin_edit
                 )
-=======
-        if check_item_is_being_edit(recid, post_workflow, activity):
-            return jsonify(
-                code=err_code,
-                msg=_('This Item is being edited.')
-            )
->>>>>>> 44bcd2b6
 
         if post_workflow:
             post_activity['workflow_id'] = post_workflow.workflow_id
