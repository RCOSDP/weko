require([
  'jquery',
  'bootstrap'
], function () {
  $('#weko_id_hidden').hide();
  $("#item-type-lists").change(function (ev) {
    window.location.href = '/items/' + $(this).val();
  });
  $("#btnModalClose").click(function () {
    $('#myModal').modal('toggle');
    $("div.modal-backdrop").remove();
  });
  $("#meta-search-close").click(function () {
    $('#meta-search').modal('toggle');
    $("div.modal-backdrop").remove();
  });
});

// script for Contributor
var username_arr = [];
var email_arr = [];
var filter = {
  filter_username: "",
  filter_email: ''
}
function autocomplete(inp, arr) {
  var currentFocus;

  inp.addEventListener("input", function (e) {
    var form_share_other_user, droplist_show_other_user, i, val = this.value;
    var mode = this.id;
    var flag = false;
    closeAllLists();
    if (!val) {
      return false;
    }
    currentFocus = -1;
    form_share_other_user = document.createElement("DIV");
    form_share_other_user.setAttribute("id", this.id + "autocomplete-list");
    form_share_other_user.setAttribute("class", "autocomplete-items");
    this.parentNode.appendChild(form_share_other_user);

    /*for each item in the array...*/
    for (i = 0; i < arr.length; i++) {
      /*check if the item starts with the same letters as the text field value:*/
      if (arr[i].substr(0, val.length).toUpperCase() == val.toUpperCase()) {
        /*create a DIV element for each matching element:*/
        droplist_show_other_user = document.createElement("DIV");
        /*make the matching letters bold:*/
        droplist_show_other_user.innerHTML = "<strong>" + arr[i].substr(0, val.length) + "</strong>";
        droplist_show_other_user.innerHTML += arr[i].substr(val.length);
        /*insert a input field that will hold the current array item's value:*/
        droplist_show_other_user.innerHTML += "<input type='hidden' value='" + arr[i] + "'>";

        /*execute a function when someone clicks on the item value (DIV element):*/
        droplist_show_other_user.addEventListener('click', function (e) {
          /*insert the value for the autocomplete text field:*/
          inp.value = this.getElementsByTagName("input")[0].value;
          if (mode == 'share_username') {
            filter.filter_username = inp.value;
            // get exact user info contains username and email by username unique
            get_autofill_data(filter.filter_username, "", mode);
          } else {
            if (mode == 'share_email') {
              filter.filter_email = inp.value;
              // get exact user info contains username and email by email
              get_autofill_data('', filter.filter_email, mode);
            }
          }
          closeAllLists();
        });

        form_share_other_user.appendChild(droplist_show_other_user);
        flag = true;
      }
    }
    if (flag == false) {
      if ($(".autocomplete-items div").length == 0) {
        droplist_show_other_user = document.createElement("DIV");
        droplist_show_other_user.innerHTML = "<p>No result found" + "</p>";
        droplist_show_other_user.innerHTML += "<input type='hidden' value='No results found'>";
        form_share_other_user.appendChild(droplist_show_other_user);
      }
    }
  });
  inp.addEventListener("keydown", function (e) {
    var x = document.getElementById(this.id + "autocomplete-list");
    if (x) {
      x = x.getElementsByTagName("div");
    }
    if (e.keyCode == 40) {
      /*If the arrow DOWN key is pressed,
      increase the currentFocus variable:*/
      currentFocus++;
      /*and and make the current item more visible:*/
      addActive(x);
    } else if (e.keyCode == 38) { //up
      /*If the arrow UP key is pressed,
      decrease the currentFocus variable:*/
      currentFocus--;
      /*and and make the current item more visible:*/
      addActive(x);
    } else if (e.keyCode == 13) {
      /*If the ENTER key is pressed, prevent the form from being submitted,*/
      e.preventDefault();
      if (currentFocus > -1) {
        /*and simulate a click on the "active" item:*/
        if (x) {
          x[currentFocus].click();
        }
      } else {
        if (currentFocus == -1 && $("#share_username").val() != '') {
          if (x) {
            x[0].click();
          }
        }
      }
    }
  });
  function addActive(x) {
    /*a function to classify an item as "active":*/
    if (!x) return false;
    /*start by removing the "active" class on all items:*/
    removeActive(x);
    if (currentFocus >= x.length) currentFocus = 0;
    if (currentFocus < 0) currentFocus = (x.length - 1);
    /*add class "autocomplete-active":*/
    x[currentFocus].classList.add("autocomplete-active");
  }
  function removeActive(x) {
    /*a function to remove the "active" class from all autocomplete items:*/
    for (var i = 0; i < x.length; i++) {
      x[i].classList.remove("autocomplete-active");
    }
  }

  function closeAllLists(elmnt) {
    /*close all autocomplete lists in the document,
    except the one passed as an argument:*/
    var x = document.getElementsByClassName("autocomplete-items");
    for (var i = 0; i < x.length; i++) {
      if (elmnt != x[i] && elmnt != inp) {
        x[i].parentNode.removeChild(x[i]);
      }
    }
  }

  /*execute a function when someone clicks in the document:*/
  document.addEventListener("click", function (e) {
    closeAllLists(e.target);
  });
}

get_search_data = function (keyword) {
  get_search_data_url = '/api/items/get_search_data/' + keyword;
  if (keyword == 'username') {
    $("#share_username").prop('readonly', true);
    $("#id_spinners_username").css("display", "");
  } else {
    if (keyword == 'email') {
      $("#share_email").prop('readonly', true);
      $("#id_spinners_email").css("display", "");
    }
  }

  $.ajax({
    url: get_search_data_url,
    method: "GET",
    success: function (data, status) {
      if (data.error) {
        //alert("Some errors have occured!\nDetail:" + data.error);
        var modalcontent = "Some errors have occured!\nDetail:" + data.error;
        $("#inputModal").html(modalcontent);
        $("#allModal").modal("show");
        return null;
      } else {
        if (keyword === 'username') {
          $("#id_spinners_username").css("display", "none");
          $("#share_username").prop('readonly', false);
          username_arr = data.results;
          // auto fill for username
          autocomplete(document.getElementById("share_username"), username_arr);

        } else {
          if (keyword === 'email') {
            $("#id_spinners_email").css("display", "none");
            $("#share_email").prop('readonly', false);
            email_arr = data.results;
            // auto fill for email input
            autocomplete(document.getElementById("share_email"), email_arr);
          }
        }
        return data.results;
      }
    },
    error: function (data, status) {
      //alert("Cannot connect to server!");
      var modalcontent = "Cannot connect to server!";
      $("#inputModal").html(modalcontent);
      $("#allModal").modal("show");
    }
  });
}

get_autofill_data = function (keyword, data, mode) {
  // If autofill, "keyword" = email or username, and username, email have to fill to "data"
  // If validate, keyword = username, data = email
  let param = {
    username: "",
    email: ""
  }
  if (keyword == "username") {
    param.username = data;
  } else if (keyword == "email") {
    param.email = data;
  } else {
    param.username = keyword;
    param.email = data;
  }

  //Create request
  $.ajax({
    url: "/api/items/validate_user_info",
    method: "POST",
    headers: {
      'Content-Type': 'application/json'
    },
    data: JSON.stringify(param),
    dataType: "json",
    success: function (data, status) {
      if (mode == 'share_username') {
        $("#share_email").val(data.results.email);
      } else {
        if (mode == 'share_email') {
          if (data.results.username) {
            $("#share_username").val(data.results.username);
          } else {
            $("#share_username").val("");
          }
        }
      }
    },
    error: function (data, status) {
      //alert("Cannot connect to server!");
      var modalcontent = "Cannot connect to server!";
      $("#inputModal").html(modalcontent);
      $("#allModal").modal("show");
    }
  });
}
$("#share_username").focusout(function () {
  username_arr = [];
  $("#share_email").prop('readonly', true);

})

$("#share_email").focusout(function () {
  email_arr = [];
  $("#share_username").prop('readonly', true);
})

function handleSharePermission(value) {
  if (value == 'this_user') {
    $(".form_share_permission").css('display', 'none');
    $("#share_username").val("");
    $("#share_email").val("");
  } else {
    if (value == 'other_user') {
      $(".form_share_permission").css('display', 'block');
      $("#share_username").val("");
      $("#share_email").val("");
      $("#id_spinners_username").css("display", "none");
      $("#share_username").prop('readonly', true);
      $("#id_spinners_email").css("display", "none");
      $("#share_email").prop('readonly', true);
    }
  }
}

(function (angular) {
  function addAlert(message) {
    $('#alerts').append(
      '<div class="alert alert-light" id="alert-style">' +
      '<button type="button" class="close" data-dismiss="alert">' +
      '&times;</button>' + message + '</div>');
  }
  // Bootstrap it!
  angular.element(document).ready(function () {
    angular.module('wekoRecords.controllers', []);
    function WekoRecordsCtrl($scope, $rootScope, InvenioRecordsAPI) {
      $scope.resourceTypeKey = "";
      $scope.groups = [];
      $scope.filemeta_keys = [];
      $scope.bibliographic_key = '';
      $scope.bibliographic_title_key = '';
      $scope.bibliographic_title_lang_key = '';
      $scope.is_item_owner = false;
      $scope.render_requirements = false;
      $scope.searchFilemetaKey = function () {
        if ($scope.filemeta_keys.length > 0) {
          return $scope.filemeta_keys;
        }
        Object.entries($rootScope.recordsVM.invenioRecordsSchema.properties).forEach(
          ([key, value]) => {
            if (value.type == 'array') {
              if (value.items.properties.hasOwnProperty('filename')) {
                $scope.filemeta_keys.push(key)
              }
            }
          }
        );
      }
      $scope.searchFilemetaForm = function (title) {
        $rootScope.recordsVM.invenioRecordsForm.forEach(RecordForm => {
          if (RecordForm.title == title) {
            filemeta_form = RecordForm;
          }
        });
        return filemeta_form;
      }
      $scope.initFilenameList = function () {
        $scope.searchFilemetaKey();
        $scope.filemeta_keys.forEach(filemeta_key => {
          filemeta_schema = $rootScope.recordsVM.invenioRecordsSchema.properties[filemeta_key];
          filemeta_form = $scope.searchFilemetaForm(filemeta_schema.title);
          if (filemeta_schema && filemeta_form) {
            filemeta_schema.items.properties['filename']['enum'] = [];
            filemeta_filename_form = filemeta_form.items[0];
            filemeta_filename_form['titleMap'] = [];
            $rootScope.filesVM.files.forEach(file => {
              if (file.completed) {
                filemeta_schema.items.properties['filename']['enum'].push(file.key);
                filemeta_filename_form['titleMap'].push({ name: file.key, value: file.key });
              }
            });
          }
          groupsprice_schema = filemeta_schema.items.properties['groupsprice']
          groupsprice_form = filemeta_form.items[6];
          if (groupsprice_schema && groupsprice_form) {
            groupsprice_schema.items.properties['group']['enum'] = [];
            group_form = groupsprice_form.items[0];
            group_form['titleMap'] = [];
            $scope.groups.forEach(group => {
              groupsprice_schema.items.properties['group']['enum'].push(group.id);
              group_form['titleMap'].push({ name: group.value, value: group.id });
            });
          }
        });
        $rootScope.$broadcast('schemaFormRedraw');
      }
      $scope.initContributorData = function () {
        $("#contributor-panel").addClass("hidden");
        // Load Contributor information
        let recordModel = $rootScope.recordsVM.invenioRecordsModel;
        let owner_id = 0
        if (recordModel.owner) {
          owner_id = recordModel.owner;
        } else {
          $scope.is_item_owner = true;
        }
        if (!recordModel.hasOwnProperty('shared_user_id')) {
          $("#contributor-panel").removeClass("hidden");
          $(".input_contributor").prop("checked", true);
          $("#share_username").val("");
          $("#share_email").val("");
          // Apply for run feature when Display Workflow is error.
          // When Display Workflow is fixed, please remove this
          $scope.is_item_owner = true;
          // ----
        } else {
          if (recordModel.shared_user_id && recordModel.shared_user_id != -1) {
            // Call rest api to get user information
            let get_user_url = '/api/items/get_user_info/' + owner_id + '/' + recordModel.shared_user_id;
            $.ajax({
              url: get_user_url,
              method: 'GET',
              success: function (data, stauts) {
                if (data.owner) {
                  $scope.is_item_owner = true;
                  $("#contributor-panel").removeClass("hidden");
                  $(".other_user_rad").click();
                  $("#share_username").val(data.username);
                  $("#share_email").val(data.email);
                } else {
                  $(".other_user_rad").click();
                  $("#share_username").val(data.username);
                  $("#share_email").val(data.email);
                }
              },
              error: function (data, status) {
                //alert("Cannot connect to server!");
                var modalcontent = "Cannot connect to server!";
                $("#inputModal").html(modalcontent);
                $("#allModal").modal("show");
              }
            });
          } else {
            $("#contributor-panel").removeClass("hidden");
            $(".input_contributor").prop("checked", true);
            $("#share_username").val("");
            $("#share_email").val("");
            // Apply for run feature when Display Workflow is error.
            // When Display Workflow is fixed, please remove this
            $scope.is_item_owner = true;
            // ----
          }
        }
      }
      $scope.initUserGroups = function () {
        $.ajax({
          url: '/accounts/settings/groups/grouplist',
          method: 'GET',
          async: false,
<<<<<<< HEAD
          success: function(data, status) {
            if(!$.isEmptyObject(data)){
              for (let key in data) {
                let group = {
                  id: key,
                  value: data[key]
                };
                $scope.groups.push(group);
              }
=======
          success: function (data, status) {
            var group = "";
            let index = 1;
            while (data[index]) {
              group = data[index];
              $scope.groups.push(group);
              index += 1;
>>>>>>> f780830d
            }
          }
        });
      }
      $scope.searchTypeKey = function () {
        if ($scope.resourceTypeKey.length > 0) {
          return $scope.resourceTypeKey;
        }
        Object.entries($rootScope.recordsVM.invenioRecordsSchema.properties).forEach(
          ([key, value]) => {
            if (value.type == 'object') {
              if (value.properties.hasOwnProperty('resourcetype')) {
                $scope.resourceTypeKey = key;
              }
            }
          }
        );
      }
      $scope.resourceTypeSelect = function () {
        let resourcetype = $("select[name='resourcetype']").val();
        resourcetype = resourcetype.split("string:").pop();
        let resourceuri = "";
        if ($scope.resourceTypeKey) {
          if (!$("#resourceuri").prop('disabled')) {
            $("#resourceuri").prop('disabled', true);
          }

          switch (resourcetype) {
            // multiple
            case 'interactive resource':
              resourceuri = "http://purl.org/coar/resource_type/c_e9a0";
              break;
            case 'learning material':
              resourceuri = "http://purl.org/coar/resource_type/c_1843";
              break;
            case 'musical notation':
              resourceuri = "http://purl.org/coar/resource_type/c_18cw";
              break;
            case 'research proposal':
              resourceuri = "http://purl.org/coar/resource_type/c_baaf";
              break;
            case 'software':
              resourceuri = "http://purl.org/coar/resource_type/c_5ce6";
              break;
            case 'technical documentation':
              resourceuri = "http://purl.org/coar/resource_type/c_71bd";
              break;
            case 'workflow':
              resourceuri = "http://purl.org/coar/resource_type/c_393c";
              break;
            case 'other（その他）':
              resourceuri = "http://purl.org/coar/resource_type/c_1843";
              break;
            case 'other（プレプリント）':
              $("#resourceuri").prop('disabled', false);
              resourceuri = "";
              break;
            // conference
            case 'conference object':
              resourceuri = "http://purl.org/coar/resource_type/c_c94f";
              break;
            case 'conference proceedings':
              resourceuri = "http://purl.org/coar/resource_type/c_f744";
              break;
            case 'conference poster':
              resourceuri = "http://purl.org/coar/resource_type/c_6670";
              break;
            // patent
            case 'patent':
              resourceuri = "http://purl.org/coar/resource_type/c_15cd";
              break;
            // lecture
            case 'lecture':
              resourceuri = "http://purl.org/coar/resource_type/c_8544";
              break;
            // Book
            case 'book':
              resourceuri = "http://purl.org/coar/resource_type/c_2f33";
              break;
            case 'book part':
              resourceuri = "http://purl.org/coar/resource_type/c_3248";
              break;
            // Dataset
            case 'dataset':
              resourceuri = "http://purl.org/coar/resource_type/c_ddb1";
              break;
            // Article
            case 'conference paper':
              resourceuri = "http://purl.org/coar/resource_type/c_5794";
              break;
            case 'data paper':
              resourceuri = "http://purl.org/coar/resource_type/c_beb9";
              break;
            case 'departmental bulletin paper':
              resourceuri = "http://purl.org/coar/resource_type/c_6501";
              break;
            case 'editorial':
              resourceuri = "http://purl.org/coar/resource_type/c_b239";
              break;
            case 'journal article':
              resourceuri = "http://purl.org/coar/resource_type/c_6501";
              break;
            case 'periodical':
              resourceuri = "http://purl.org/coar/resource_type/c_2659";
              break;
            case 'review article':
              resourceuri = "http://purl.org/coar/resource_type/c_dcae04bc";
              break;
            case 'article':
              resourceuri = "http://purl.org/coar/resource_type/c_6501";
              break;
            // Image
            case 'image':
              resourceuri = "http://purl.org/coar/resource_type/c_c513";
              break;
            case 'still image':
              resourceuri = "http://purl.org/coar/resource_type/c_ecc8";
              break;
            case 'moving image':
              resourceuri = "http://purl.org/coar/resource_type/c_8a7e";
              break;
            case 'video':
              resourceuri = "http://purl.org/coar/resource_type/c_12ce";
              break;
            // Cartographic
            case 'cartographic material':
              resourceuri = "http://purl.org/coar/resource_type/c_12cc";
              break;
            case 'map':
              resourceuri = "http://purl.org/coar/resource_type/c_12cd";
              break;
            // Sound
            case 'sound':
              resourceuri = "http://purl.org/coar/resource_type/c_18cc";
              break;
            // Report
            case 'internal report':
              resourceuri = "http://purl.org/coar/resource_type/c_18ww";
              break;
            case 'report':
              resourceuri = "http://purl.org/coar/resource_type/c_93fc";
              break;
            case 'research report':
              resourceuri = "http://purl.org/coar/resource_type/c_18ws";
              break;
            case 'technical report':
              resourceuri = "http://purl.org/coar/resource_type/c_18gh";
              break;
            case 'policy report':
              resourceuri = "http://purl.org/coar/resource_type/c_186u";
              break;
            case 'report part':
              resourceuri = "http://purl.org/coar/resource_type/c_ba1f";
              break;
            case 'working paper':
              resourceuri = "http://purl.org/coar/resource_type/c_8042";
              break;
            // Thesis
            case 'thesis':
              resourceuri = "http://purl.org/coar/resource_type/c_46ec";
              break;
            case 'bachelor thesis':
              resourceuri = "http://purl.org/coar/resource_type/c_7a1f";
              break;
            case 'master thesis':
              resourceuri = "http://purl.org/coar/resource_type/c_bdcc";
              break;
            case 'doctoral thesis':
              resourceuri = "http://purl.org/coar/resource_type/c_db06";
              break;
            default:
              resourceuri = "";
          }
          $rootScope.recordsVM.invenioRecordsModel[$scope.resourceTypeKey].resourceuri = resourceuri;
        }
      }
      $scope.getBibliographicMetaKey = function () {
        Object.entries($rootScope.recordsVM.invenioRecordsSchema.properties).forEach(
          ([key, value]) => {
            if (value.properties && value.properties.hasOwnProperty('bibliographic_title')) {
              $scope.bibliographic_key =  key;
              const titleProperties = value.properties.bibliographic_title.items.properties;
              Object.entries(titleProperties).forEach(([subKey, subValue]) => {
                if (subValue.format == "text"){
                  $scope.bibliographic_title_key = subKey;
                } else if (subValue.format == "select"){
                  $scope.bibliographic_title_lang_key = subKey;
                }
              });
            }
          }
        );
      }
      $scope.autofillJournal = function () {
        this.getBibliographicMetaKey();
        const bibliographicKey = $scope.bibliographic_key;
        const title = $scope.bibliographic_title_key;
        const titleLanguage = $scope.bibliographic_title_lang_key;
        // const activityId = $("#hidden_activity_id").val();
        const activityId = $("#activity_id").text();
        if (bibliographicKey && $rootScope.recordsVM.invenioRecordsModel && activityId) {
          let request = {
            url: '/api/autofill/get_auto_fill_journal/' + activityId,
            method: "GET",
            dataType: "json"
          };

          InvenioRecordsAPI.request(request).then(
            function success(response) {
              let data = response.data;
              if (data && data.result) {
                let journalData = data.result;
                const defaultLanguage = "en";
                if (journalData.keywords) {
                  let titleData = {};
                  titleData[title] = journalData.keywords;
                  titleData[titleLanguage] = defaultLanguage;
                  $rootScope.recordsVM.invenioRecordsModel[bibliographicKey].bibliographic_title = [
                    titleData
                  ];
                }
              }
            },
            function error(response) {
              $("#inputModal").html(response);
              $("#allModal").modal("show");
            }
          );
        }
      }
      $scope.renderValidationErrorList = function () {
        const activityId = $("#activity_id").text();
        $.ajax({
          url: '/api/items/get_identifier_grant_error_list/' + activityId,
          method: 'GET',
          async: false,
          success: function (response) {
            if (response.code) {
              addAlert(response.msg);
              $scope.render_requirements = true;
            }
          },
          error: function (data) {
            alert('Cannot connect to server!');
          }
        });
      }
      $scope.showError = function () {
        if ($scope.render_requirements) {
          var check = setInterval(show, 500);
          function show() {
            var cnt = 0;
            if($('#loader_spinner').hasClass('ng-hide')) {
              cnt++;
              $scope.$broadcast('schemaFormValidate');
              if (cnt===3) {
                clearInterval(check);
              }
            }
          }
        }
      }

      $rootScope.$on('invenio.records.loading.stop', function (ev) {
        $scope.initContributorData();
        $scope.autofillJournal();
        $scope.initUserGroups();
        $scope.initFilenameList();
        $scope.searchTypeKey();
        $scope.renderValidationErrorList();
        hide_endpoints = $('#hide_endpoints').text()
        if (hide_endpoints.length > 2) {
          endpoints = JSON.parse($('#hide_endpoints').text());
          if (endpoints.hasOwnProperty('bucket')) {
            $rootScope.$broadcast(
              'invenio.records.endpoints.updated', endpoints
            );
          }
        }
        $scope.showError();
      });
      $rootScope.$on('invenio.uploader.upload.completed', function (ev) {
        $scope.initFilenameList();
      });
      $scope.$on('invenio.uploader.file.deleted', function (ev, f) {
        $scope.initFilenameList();
      });

      $scope.getItemMetadata = function () {
        // Reset error message befor open modal.
        this.resetAutoFillErrorMessage();
        $('#meta-search').modal('show');
      }

      $scope.setValueToField = function (id, value) {
        if (!id) {
          return;
        } else if (!$scope.depositionForm[id]) {
          return;
        }

        if (!value) {
          // Reset current value
          $scope.depositionForm[id].$setViewValue("");
          $scope.depositionForm[id].$render();
          $scope.depositionForm[id].$commitViewValue();
          return;
        }
        $scope.depositionForm[id].$setViewValue(value);
        $scope.depositionForm[id].$render();
        $scope.depositionForm[id].$commitViewValue();
      }

      $scope.setAutoFillErrorMessage = function (message) {
        $("#autofill-error-message").text(message);
        $("#auto-fill-error-div").addClass("alert alert-danger");
      }

      $scope.resetAutoFillErrorMessage = function () {
        $("#autofill-error-message").text("");
        $("#auto-fill-error-div").removeClass("alert alert-danger");
      }

      $scope.setItemMetadata = function () {
        let autoFillID = $('#autofill_id_type').val();
        let value = $('#autofill_item_id').val();
        let itemTypeId = $("#autofill_item_type_id").val();
        if (autoFillID === 'Default') {
          this.setAutoFillErrorMessage($("#autofill_error_id").val());
          return;
        } else if (!value.length) {
          this.setAutoFillErrorMessage($("#autofill_error_input_value").val());
          return;
        }

        let param = {
          api_type: autoFillID,
          search_data: $.trim(value),
          item_type_id: itemTypeId
        }
        this.setRecordDataFromApi(param);
      }

      $scope.clearAllField = function () {
        $rootScope.recordsVM.invenioRecordsModel["pubdate"] = "";
        for (let item in $rootScope.recordsVM.invenioRecordsModel) {
          this.clearAllFieldCallBack($rootScope.recordsVM.invenioRecordsModel[item]);
        }
      }

      $scope.clearAllFieldCallBack = function (item) {
        if ($.isEmptyObject(item)) {
          return item;
        }
        if (Array.isArray(item)) {
          let subItem = item[0];
          this.clearAllFieldCallBack(subItem);
        } else {
          for (let subItem in item) {
            if ($.isEmptyObject(item[subItem])) {
              continue;
            } else if (Array.isArray(item[subItem])) {
              let childItem = item[subItem][0];
              let result = [];
              result.push(this.clearAllFieldCallBack(childItem));
              item[subItem] = result;
            } else {
              if (typeof item[subItem] === 'string' || item[subItem] instanceof String) {
                item[subItem] = "";
              }
            }
          }
          return item;
        }
      }

      $scope.setRecordDataFromApi = function (param) {
        let request = {
          url: '/api/autofill/get_auto_fill_record_data',
          headers: {
            'Content-Type': 'application/json'
          },
          method: "POST",
          data: JSON.stringify(param),
          dataType: "json"
        };

        InvenioRecordsAPI.request(request).then(
          function success(response) {
            let data = response.data;
            if (data.error) {
              $scope.setAutoFillErrorMessage("An error have occurred!\nDetail: " + data.error);
            } else if (!$.isEmptyObject(data.result)) {
              $scope.clearAllField();
              $scope.setRecordDataCallBack(data);
            } else {
              $scope.setAutoFillErrorMessage($("#autofill_error_doi").val());
            }
          },
          function error(response) {
            $scope.setAutoFillErrorMessage("Cannot connect to server!");
          }
        );
      }

      $scope.setRecordDataCallBack = function (data) {
        const THREE_FLOOR_ITEM = [
          "creator",
          "relation",
          "contributor"
        ];
        const CREATOR_NAMES = "creatorNames";

        data.result.forEach(function (item) {
          if (THREE_FLOOR_ITEM.includes(item.key)) {
            let keys = Object.keys(item);
            keys.forEach(function (itemKey) {
              if (itemKey != 'key') {
                let listSubData = item[itemKey];
                if (!$.isEmptyObject(listSubData)) {
                  if (Array.isArray(listSubData)) {
                    listSubData.forEach(function (subData) {
                      let subKey = Object.keys(subData)[0];
                      if (!$.isEmptyObject(subData[subKey])) {
                        if (subData.hasOwnProperty(CREATOR_NAMES)) {
                          $rootScope.recordsVM.invenioRecordsModel[itemKey][0][subKey][0]['creatorName'] = subData.creatorNames;
                        } else {
                          $rootScope.recordsVM.invenioRecordsModel[itemKey][0][subKey] = subData[subKey];
                        }
                      }
                    });
                  } else if (typeof listSubData === 'object') {
                    if (listSubData.hasOwnProperty(CREATOR_NAMES) &&
                      $rootScope.recordsVM.invenioRecordsModel[itemKey].hasOwnProperty(CREATOR_NAMES)) {
                      $rootScope.recordsVM.invenioRecordsModel[itemKey][CREATOR_NAMES][0]['creatorName'] = listSubData.creatorNames;
                    }
                  }
                }
              }
            });
          } else {
            let keys = Object.keys(item)
            keys.forEach(function (itemKey) {
              if (itemKey != 'key') {
                let itemData = item[itemKey];
                if (!$.isEmptyObject(itemData)) {
                  $rootScope.recordsVM.invenioRecordsModel[itemKey] = itemData;
                }
              }
            });
          }
        });
        $('#meta-search').modal('toggle');
      }
      $scope.searchSource = function (model_id, arrayFlg, form) {
        // alert(form.key[1]);
        var modalcontent = form.key[1];
        $("#inputModal").html(modalcontent);
        $("#allModal").modal("show");
      }
      $scope.searchAuthor = function (model_id, arrayFlg, form) {
        // add by ryuu. start 20180410
        $("#btn_id").text(model_id);
        $("#array_flg").text(arrayFlg);
        $("#array_index").text(form.key[1]);
        // add by ryuu. end 20180410
        $('#myModal').modal('show');
      }
      // add by ryuu. start 20180410
      $scope.setAuthorInfo = function () {
        var authorInfo = $('#author_info').text();
        var arrayFlg = $('#array_flg').text();
        var modelId = $('#btn_id').text();
        var array_index = $('#array_index').text();
        var authorInfoObj = JSON.parse(authorInfo);
        var updateIndex = 0;
        if (arrayFlg == 'true') {
          if (authorInfoObj[0].hasOwnProperty('affiliation')) {
            $rootScope.recordsVM.invenioRecordsModel[modelId][array_index].affiliation = authorInfoObj[0].affiliation;
          }
          if (authorInfoObj[0].hasOwnProperty('creatorAlternatives')) {
            $rootScope.recordsVM.invenioRecordsModel[modelId][array_index].creatorAlternatives = authorInfoObj[0].creatorAlternatives;
          }

          if (authorInfoObj[0].hasOwnProperty('creatorNames')) {
            $rootScope.recordsVM.invenioRecordsModel[modelId][array_index].creatorNames = authorInfoObj[0].creatorNames;
          }

          if (authorInfoObj[0].hasOwnProperty('familyNames')) {
            $rootScope.recordsVM.invenioRecordsModel[modelId][array_index].familyNames = authorInfoObj[0].familyNames;
            if ($rootScope.recordsVM.invenioRecordsModel[modelId][array_index].familyNames.length == 1) {
              familyName = authorInfoObj[0].familyNames[0].familyName;
            }
          } else {
            $rootScope.recordsVM.invenioRecordsModel[modelId][array_index].familyNames = { "familyName": "", "lang": "" };
          }
          if (authorInfoObj[0].hasOwnProperty('givenNames')) {
            $rootScope.recordsVM.invenioRecordsModel[modelId][array_index].givenNames = authorInfoObj[0].givenNames;
            if ($rootScope.recordsVM.invenioRecordsModel[modelId][array_index].givenNames.length == 1) {
              givenName = authorInfoObj[0].givenNames[0].givenName;
            }
          } else {
            $rootScope.recordsVM.invenioRecordsModel[modelId][array_index].givenNames = { "givenName": "", "lang": "" };
          }

          if (authorInfoObj[0].hasOwnProperty('familyNames') && authorInfoObj[0].hasOwnProperty('givenNames')) {
            if (!authorInfoObj[0].hasOwnProperty('creatorNames')) {
              $rootScope.recordsVM.invenioRecordsModel[modelId][array_index].creatorNames = [];
            }
            for (var i = 0; i < authorInfoObj[0].familyNames.length; i++) {
              var subCreatorName = { "creatorName": "", "lang": "" };
              subCreatorName.creatorName = authorInfoObj[0].familyNames[i].familyName + "　" + authorInfoObj[0].givenNames[i].givenName;
              subCreatorName.lang = authorInfoObj[0].familyNames[i].lang;
              $rootScope.recordsVM.invenioRecordsModel[modelId][array_index].creatorNames.push(subCreatorName);
            }
          }

          if (authorInfoObj[0].hasOwnProperty('nameIdentifiers')) {
            $rootScope.recordsVM.invenioRecordsModel[modelId][array_index].nameIdentifiers = authorInfoObj[0].nameIdentifiers;
          }

          var weko_id = $('#weko_id').text();
          $rootScope.recordsVM.invenioRecordsModel[modelId][array_index].weko_id = weko_id;
          $rootScope.recordsVM.invenioRecordsModel[modelId][array_index].weko_id_hidden = weko_id;
          $rootScope.recordsVM.invenioRecordsModel[modelId][array_index].authorLink = ['check'];
          //            2018/05/28 end
        } else {
          if (authorInfoObj[0].hasOwnProperty('affiliation')) {
            $rootScope.recordsVM.invenioRecordsModel[modelId].affiliation = authorInfoObj[0].affiliation;
          }
          if (authorInfoObj[0].hasOwnProperty('creatorAlternatives')) {
            $rootScope.recordsVM.invenioRecordsModel[modelId].creatorAlternatives = authorInfoObj[0].creatorAlternatives;
          }
          if (authorInfoObj[0].hasOwnProperty('creatorNames')) {
            $rootScope.recordsVM.invenioRecordsModel[modelId].creatorNames = authorInfoObj[0].creatorNames;
          } else {
            $rootScope.recordsVM.invenioRecordsModel[modelId].creatorNames = {};
          }
          if (authorInfoObj[0].hasOwnProperty('familyNames')) {
            $rootScope.recordsVM.invenioRecordsModel[modelId].familyNames = authorInfoObj[0].familyNames;
          } else {
            $rootScope.recordsVM.invenioRecordsModel[modelId].familyNames = {};
          }
          if (authorInfoObj[0].hasOwnProperty('givenNames')) {
            $rootScope.recordsVM.invenioRecordsModel[modelId].givenNames = authorInfoObj[0].givenNames;
          } else {
            $rootScope.recordsVM.invenioRecordsModel[modelId].givenNames = {};
          }
          if (authorInfoObj[0].hasOwnProperty('nameIdentifiers')) {
            $rootScope.recordsVM.invenioRecordsModel[modelId].nameIdentifiers = authorInfoObj[0].nameIdentifiers;
          }

          var weko_id = $('#weko_id').text();
          $rootScope.recordsVM.invenioRecordsModel[modelId].weko_id = weko_id;
          $rootScope.recordsVM.invenioRecordsModel[modelId].weko_id_hidden = weko_id;
          $rootScope.recordsVM.invenioRecordsModel[modelId].authorLink = ['check'];

        }
        //画面にデータを設定する
        $("#btn_id").text('');
        $("#author_info").text('');
        $("#array_flg").text('');
      }
      // add by ryuu. end 20180410
      $scope.updated = function (model_id, modelValue, form, arrayFlg) {
        //        2018/05/28 start

        if (arrayFlg) {
          var array_index = form.key[1];
          if (modelValue == true) {
            $rootScope.recordsVM.invenioRecordsModel[model_id][array_index].weko_id = $rootScope.recordsVM.invenioRecordsModel[model_id][array_index].weko_id_hidden;
          } else {
            delete $rootScope.recordsVM.invenioRecordsModel[model_id][array_index].weko_id;
          }
        } else {
          if (modelValue == true) {
            $rootScope.recordsVM.invenioRecordsModel[model_id].weko_id = $rootScope.recordsVM.invenioRecordsModel[model_id].weko_id_hidden;
          } else {
            delete $rootScope.recordsVM.invenioRecordsModel[model_id].weko_id;
          }
        }
        //        2018/05/28 end
      }
      //    authorLink condition
      $scope.linkCondition = function (val) {
        var linkStus = val.hasOwnProperty('authorLink');
        if (linkStus) {
          return true;
        } else {
          return false;
        }
      }
      //    authorId condition
      $scope.idCondition = function (val) {
        var c = val.hasOwnProperty('authorLink');
        if (!c) {
          return false;
        } else {
          return true;
        }
      }

      $scope.registerUserPermission = function () {
        // let userSelection = $('#input').val();
        let userSelection = $(".form_share_permission").css('display');
        let result = false;
        if (userSelection == 'none') {
          $rootScope.recordsVM.invenioRecordsModel['shared_user_id'] = -1;
          result = true;
        } else if (userSelection == 'block') {
          let _username = $('#share_username').val();
          let _email = $('#share_email').val();
          let current_login_user = 0;
          // Get current login user
          $.ajax({
            url: '/api/items/get_current_login_user_id',
            method: 'GET',
            async: false,
            success: function (data, status) {
              if (data.user_id) {
                current_login_user = data.user_id;
              }
            }
          });
          let param = {
            username: _username,
            email: _email
          };
          $.ajax({
            url: '/api/items/validate_user_info',
            headers: {
              'Content-Type': 'application/json'
            },
            method: 'POST',
            async: false,
            data: JSON.stringify(param),
            dataType: "json",
            success: function (data, stauts) {
              if (data.error) {
                alert('Some errors have occured!\nDetail: ' + data.error);
                //var modalcontent =  "Some errors have occured!\nDetail: " + data.error;
                //$("#inputModal").html(modalcontent);
                //$("#allModal").modal("show");
              } else {
                if (data.validation) {
                  userInfo = data.results;
                  let otherUser = {
                    username: userInfo.username,
                    email: userInfo.email,
                    userID: userInfo.user_id
                  };
                  if (otherUser.userID == current_login_user) {
                    alert('You cannot specify yourself in "Other users" setting.');
                    //var modalcontent = "You cannot specify yourself in "Other users" setting.";
                    //$("#inputModal").html(modalcontent);
                    //$("#allModal").modal("show");
                  } else {
                    $rootScope.recordsVM.invenioRecordsModel['shared_user_id'] = otherUser.userID;
                    result = true;
                  }
                } else {
                  alert('Shared user information is not valid\nPlease check it again!');
                  //var modalcontent = "Shared user information is not valid\nPlease check it again!";
                  //$("#inputModal").html(modalcontent);
                  //$("#allModal").modal("show");
                }
              }
            },
            error: function (data, status) {
              alert('Cannot connect to server!');
              //var modalcontent =  "Cannot connect to server!";
              //$("#inputModal").html(modalcontent);
              //$("#allModal").modal("show");
            }
          })
        } else {
          alert('Some errors have occured when edit Contributer');
          //var modalcontent =  "Some errors have occured when edit Contributer";
          //$("#inputModal").html(modalcontent);
          //$("#allModal").modal("show");
        }
        return result;
      }

      $scope.genTitleAndPubDate = function () {
        let itemTypeId = $("#autofill_item_type_id").val();
        let get_url = '/api/autofill/get_title_pubdate_id/' + itemTypeId;
        $.ajax({
          url: get_url,
          method: 'GET',
          async: false,
          success: (data, status) => {
            let title = "";
            let lang = "en";
            let titleID = data.title;
            if ($rootScope.recordsVM.invenioRecordsModel.hasOwnProperty(titleID[0])) {
              let titleField = $rootScope.recordsVM.invenioRecordsModel[titleID[0]];
              if (Array.isArray(titleField)) {
                if (titleField[0].hasOwnProperty(titleID[1])) {
                  titleField = titleField[0];
                }
              }
              if (titleField && titleField[0]) {
                titleField = titleField[0];
              }
              if (titleField.hasOwnProperty(titleID[1])) {
                title = titleField[titleID[1]];
                if (titleField.hasOwnProperty(titleID[2]) && titleField[titleID[2]]) {
                  lang = titleField[titleID[2]];
                }
              }
            }
            if (!$rootScope.recordsVM.invenioRecordsModel['title']) {
              $rootScope.recordsVM.invenioRecordsModel['title'] = title;
              $rootScope.recordsVM.invenioRecordsModel['lang'] = lang;
            } else {
              if (title != "") {
                $rootScope.recordsVM.invenioRecordsModel['title'] = title;
                $rootScope.recordsVM.invenioRecordsModel['lang'] = lang;
              }
            }
          },
          error: function (data, status) {
            //alert('Cannot connect to server!');
            var modalcontent = "Cannot connect to server!";
            $("#inputModal").html(modalcontent);
            $("#allModal").modal("show");
          }
        });
      }

      $scope.priceValidator = function () {
        var result = true;
        $scope.filemeta_keys.forEach(filemeta_key => {
          groupsprice_record = $rootScope.recordsVM.invenioRecordsModel[filemeta_key];
          groupsprice_record.forEach(record => {
            prices = record.groupsprice;
            if (!prices) {
              return;
            }
            prices.forEach(price => {
              if (price.price && isNaN(price.price)) {
                result = false;
              }
            });
          });
        });
        return result;
      }

      $scope.updateDataJson = async function () {
        this.genTitleAndPubDate();
        if (!$scope.priceValidator()) {
          var modalcontent = "Billing price is required half-width numbers.";
          $("#inputModal").html(modalcontent);
          $("#allModal").modal("show");
        }
        else if (!$rootScope.recordsVM.invenioRecordsModel['title']) {
          //alert('Title is required! Please input title');
          var modalcontent = "Title is required! Please input title.";
          $("#inputModal").html(modalcontent);
          $("#allModal").modal("show");
        } else if (!$rootScope.recordsVM.invenioRecordsModel['pubdate']) {
          //alert('PubDate is required! Please input pubDate');
          var modalcontent = "PubDate is required! Please input pubDate.";
          $("#inputModal").html(modalcontent);
          $("#allModal").modal("show");
        }
        else {
          let next_frame = $('#next-frame').val();
          if ($scope.is_item_owner) {
            if (!this.registerUserPermission()) {
              // Do nothing
            } else {
              var str = JSON.stringify($rootScope.recordsVM.invenioRecordsModel);
              var indexOfLink = str.indexOf("authorLink");
              if (indexOfLink != -1) {
                str = str.split(',"authorLink":[]').join('');
              }
              $rootScope.recordsVM.invenioRecordsModel = JSON.parse(str);
              $rootScope.recordsVM.actionHandler(['index', 'PUT'], next_frame);
            }
          } else {
            var str = JSON.stringify($rootScope.recordsVM.invenioRecordsModel);
            var indexOfLink = str.indexOf("authorLink");
            if (indexOfLink != -1) {
              str = str.split(',"authorLink":[]').join('');
            }
            $rootScope.recordsVM.invenioRecordsModel = JSON.parse(str);
            $rootScope.recordsVM.actionHandler(['index', 'PUT'], next_frame);
          }
        }
      }
      $scope.saveDataJson = function (item_save_uri) {
        $scope.$broadcast('schemaFormValidate');
        var invalidFlg = $('form[name="depositionForm"]').hasClass("ng-invalid");
        if (!invalidFlg && $scope.is_item_owner) {
          if (!this.registerUserPermission()) {
            // Do nothing
          } else {
            this.saveDataJsonCallback(item_save_uri);
          }
        } else {
          this.saveDataJsonCallback(item_save_uri);
        }

      }
      $scope.saveDataJsonCallback = function (item_save_uri) {
        var metainfo = { 'metainfo': $rootScope.recordsVM.invenioRecordsModel };
        if (!angular.isUndefined($rootScope.filesVM)) {
          metainfo = angular.merge(
            {},
            metainfo,
            {
              'files': $rootScope.filesVM.files,
              'endpoints': $rootScope.filesVM.invenioFilesEndpoints
            }
          );
        }
        var request = {
          url: item_save_uri,
          method: 'POST',
          headers: {
            'Content-Type': 'application/json'
          },
          data: JSON.stringify(metainfo)
        };
        InvenioRecordsAPI.request(request).then(
          function success(response) {
            addAlert(response.data.msg);
          },
          function error(response) {
            //alert(response);
            var modalcontent = response;
            $("#inputModal").html(modalcontent);
            $("#allModal").modal("show");
          }
        );
      }
    }
    // Inject depedencies
    WekoRecordsCtrl.$inject = [
      '$scope',
      '$rootScope',
      'InvenioRecordsAPI',
    ];
    angular.module('wekoRecords.controllers')
      .controller('WekoRecordsCtrl', WekoRecordsCtrl);

    var ModalInstanceCtrl = function ($scope, $modalInstance, items) {
      $scope.items = items;
      $scope.searchKey = '';
      $scope.selected = {
        item: $scope.items[0]
      };
      $scope.ok = function () {
        $modalInstance.close($scope.selected);
      };
      $scope.cancel = function () {
        $modalInstance.dismiss('cancel');
      };
      $scope.search = function () {
        $scope.items.push($scope.searchKey);
      }
    };

    angular.module('wekoRecords', [
      'invenioRecords',
      'wekoRecords.controllers',
    ]);

    angular.bootstrap(
      document.getElementById('weko-records'), [
        'wekoRecords', 'invenioRecords', 'schemaForm', 'mgcrea.ngStrap',
        'mgcrea.ngStrap.modal', 'pascalprecht.translate', 'ui.sortable',
        'ui.select', 'mgcrea.ngStrap.select', 'mgcrea.ngStrap.datepicker',
        'mgcrea.ngStrap.helpers.dateParser', 'mgcrea.ngStrap.tooltip',
        'invenioFiles'
      ]
    );
  });
})(angular);<|MERGE_RESOLUTION|>--- conflicted
+++ resolved
@@ -411,7 +411,6 @@
           url: '/accounts/settings/groups/grouplist',
           method: 'GET',
           async: false,
-<<<<<<< HEAD
           success: function(data, status) {
             if(!$.isEmptyObject(data)){
               for (let key in data) {
@@ -421,15 +420,6 @@
                 };
                 $scope.groups.push(group);
               }
-=======
-          success: function (data, status) {
-            var group = "";
-            let index = 1;
-            while (data[index]) {
-              group = data[index];
-              $scope.groups.push(group);
-              index += 1;
->>>>>>> f780830d
             }
           }
         });
