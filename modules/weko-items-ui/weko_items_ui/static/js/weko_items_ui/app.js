const ITEM_SAVE_URL = $("#item_save_uri").val();
const ITEM_SAVE_FREQUENCY = $("#item_save_frequency").val();

require([
  'jquery',
  'bootstrap'
], function () {
  $('#weko_id_hidden').hide();
  $("#item-type-lists").change(function (ev) {
    window.location.href = '/items/' + $(this).val();
  });
  $("#btnModalClose").click(function () {
    //Process close 'Add Author' or 'Import Author' modal.
    window.appAuthorSearch.namespace.isCloseAuthorModal();
  });
  $("#meta-search-close").click(function () {
    $('#meta-search').modal('toggle');
    $("div.modal-backdrop").remove();
  });
});

var item_title_key = '';

/**
 * Custom bs-datepicker.
 * Default bs-datepicker: just support one pattern for input.
 * Custom bs-datepicker: support validate three pattern.
 * Used way:
 *  templateUrl: /static/templates/weko_deposit/datepicker_multi_format.html
 *  customFormat: enter your pattern.
 *    if it none, pattern are yyyy-MM-dd, yyyy-MM, yyyy.
*/
var Pattern = {
  yyyy: '\\d{4}',
  MM: '(((0)[1-9])|((1)[0-2]))',
  dd: '([0-2][0-9]|(3)[0-1])',
  sep: '(-)'
}
var Format = {
  yyyyMMdd: '^(' + Pattern.yyyy + Pattern.sep +
    Pattern.MM + Pattern.sep + Pattern.dd + ')$',
  yyyyMM: '^(' + Pattern.yyyy + Pattern.sep + Pattern.MM + ')$',
  yyyy: '^(' + Pattern.yyyy + ')$',
}
var CustomBSDatePicker = {
  option: {
    element: undefined,
    defaultFormat: Format.yyyyMMdd + '|' + Format.yyyyMM + '|' + Format.yyyy,
    cls: 'multi_date_format'
  },
  /**
   * Clear validate status for this element.
  */
  init: function () {
    let $element = $(CustomBSDatePicker.option.element);
    let $this_parent = $element.parent().parent();
    $element.removeClass('ng-invalid ng-invalid-date ng-invalid-parse');
    $element.next().next().addClass('hide');
    $this_parent.removeClass('has-error');
  },
  /**
   * Get format from defined user on form schema.
   * If user don't defined, this pattern get default pattern.
   * Default pattern: option.defaultFormat.
   * @return {String} return pattern.
  */
  getPattern: function () {
    let def_pattern = CustomBSDatePicker.option.defaultFormat;
    let $element = $(CustomBSDatePicker.option.element);
    let pattern = $element.data('custom-format');
    return (pattern.length == 0) ? def_pattern : pattern;
  },
  /**
   * Check data input valid with defined pattern.
   * @return {Boolean} return true if value matched
  */
  isMatchRegex: function () {
    let $element = $(CustomBSDatePicker.option.element);
    let val = $element.val();
    let pattern = CustomBSDatePicker.getPattern();
    let reg = new RegExp(pattern);
    return reg.test(val);
  },
  /**
   * Check input required.
   * @return {Boolean} return true if input required
  */
  isRequired: function () {
    let $lement = $(CustomBSDatePicker.option.element);
    let $this_parent = $lement.parent().parent();
    let label = $this_parent.find('label');
    return label.hasClass('field-required');
  },
  /**
  * Get the number of days in any particular month
  * @param  {number} m The month (valid: 0-11)
  * @param  {number} y The year
  * @return {number}   The number of days in the month
  */
  daysInMonth: function (m, y) {
    switch (m) {
      case 1:
        return (y % 4 == 0 && y % 100) || y % 400 == 0 ? 29 : 28;
      case 8: case 3: case 5: case 10:
        return 30;
      default:
        return 31
    }
  },
  /**
  * Check if a date is valid
  * @param  {number}  d The day
  * @param  {number}  m The month
  * @param  {number}  y The year
  * @return {Boolean}   Returns true if valid
  */
  isValidDate: function (d, m, y) {
    let month = parseInt(m, 10) - 1;
    let checkMonth = month >= 0 && month < 12;
    let checkDay = d > 0 && d <= CustomBSDatePicker.daysInMonth(month, y);
    return checkMonth && checkDay;
  },
  /**
   * Check all validate for this.
   * All validation valid => return true.
   * @return {Boolean} Returns true if valid
  */
  isValidate: function () {
    let $element = $(CustomBSDatePicker.option.element);
    let val = $element.val();
    if (val.length == 0) {
      //Required input invalid.
      if (CustomBSDatePicker.isRequired()) return false;
    } else {
      //Data input is not match with defined pattern.
      if (!CustomBSDatePicker.isMatchRegex()) return false;
      //Check day by month and year.
      let arr = val.split('-');
      if (arr.length == 3 && !CustomBSDatePicker.isValidDate(arr[2], arr[1], arr[0])) return false;
    }
    return true;
  },
  /**
   * Check validate and apply css for this field.
  */
  validate: function () {
    let $element = $(CustomBSDatePicker.option.element);
    let $this_parent = $element.parent().parent();
    if (!CustomBSDatePicker.isValidate()) {
      $element.next().next().removeClass('hide');
      $this_parent.addClass('has-error');
    }
  },
  /**
   * This is mean function in order to validate.
   * @param {[type]} element date field
  */
  process: function (element) {
    CustomBSDatePicker.option.element = element;
    CustomBSDatePicker.init();
    CustomBSDatePicker.validate();
  },
  /**
  * Init attribute of model object if them undefine.
  * @param  {[object]}  model
  * @param  {[object]}  element is date input control.
  */
  initAttributeForModel: function (model, element) {
    if($(element).val().length == 0) return;
    let ng_model = $(element).attr('ng-model').replace(/']/g, '');
    let arr = ng_model.split("['");
    //Init attribute of model object if them undefine.
    let str_code = '';
    $.each(arr, function (ind_01, val_02) {
      str_code += (ind_01 == 0) ? val_02 : "['" + val_02 + "']";
      let chk_str_code = '';
      if (ind_01 != arr.length - 1) {
        chk_str_code = "if(!" + str_code + ") " + str_code + "={};";
      }
      eval(chk_str_code);
    });
  },
  /**
  * Excute this function before 'Save' and 'Next' processing
  * Get data from fields in order to fill to model.
  * @param  {[object]}  model
  * @param  {[Boolean]}  reverse
  */
  setDataFromFieldToModel: function (model, reverse) {
    let cls = CustomBSDatePicker.option.cls;
    let element_arr = $('.' + cls);
    $.each(element_arr, function (ind, val) {
      CustomBSDatePicker.initAttributeForModel(model, val);
      if (reverse) {
        //Fill data from model to fields
        str_code = "$(val).val(" + $(val).attr('ng-model') + ")";
        try {
          eval(str_code);
        } catch (e) {
          // If the date on model is undefined, we can safetly ignore it.
          if (!e instanceof TypeError) {
            throw e;
          }
        }
      } else {
        //Fill data from fields to model
        str_code = 'if ($(val).val().length != 0) {' + $(val).attr('ng-model') + '=$(val).val()}';
        eval(str_code);
      }
    });
  },
  /**
   * Get date fields name which invalid.
   * @return {array} Returns name list.
  */
  getInvalidFieldNameList: function () {
    let cls = CustomBSDatePicker.option.cls;
    let element_arr = $('.' + cls);
    let result = [];
    $.each(element_arr, function (ind, val) {
      let $element = $(val);
      let $parent = $element.parent().parent();
      if ($parent.hasClass('has-error')) {
        let name = $element.attr('name');
        let label = $("label[for=" + name + "]").text().trim();
        result.push(label);
      }
    });
    return result;
  },
  /**
   * If input empty, this attribute delete.
   * Fix bug: not enter data for date field.
  */
  removeLastAttr: function(model){
    let cls = CustomBSDatePicker.option.cls;
    let element_arr = $('.' + cls);
    $.each(element_arr, function (ind, val) {
      if($(val).val().length > 0){
        CustomBSDatePicker.initAttributeForModel(model, val);
        let ng_model = $(val).attr('ng-model');
        let last_index = ng_model.lastIndexOf('[');
        let previous_attr = ng_model.substring(0, last_index);
        let str_code = "if("+ng_model+"==''){"+previous_attr+"={}}";
        eval(str_code);
      }
    });
  }
}

// script for Contributor
var username_arr = [];
var email_arr = [];
var filter = {
  filter_username: "",
  filter_email: ''
}
function autocomplete(inp, arr) {
  var currentFocus;

  inp.addEventListener("input", function (e) {
    var form_share_other_user, droplist_show_other_user, i, val = this.value;
    var mode = this.id;
    var flag = false;
    closeAllLists();
    if (!val) {
      return false;
    }
    currentFocus = -1;
    form_share_other_user = document.createElement("DIV");
    form_share_other_user.setAttribute("id", this.id + "autocomplete-list");
    form_share_other_user.setAttribute("class", "autocomplete-items");
    this.parentNode.appendChild(form_share_other_user);

    /*for each item in the array...*/
    for (i = 0; i < arr.length; i++) {
      /*check if the item starts with the same letters as the text field value:*/
      if (arr[i].substr(0, val.length).toUpperCase() == val.toUpperCase()) {
        /*create a DIV element for each matching element:*/
        droplist_show_other_user = document.createElement("DIV");
        /*make the matching letters bold:*/
        droplist_show_other_user.innerHTML = "<strong>" + arr[i].substr(0, val.length) + "</strong>";
        droplist_show_other_user.innerHTML += arr[i].substr(val.length);
        /*insert a input field that will hold the current array item's value:*/
        droplist_show_other_user.innerHTML += "<input type='hidden' value='" + arr[i] + "'>";

        /*execute a function when someone clicks on the item value (DIV element):*/
        droplist_show_other_user.addEventListener('click', function (e) {
          /*insert the value for the autocomplete text field:*/
          inp.value = this.getElementsByTagName("input")[0].value;
          if (mode == 'share_username') {
            filter.filter_username = inp.value;
            // get exact user info contains username and email by username unique
            get_autofill_data(filter.filter_username, "", mode);
          } else {
            if (mode == 'share_email') {
              filter.filter_email = inp.value;
              // get exact user info contains username and email by email
              get_autofill_data('', filter.filter_email, mode);
            }
          }
          closeAllLists();
        });

        form_share_other_user.appendChild(droplist_show_other_user);
        flag = true;
      }
    }
    if (flag == false) {
      if ($(".autocomplete-items div").length == 0) {
        droplist_show_other_user = document.createElement("DIV");
        droplist_show_other_user.innerHTML = "<p>No result found" + "</p>";
        droplist_show_other_user.innerHTML += "<input type='hidden' value='No results found'>";
        form_share_other_user.appendChild(droplist_show_other_user);
      }
    }
  });
  inp.addEventListener("keydown", function (e) {
    var x = document.getElementById(this.id + "autocomplete-list");
    if (x) {
      x = x.getElementsByTagName("div");
    }
    if (e.keyCode == 40) {
      /*If the arrow DOWN key is pressed,
      increase the currentFocus variable:*/
      currentFocus++;
      /*and and make the current item more visible:*/
      addActive(x);
    } else if (e.keyCode == 38) { //up
      /*If the arrow UP key is pressed,
      decrease the currentFocus variable:*/
      currentFocus--;
      /*and and make the current item more visible:*/
      addActive(x);
    } else if (e.keyCode == 13) {
      /*If the ENTER key is pressed, prevent the form from being submitted,*/
      e.preventDefault();
      if (currentFocus > -1) {
        /*and simulate a click on the "active" item:*/
        if (x) {
          x[currentFocus].click();
        }
      } else {
        if (currentFocus == -1 && $("#share_username").val() != '') {
          if (x) {
            x[0].click();
          }
        }
      }
    }
  });
  function addActive(x) {
    /*a function to classify an item as "active":*/
    if (!x) return false;
    /*start by removing the "active" class on all items:*/
    removeActive(x);
    if (currentFocus >= x.length) currentFocus = 0;
    if (currentFocus < 0) currentFocus = (x.length - 1);
    /*add class "autocomplete-active":*/
    x[currentFocus].classList.add("autocomplete-active");
  }
  function removeActive(x) {
    /*a function to remove the "active" class from all autocomplete items:*/
    for (var i = 0; i < x.length; i++) {
      x[i].classList.remove("autocomplete-active");
    }
  }

  function closeAllLists(elmnt) {
    /*close all autocomplete lists in the document,
    except the one passed as an argument:*/
    var x = document.getElementsByClassName("autocomplete-items");
    for (var i = 0; i < x.length; i++) {
      if (elmnt != x[i] && elmnt != inp) {
        x[i].parentNode.removeChild(x[i]);
      }
    }
  }

  /*execute a function when someone clicks in the document:*/
  document.addEventListener("click", function (e) {
    closeAllLists(e.target);
  });
}

get_search_data = function (keyword) {
  get_search_data_url = '/api/items/get_search_data/' + keyword;
  if (keyword == 'username') {
    $("#share_username").prop('readonly', true);
    $("#id_spinners_username").css("display", "");
  } else {
    if (keyword == 'email') {
      $("#share_email").prop('readonly', true);
      $("#id_spinners_email").css("display", "");
    }
  }

  $.ajax({
    url: get_search_data_url,
    method: "GET",
    success: function (data, status) {
      if (data.error) {
        //alert("Some errors have occured!\nDetail:" + data.error);
        var modalcontent = "Some errors have occured!\nDetail:" + data.error;
        $("#inputModal").html(modalcontent);
        $("#allModal").modal("show");
        return null;
      } else {
        if (keyword === 'username') {
          $("#id_spinners_username").css("display", "none");
          $("#share_username").prop('readonly', false);
          username_arr = data.results;
          // auto fill for username
          autocomplete(document.getElementById("share_username"), username_arr);

        } else {
          if (keyword === 'email') {
            $("#id_spinners_email").css("display", "none");
            $("#share_email").prop('readonly', false);
            email_arr = data.results;
            // auto fill for email input
            autocomplete(document.getElementById("share_email"), email_arr);
          }
        }
        return data.results;
      }
    },
    error: function (data, status) {
      //alert("Cannot connect to server!");
      var modalcontent = "Cannot connect to server!";
      $("#inputModal").html(modalcontent);
      $("#allModal").modal("show");
    }
  });
}

get_autofill_data = function (keyword, data, mode) {
  // If autofill, "keyword" = email or username, and username, email have to fill to "data"
  // If validate, keyword = username, data = email
  let param = {
    username: "",
    email: ""
  }
  if (keyword == "username") {
    param.username = data;
  } else if (keyword == "email") {
    param.email = data;
  } else {
    param.username = keyword;
    param.email = data;
  }

  //Create request
  $.ajax({
    url: "/api/items/validate_user_info",
    method: "POST",
    headers: {
      'Content-Type': 'application/json'
    },
    data: JSON.stringify(param),
    dataType: "json",
    success: function (data, status) {
      if (mode == 'share_username') {
        $("#share_email").val(data.results.email);
      } else {
        if (mode == 'share_email') {
          if (data.results.username) {
            $("#share_username").val(data.results.username);
          } else {
            $("#share_username").val("");
          }
        }
      }
    },
    error: function (data, status) {
      //alert("Cannot connect to server!");
      var modalcontent = "Cannot connect to server!";
      $("#inputModal").html(modalcontent);
      $("#allModal").modal("show");
    }
  });
}
$("#share_username").focusout(function () {
  username_arr = [];
  $("#share_email").prop('readonly', true);

})

$("#share_email").focusout(function () {
  email_arr = [];
  $("#share_username").prop('readonly', true);
})

function handleSharePermission(value) {
  if (value == 'this_user') {
    $(".form_share_permission").css('display', 'none');
    $("#share_username").val("");
    $("#share_email").val("");
  } else {
    if (value == 'other_user') {
      $(".form_share_permission").css('display', 'block');
      $("#share_username").val("");
      $("#share_email").val("");
      $("#id_spinners_username").css("display", "none");
      $("#share_username").prop('readonly', true);
      $("#id_spinners_email").css("display", "none");
      $("#share_email").prop('readonly', true);
    }
  }
}

function toObject(arr) {
  var rv = {};
  for (var i = 0; i < arr.length; ++i)
    rv[i] = arr[i];
  return rv;
}

(function (angular) {
  function addAlert(message, class_style) {
    id_alert = "";
    if (typeof class_style === 'undefined') {
      class_style = 'alert-light'
      id_alert = 'alert-style'
    }
    $('#alerts').empty();
    $('#alerts').append(
      '<div class="alert ' + class_style + '" id="' + id_alert + '">' +
      '<button type="button" class="close" data-dismiss="alert">' +
      '&times;</button>' + message + '</div>');
  }

function validateThumbnails(rootScope, scope, itemSizeCheckFlg, files) {
  let result = {
    isValid: true,
    validThumbnails: [],
    errorMessages: []
  },
  inValidThumbnails = [];

  // Check for duplicate files & file type
  if (files && files.length > 0) {
    Array.prototype.forEach.call(files, function (file) {
      if (scope.model.allowedType.indexOf(file.type) >= 0) {
        result.validThumbnails.push(file);
      }
      else {
        inValidThumbnails.push(file.name);
      }
    });
  }

  // Generate error message
  if (inValidThumbnails.length > 0) {
    result.isValid = false;
    result.errorMessages.push($("#invalid_files_type").val() + '<br/>' + inValidThumbnails.join(', '));
  }
  if(rootScope.filesVM){
    thumbnailsVM = rootScope.filesVM.files.filter(file => file.is_thumbnail);

    if (!thumbnailsVM || thumbnailsVM.length == 0){
      return result;
    }

    if (thumbnailsVM.length > 0 && itemSizeCheckFlg) {
      let thumbnailItemKey = scope.searchThumbnailForm && scope.searchThumbnailForm(),
        recordSchema = rootScope.recordsVM.invenioRecordsSchema,
        thumbnailMetaData = recordSchema.properties[thumbnailItemKey],
        thumbnailJson = rootScope.recordsVM.invenioRecordsModel[thumbnailItemKey],
        maxItems = thumbnailMetaData ? thumbnailMetaData.maxItems : 0;

      if (maxItems > 0 && thumbnailsVM.length > maxItems) {
        result.isValid = false;
        result.errorMessages.push(JSON.stringify(thumbnailJson[0]) + ' ' + $("#max_files_thumnbnail_error").val());
      }
    }
  }

  return result;
}
  // Bootstrap it!
  angular.element(document).ready(function () {
    function WekoRecordsCtrl($scope, $rootScope, InvenioRecordsAPI, $filter) {
      $scope.currentUrl = window.location.pathname + window.location.search;
      $scope.resourceTypeKey = "";
      $scope.groups = [];
      $scope.filemeta_keys = [];
      $scope.bibliographic_key = '';
      $scope.bibliographic_title_key = '';
      $scope.bibliographic_title_lang_key = '';
      $scope.usage_report_activity_id = '';
      $scope.is_item_owner = false;
      $scope.feedback_emails = [];
      $scope.render_requirements = false;
      $scope.error_list = [];
      $scope.required_list = [];
      $scope.usageapplication_keys = [];
      $scope.outputapplication_keys = [];
      $scope.authors_keys = [];
      $scope.data_author = [];
      $scope.sub_item_keys = ['nameIdentifiers', 'creatorAffiliations', 'contributorAffiliations'];
      $scope.scheme_uri_mapping = [
        {
          scheme : 'nameIdentifierScheme',
          uri : 'nameIdentifierURI'
        },
        {
          scheme : 'affiliationNameIdentifierScheme',
          uri : 'affiliationNameIdentifierURI'
        },
        {
          scheme : 'contributorAffiliationScheme',
          uri : 'contributorAffiliationURI'
        }
      ]
      $scope.identifiers = 'nameIdentifiers'
      $scope.identifier_mapping = 'nameIdentifier'
      $scope.scheme_identifier_mapping = 'nameIdentifierScheme'
      $scope.uri_identifier_mapping = 'nameIdentifierURI'
      $scope.scheme_affiliation_mapping = ['affiliationNameIdentifierScheme', 'contributorAffiliationScheme']
      $scope.sub_item_scheme = ['nameIdentifierScheme', 'affiliationNameIdentifierScheme', 'contributorAffiliationScheme']
      $scope.sub_item_uri = ['nameIdentifierURI', 'affiliationNameIdentifierURI', 'contributorAffiliationURI']
      $scope.sub_item_id = ['nameIdentifier', 'affiliationNameIdentifier', 'contributorAffiliation']
      $scope.previousNumFiles = 0;
      $scope.bibliographic_titles = "bibliographic_titles";
      $scope.disableFileTextURLInterval = null;
      $scope.defaultFileAccessRole = "open_access";
      $scope.item_tile_key = "";
      $scope.corresponding_usage_data_type = {};
      $scope.original_title = {};
      let saveTimer = setInterval(function () {
        $scope.saveDataJsonCallback(ITEM_SAVE_URL, true)
      }, ITEM_SAVE_FREQUENCY);

      $scope.listFileNeedRemoveAfterReplace = [];
      $scope.onBtnReplaceFileContentClick = function (fileKey) {
        $('#file_replace_' + fileKey)[0].click();
      }

      $scope.onReplaceFileContentChange = function (files, current_version_id) {
        file = files[0];
        idx_of_file = $rootScope.filesVM.files.map(f => f.version_id).indexOf(current_version_id);
        if (idx_of_file !== -1) {
          $rootScope.filesVM.files[idx_of_file].hide = true;
          file.replace_version_id = current_version_id;
          file.position = idx_of_file;
          $rootScope.filesVM.addFiles([file]);

          this.resetFilesPosition(idx_of_file);
        }
      }

      $scope.onUploadFileContents = function () {
        $rootScope.filesVM.files.forEach(function (file) {
          if (file.replace_version_id) {
            file.key += '?replace_version_id=' + file.replace_version_id;
          }
        });

        $rootScope.filesVM.upload();
      }

      $scope.onRemoveFileContent = function (file) {
        if (file.replace_version_id) {
          idx_of_file = $rootScope.filesVM.files.map(f => f.version_id).indexOf(file.replace_version_id);
          $rootScope.filesVM.files[idx_of_file].hide = false;
          $rootScope.filesVM.files[idx_of_file].position = file.position;
        }
        $rootScope.filesVM.remove(file);
      }

      $scope.resetFilesPosition = function (replace_position) {
        for (let idx = 0; idx < $rootScope.filesVM.files.length; idx++) {
          file = $rootScope.filesVM.files[idx];
          if (!file.hide && file.position !== replace_position) {
            file.position = idx;
          }
        }
      }

      /**
        * hook for check duplication file upload
        * @memberof WekoRecordsCtrl
        * @function hookAddFiles
        */
      $scope.hookAddFiles = function (files) {
        if (files !== null) {
          let duplicateFiles = [];
          files.forEach(function (file) {
            let duplicateFile = [];
            if ($rootScope.filesVM.files.length > 0) {
              duplicateFile = $rootScope.filesVM.files.filter(function (f) {
                return !f.is_thumbnail && f.key === file.name;
              });
            }
            if (duplicateFile.length === 0) {
              $rootScope.filesVM.addFiles([file]);
            } else {
              duplicateFiles.push(file.name);
            }
          });
          this.resetFilesPosition();

          // Generate error message and show modal
          if (duplicateFiles.length > 0) {
            let message = $("#duplicate_files_error").val() + '<br/><br/>';
            message += duplicateFiles.join(', ');
            $("#inputModal").html(message);
            $("#allModal").modal("show");
            return;
          }
        }
      }

      $scope.searchFilemetaKey = function () {
        if ($scope.filemeta_keys.length > 0) {
          return $scope.filemeta_keys;
        }
        for (let key in $rootScope.recordsVM.invenioRecordsSchema.properties) {
          var value = $rootScope.recordsVM.invenioRecordsSchema.properties[key];
          if (value.type == 'array') {
            let valueProperties = value.items.properties;
            if (valueProperties.hasOwnProperty('filename')) {
              $scope.filemeta_keys.push(key);
              if (valueProperties.hasOwnProperty('accessrole')
                && valueProperties.accessrole.hasOwnProperty('default')) {
                $scope.defaultFileAccessRole = valueProperties.accessrole.default;
              }
            }
          }
        }
      }

      $scope.searchForm = function (sub_item_key) {
        let form = "";
        $rootScope.recordsVM.invenioRecordsForm.forEach(function (recordForm) {
          if (recordForm.hasOwnProperty('items')) {
            items = recordForm.items
            for (let i in items) {
              if (items[i].hasOwnProperty('key') && items[i].key.indexOf(sub_item_key) >= 0) {
                form = recordForm
              }
            }
          }
        });
        return form;
      };

      $scope.searchSchemaIdentifierKey = function(item) {
        for (let key in $rootScope.recordsVM.invenioRecordsSchema.properties) {
          var value = $rootScope.recordsVM.invenioRecordsSchema.properties[key];
          var properties = value.properties ? value.properties : (value.items ? value.items.properties : [])
          if (Object.keys(properties).indexOf(item) >= 0) {
              if ($scope.authors_keys.indexOf(key) >= 0) {
                break
              }
             $scope.authors_keys.push(key);
          }
        }
      };

      $scope.getValueAuthor = function () {
        var data_author = {}
        $scope.data_author.map(function (item) {
          data_author[item.scheme] = item.url
        })
        $scope.authors_keys.map(function (key) {
          let list_nameIdentifiers = []
          let uri_form_model = $rootScope.recordsVM.invenioRecordsModel[key]
          if (!Array.isArray(uri_form_model)) {
            $scope.sub_item_keys.map(function (subkey) {
              if (Object.keys(uri_form_model).indexOf(subkey) >= 0) {
                let name_identifier_form = uri_form_model[subkey]
                name_identifier_form.map(function (form) {
                  $scope.sub_item_scheme.map(function (scheme) {
                    if (form.hasOwnProperty(scheme)) {
                      $scope.scheme_uri_mapping.map(function (mapping) {
                        if (mapping.scheme == scheme) {
                          form[mapping.uri] = data_author[form[scheme]]
                        }
                      })
                    }
                  })
                  list_nameIdentifiers.push(form)
                })
              }
            })
          }
          else if (Array.isArray(uri_form_model)) {
            uri_form_model.map(function (object) {
              $scope.sub_item_keys.map(function (subkey) {
                if (Object.keys(object).indexOf(subkey) >= 0) {
                  let name_identifier_form = object[subkey]
                  name_identifier_form.map(function (form) {
                    $scope.sub_item_scheme.map(function (scheme) {
                      if (form.hasOwnProperty(scheme)) {
                        $scope.scheme_uri_mapping.map(function (mapping) {
                          if (mapping.scheme == scheme) {
                            form[mapping.uri] = data_author[form[scheme]]
                          }
                        })
                      }
                    })
                    list_nameIdentifiers.push(form)
                  })
                }
              })
            })
          }

          $scope.sub_item_scheme.map(function (scheme) {
            if (Object.keys($rootScope.recordsVM.invenioRecordsModel[key]).indexOf(scheme) >= 0) {
              $rootScope.recordsVM.invenioRecordsModel[key].scheme = list_nameIdentifiers
            }
          })
        })
      }

      /**
       * Common handle for author identifier.
       * @param identifier_key Identifier key
       * @param handlerFunction Handler function
       */
      $scope.commonHandleForAuthorIdentifier = function (identifier_key, handlerFunction, currentForm) {
        var data_author = {};
        let model = $rootScope.recordsVM.invenioRecordsModel;
        $scope.data_author.map(function (item) {
          data_author[item.scheme] = item.url;
        })

        let key = identifier_key.replace("[]", "");
        if ($scope.authors_keys.indexOf(key) >= 0 ) {
          let keyObject = {};
          if (currentForm) {
            keyObject = $scope.getNameIdentifierKey(currentForm.key);
          }
          let list_nameIdentifiers = [];
          let uri_form_model = model[key];
          let identifierKeyIndex = keyObject[key];
          if (typeof identifierKeyIndex !== 'undefined') {
            uri_form_model = uri_form_model[identifierKeyIndex]
          }
          if (!Array.isArray(uri_form_model)) {
            if (Object.keys(uri_form_model).indexOf($scope.identifiers) >= 0) {
              let name_identifier_form = uri_form_model[$scope.identifiers];
              let identifiersIndex = keyObject[$scope.identifiers];
              if (typeof identifiersIndex !== 'undefined') {
                name_identifier_form = name_identifier_form[identifiersIndex];
              }
              if (Array.isArray(name_identifier_form)) {
              name_identifier_form.forEach(function (form) {
                handlerFunction(form, data_author);
                list_nameIdentifiers.push(form);
              })
              } else {
                handlerFunction(name_identifier_form, data_author);
                list_nameIdentifiers.push(name_identifier_form);
              }
            }
          }
          else if (Array.isArray(uri_form_model)) {
            uri_form_model.forEach(function (object) {
              if (Object.keys(object).indexOf($scope.identifiers) >= 0) {
                let name_identifier_form = object[$scope.identifiers];
                let identifiersIndex = keyObject[$scope.identifiers];
                if (typeof identifiersIndex !== 'undefined') {
                  name_identifier_form = name_identifier_form[identifiersIndex];
                }
                if (Array.isArray(name_identifier_form)) {
                  name_identifier_form.forEach(function (form) {
                    handlerFunction(form, data_author);
                    list_nameIdentifiers.push(form);
                  })
                } else {
                  handlerFunction(name_identifier_form, data_author);
                  list_nameIdentifiers.push(name_identifier_form);
                }
              }
            })
          }

          $scope.sub_item_scheme.map(function (scheme) {
            if (Object.keys(uri_form_model).indexOf(scheme) >= 0) {
              uri_form_model.scheme = list_nameIdentifiers;
            }
          })
        }
      }

      $scope.getNameIdentifierKey = function (keys) {
        let keyObject = {}
        for (let index in keys) {
          let keyName = keys[index];
          let isString = typeof keyName === 'string' || keyName instanceof String;
          if (isString) {
            let nextIndex = parseInt(index) + 1;
            if (nextIndex < keys.length) {
              if (!isNaN(keys[nextIndex])) {
                keyObject[keyName] = keys[nextIndex];
              }
            }
          }
        }
        return keyObject
      }

      /**
       * Clear author value
       * @param e HTML event
       * @param identifier_key Identifier key
       */
      $scope.clearAuthorValue = function (currentForm, identifier_key) {
        function handleClearAuthorValue(form) {
          if (form.hasOwnProperty($scope.identifier_mapping) && form.hasOwnProperty($scope.uri_identifier_mapping)) {
            form[$scope.identifier_mapping] = "";
            form[$scope.uri_identifier_mapping] = "";
          }
                  }
        $scope.commonHandleForAuthorIdentifier(identifier_key, handleClearAuthorValue, currentForm);
          }

      /**
       * Get Identifier URI value.
       * @param currentForm Form element.
       * @param identifier_key Identifier key.
       */
      $scope.getIdentifierURIValue = function (currentForm, identifier_key) {
        function handleGetValueForAuthorIdentifierURI(form, data_author) {
          let schemaMappingKey = $scope.scheme_identifier_mapping;
          let idMappingKey = $scope.identifier_mapping;
          let uriMappingKey = $scope.uri_identifier_mapping;
          let isFillIdentifierURI = checkFillCreatorIdentifierURI(data_author[form[schemaMappingKey]], form[idMappingKey])
          if (form[schemaMappingKey] && isFillIdentifierURI) {
            form[uriMappingKey] = data_author[form[schemaMappingKey]].replace(/#+$/, form[idMappingKey]);
          } else {
            form[uriMappingKey] = data_author[form[schemaMappingKey]];
          }
        }
        $scope.commonHandleForAuthorIdentifier(identifier_key, handleGetValueForAuthorIdentifierURI, currentForm);
      }

      $scope.initAuthorList = function () {
        $.ajax({
          url: '/api/items/author_prefix_settings',
          method: 'GET',
          async: false,
          success: function (data, status) {
            $scope.data_author = data;
          },
          error: function (data, status) {
          }
        });
      }

      /**
       * Disable Name Identifier when schema is WEKO.
       */
      $scope.disableNameIdentifier = function () {
        setTimeout(function () {
          $("select[name*='nameIdentifierScheme'], " +
            "select[name*='affiliationNameIdentifierScheme']," +
            "select[name*='contributorAffiliationScheme']")
            .each(function () {
              let val = $(this).val();
              if (val && val.split(":").length > 1
                && val.split(":")[1] === "WEKO") {
                $(this).closest('li')
                  .find('input, select')
                  .attr('disabled', true);
              }
            });
        }, 1000);
      }

      $scope.getDataAuthors = function () {
        var author_schema;
        var author_form;
        $scope.sub_item_keys.map(function(key) {
          $scope.searchSchemaIdentifierKey(key);
        })
        $scope.authors_keys.forEach(function (author_key) {
          var author_idt_schema = $rootScope.recordsVM.invenioRecordsSchema.properties[author_key];
          var author_idt_form = $scope.searchForm(author_key);
          if (author_idt_schema && author_idt_form) {
            if (author_idt_schema.type == 'object') {
              $scope.sub_item_keys.map(function (item) {
                if (!!author_idt_schema.properties[item]){
                  author_schema = author_idt_schema.properties[item].items;
                  author_form = get_subitem(author_idt_form.items, item);
                  if (typeof author_form != 'undefined' && typeof author_schema != 'undefined') {
                      $scope.addSchemeToSelectForm(author_form, author_schema);
                    }
                  }
                })
              }
            else if (author_idt_schema.type == 'array') {
              $scope.sub_item_keys.map(function (item) {
                  if (!!author_idt_schema.items.properties[item]) {
                      author_schema = author_idt_schema.items.properties[item].items;
                      author_form = get_subitem(author_idt_form.items, item);
                      if (typeof author_form != 'undefined' && typeof author_schema != 'undefined') {
                        $scope.addSchemeToSelectForm(author_form, author_schema);
                    }
                  }
                })
              }
          }
        });
        $rootScope.$broadcast('schemaFormRedraw');
      };


      $scope.addSchemeToSelectForm = function(author_form, author_schema) {
           for (let searchTitleMap in author_form.items) {
                if (author_form.items[searchTitleMap].hasOwnProperty('titleMap')) {
                  var numberTitleMap = searchTitleMap;
                  var author_form_key = author_form.items[searchTitleMap].key
                  // Only clear and do logic for "Scheme" field
                  $scope.sub_item_scheme.map(function (scheme) {
                      if (author_form_key.indexOf(scheme) != -1) {
                        author_form.items[searchTitleMap].titleMap = [];
                        $scope.sub_item_scheme.map(function (item) {
                          if (author_schema.properties[item]) {
                            author_schema.properties[item]['enum'] = [];
                            author_schema.properties[item]['enum'].push(null);
                            $scope.data_author.forEach(function (value_scheme) {
                              $scope.sub_item_scheme.map(function (key) {
                                if (author_schema.properties[key]) {
                                  author_schema.properties[key]['enum'].push(value_scheme['scheme']);
                                  author_form.items[numberTitleMap].titleMap.push({
                                    name: value_scheme['scheme'],
                                    value: value_scheme['scheme']
                                  });
                                }
                              })
                            });
                            if (typeof author_form.key === 'string') {
                              let identifierKey = author_form.key.split('.')[0];
                              if (scheme === $scope.scheme_identifier_mapping) {
                                author_form.items[searchTitleMap]['onChange'] = 'clearAuthorValue(form,"' + identifierKey + '")';
                              } else if ($scope.scheme_affiliation_mapping.indexOf(scheme) >= 0) {
                                author_form.items[searchTitleMap]['onChange'] = 'getValueAuthor($event,"' + identifierKey + '")';
                              }
                            }
                          }
                        })
                      }
                  })
              }
              // set read only Creator Name Identifier URI
              $scope.sub_item_uri.map(function(item) {
                let identifier_uri_form = get_subitem(author_form.items, item)
                if (identifier_uri_form) {
                  identifier_uri_form['readonly'] = true;
                }
              })

              $scope.sub_item_id.map(function(item) {
               let items = author_form.items;
                for (var i = 0; i < items.length; i++) {
                 var key = items[i].key;
                  if (typeof key === "string") {
                    let listKey = key.split(".");
                    for (let index in listKey) {
                      if (listKey[index] === item) {
                       var identifier_id_form = items[i];
                      }
                    }
                  }
            }

                if (identifier_id_form && typeof author_form.key === "string") {
                  identifier_id_form["onChange"] =
                    'getIdentifierURIValue(form,"' +
                    author_form.key.split(".")[0] +
                    '")';
                }
              });
            }
      }
      function checkFillCreatorIdentifierURI(nameIdentifierURI, nameIdentifier) {
        return !!(nameIdentifierURI && nameIdentifierURI.search(/#+$/) > -1 && nameIdentifier);
      }

      $scope.searchUsageApplicationIdKey = function() {
        if ($scope.usageapplication_keys.length > 0) {
          return $scope.usageapplication_keys;
        }
        for (let key in $rootScope.recordsVM.invenioRecordsSchema.properties) {
          var value = $rootScope.recordsVM.invenioRecordsSchema.properties[key];
          if (value.type == 'array') {
            if (value.items.properties.hasOwnProperty('subitem_corresponding_usage_application_id')) {
              $scope.usageapplication_keys.push(key);
              break;
            }
          }
        }
      };

      $scope.searchOutputApplicationIdKey = function() {
        if ($scope.outputapplication_keys.length > 0) {
            return $scope.outputapplication_keys;
        }
        for (let key in $rootScope.recordsVM.invenioRecordsSchema.properties) {
          if ($rootScope.recordsVM.invenioRecordsSchema.properties[key].type == 'array') {
            if ($rootScope.recordsVM.invenioRecordsSchema.properties[key].items.properties.hasOwnProperty('subitem_corresponding_output_id')) {
              $scope.outputapplication_keys.push(key);
              break;
            }
          }
        }
      }

      $scope.initCorrespondingIdList = function () {
        $scope.searchUsageApplicationIdKey();
        $scope.usageapplication_keys.forEach(function (key) {
          schema = $rootScope.recordsVM.invenioRecordsSchema.properties[key];
          form = $scope.searchForm('subitem_corresponding_usage_application_id');
          if (schema && form) {
            schema.items.properties['subitem_corresponding_usage_application_id']['enum'] = [];
            schema.items.properties['subitem_corresponding_usage_application_id']['enum'].push(null);
            usage_application_form = form.items[0];
            usage_application_form['titleMap'] = []
          }
        });

        $scope.searchOutputApplicationIdKey();
        $scope.outputapplication_keys.forEach(function (key) {
          output_schema = $rootScope.recordsVM.invenioRecordsSchema.properties[key];
          output_form = $scope.searchForm('subitem_corresponding_output_id');
          if (output_schema && output_form) {
            output_schema.items.properties['subitem_corresponding_output_id']['enum'] = [];
            output_schema.items.properties['subitem_corresponding_output_id']['enum'].push(null);
            output_report_form = output_form.items[0];
            output_report_form['titleMap'] = []
          }
        });

        if ($scope.usageapplication_keys.length > 0 || $scope.outputapplication_keys.length > 0) {
          const acitivityUrl = '/items/corresponding-activity';
          if ($('#current_guest_email').val()) {
            return;
          }
          activityList = {};
          $.ajax({
            url: acitivityUrl,
            method: 'GET',
            async: false,
            success: function (data, status) {
              let usageActivity = [];
              if ($scope.usage_report_activity_id !== ''){
                usageActivity = [$scope.usage_report_activity_id];
              } else {
                if (data['usage_application']) {
                  usageActivity = data['usage_application']["activity_ids"];
                  $scope.corresponding_usage_data_type = data['usage_application']["activity_data_type"];
                }
              }
              if (usageActivity.length > 0) {
                usageActivity.forEach(function (activity) {
                  if (typeof schema != 'undefined' && typeof usage_application_form != 'undefined' && schema && usage_application_form) {
                    schema.items.properties['subitem_corresponding_usage_application_id']['enum'].push(activity);
                    usage_application_form['titleMap'].push({
                      name: activity,
                      value: activity
                    });
                  }
                })
              }

              let outputReport = data['output_report']["activity_ids"];
              if (outputReport.length > 0) {
                outputReport.forEach(function (report) {
                  if (typeof output_schema != 'undefined' && typeof output_report_form != 'undefined' && output_schema && output_report_form) {
                    output_schema.items.properties['subitem_corresponding_output_id']['enum'].push(report);
                    output_report_form['titleMap'].push({
                      name: report,
                      value: report
                    });
                  }
                })
              }
              $rootScope.$broadcast('schemaFormRedraw');
            },
            error: function (data, status) {
            }
          });
        }
      };

      function get_subitem(items, subitem) {
        for (var i = 0; i < items.length; i++) {
          var key = items[i].key
          if (typeof key !== 'undefined' && key.indexOf(subitem) != -1) {
            return items[i]
          }
        }
      }

      $scope.getFormByKey = function (key) {
        let forms = $rootScope.recordsVM.invenioRecordsForm;
        for (let i in forms) {
          if (forms[i].hasOwnProperty('key') && forms[i].key == key) {
            return forms[i];
          }
        }
      }

      $scope.getDataInit = function () {
        var result = {'workflows': [], 'roles': []};
        $.ajax({
          url: '/workflow/get-data-init',
          method: 'GET',
          async: false,
          success: function (data, status) {
            result = data;
          },
          error: function (data, status) {}
        });
        return result;
      }

      $scope.initFilenameList = function () {
        let dataInit;
        var filekey = 'filename';
        $scope.searchFilemetaKey();
        $scope.filemeta_keys.forEach(function (filemeta_key) {
          filemeta_schema = $rootScope.recordsVM.invenioRecordsSchema.properties[filemeta_key];
          filemeta_form = $scope.getFormByKey(filemeta_key);
          if (filemeta_schema && filemeta_form && filemeta_schema.items.properties[filekey]) {
            filemeta_schema.items.properties[filekey]['enum'] = [];
            filemeta_schema.items.properties[filekey]['enum'].push(null);
            filemeta_filename_form = get_subitem(filemeta_form.items, filekey);
            filemeta_filename_form['titleMap'] = [];
            $rootScope.filesVM.files.forEach(function (file) {
              if (file.completed && !file.is_thumbnail) {
                filemeta_schema.items.properties[filekey]['enum'].push(file.key);
                filemeta_filename_form['titleMap'].push({ name: file.key, value: file.key });
              }
            });
            /*Add data for 'Workflow' in File.*/
            var provide_schema = filemeta_schema.items.properties['provide'];
            if (provide_schema) {
              if (!dataInit) {
                dataInit = $scope.getDataInit();
              }
              var workflow_schema = provide_schema.items.properties['workflow'];
              if (workflow_schema) {
                // Add enum in schema.
                workflow_schema['enum'] = [];
                workflow_schema['enum'].push(null);
                // Add titleMap in form.
                var provide_form = get_subitem(filemeta_form.items, 'provide');
                var workflow_form = get_subitem(provide_form.items, 'workflow');
                workflow_form['titleMap'] = [];
                var workflows = dataInit['init_workflows'];
                for (let key in workflows) {
                  workflow_schema['enum'].push(workflows[key]['id'].toString());
                  workflow_form['titleMap'].push({
                    name: workflows[key]['flows_name'],
                    value: workflows[key]['id'].toString()
                  });
                }
              }
              /*Add data for 'Role' in File.*/
              var role_schema = provide_schema.items.properties['role'];
              if (role_schema) {
                // Add enum in schema.
                role_schema['enum'] = [];
                role_schema['enum'].push(null);
                // Add titleMap in form.
                var provide_form = get_subitem(filemeta_form.items, 'provide');
                var role_form = get_subitem(provide_form.items, 'role');
                role_form['titleMap'] = [];
                var roles = dataInit['init_roles'];
                for (let key in roles) {
                  role_schema['enum'].push(roles[key]['id'].toString());
                  role_form['titleMap'].push({
                    name: roles[key]['name'],
                    value: roles[key]['id'].toString()
                  });
                }
              }
            }
            /*Add data for 'Term' in File.*/
            var term_schema = filemeta_schema.items.properties['terms'];
            if (term_schema) {
              // Add enum in schema.
              term_schema['enum'] = [];
              term_schema['enum'].push(null);
              // Add titleMap for form.
              var term_form = get_subitem(filemeta_form.items, 'terms');
              term_form['titleMap'] = [];
              var terms = dataInit['init_terms'];
              for (let key in terms) {
                term_schema['enum'].push(terms[key]['id'].toString());
                term_form['titleMap'].push({
                  name: terms[key]['name'],
                  value: terms[key]['id'].toString()
                });
              }
            }
          }

          // Initialization groups list for billing file
          groupsprice_schema = filemeta_schema.items.properties['groupsprice']
          groupsprice_form = get_subitem(filemeta_form.items, 'groupsprice')
          if (groupsprice_schema && groupsprice_form) {
            if (groupsprice_schema.hasOwnProperty('items')
              && groupsprice_schema.items.hasOwnProperty('properties')
              && groupsprice_schema.items.properties.hasOwnProperty('group')
              && groupsprice_form.hasOwnProperty('items')) {
              let groupSchema = groupsprice_schema.items.properties.group;
              let groupForm = get_subitem(groupsprice_form.items, 'groupsprice');
              $scope.loadUserGroups(groupSchema, groupForm);
            }
          }

          // Initialization groups list for content file
          let fileContentGroupSchema = filemeta_schema.items.properties['groups'];
          let fileContentGroupForm = get_subitem(filemeta_form.items, 'groups');
          if (fileContentGroupSchema && fileContentGroupForm) {
            $scope.loadUserGroups(fileContentGroupSchema, fileContentGroupForm);
          }
        });
        $rootScope.$broadcast('schemaFormRedraw');
      }

      $scope.loadUserGroups = function (groupSchema, groupForm) {
        if (groupForm && groupForm.hasOwnProperty('titleMap') && $scope.groups.length > 0) {
          groupForm['titleMap'] = [];
          $scope.groups.forEach(function (group) {
            groupForm['titleMap'].push({name: group.value, value: group.id});
          });
        }
      }

      $scope.initContributorData = function () {
        $("#contributor-panel").addClass("hidden");
        // Load Contributor information
        let recordModel = $rootScope.recordsVM.invenioRecordsModel;
        let owner_id = 0
        if (recordModel.owner) {
          owner_id = recordModel.owner;
        } else {
          $scope.is_item_owner = true;
        }
        if (!recordModel.hasOwnProperty('shared_user_id')) {
          $("#contributor-panel").removeClass("hidden");
          $(".input_contributor").prop("checked", true);
          $("#share_username").val("");
          $("#share_email").val("");
          // Apply for run feature when Display Workflow is error.
          // When Display Workflow is fixed, please remove this
          $scope.is_item_owner = true;
          // ----
        } else {
          if (recordModel.shared_user_id && recordModel.shared_user_id != -1) {
            // Call rest api to get user information
            let get_user_url = '/api/items/get_user_info/' + owner_id + '/' + recordModel.shared_user_id;
            $.ajax({
              url: get_user_url,
              method: 'GET',
              success: function (data, stauts) {
                if (data.owner) {
                  $scope.is_item_owner = true;
                  $("#contributor-panel").removeClass("hidden");
                  $(".other_user_rad").click();
                  $("#share_username").val(data.username);
                  $("#share_email").val(data.email);
                } else {
                  $(".other_user_rad").click();
                  $("#share_username").val(data.username);
                  $("#share_email").val(data.email);
                }
              },
              error: function (data, status) {
                //alert("Cannot connect to server!");
                var modalcontent = "Cannot connect to server!";
                $("#inputModal").html(modalcontent);
                $("#allModal").modal("show");
              }
            });
          } else {
            $("#contributor-panel").removeClass("hidden");
            $(".input_contributor").prop("checked", true);
            $("#share_username").val("");
            $("#share_email").val("");
            // Apply for run feature when Display Workflow is error.
            // When Display Workflow is fixed, please remove this
            $scope.is_item_owner = true;
            // ----
          }
        }
      }
      $scope.initUserGroups = function () {
        $.ajax({
          url: '/accounts/settings/groups/grouplist',
          method: 'GET',
          async: false,
          success: function (data, status) {
            if (!$.isEmptyObject(data)) {
              for (let key in data) {
                let group = {
                  id: key,
                  value: data[key]
                };
                $scope.groups.push(group);
              }
            }
          }
        });
      }
      $scope.searchTypeKey = function () {
        if ($scope.resourceTypeKey.length > 0) {
          return $scope.resourceTypeKey;
        }
        for (let key in $rootScope.recordsVM.invenioRecordsSchema.properties) {
          let value = $rootScope.recordsVM.invenioRecordsSchema.properties[key];
          if (value.type == 'object') {
            if (value.properties.hasOwnProperty('resourcetype')) {
              $scope.resourceTypeKey = key;
              break;
            }
          }
        }
      }
      $scope.resourceTypeSelect = function () {
        $scope.accessRoleChange()
        let resourcetype = $("select[name$='resourcetype']").val();
        resourcetype = resourcetype.split("string:").pop();
        let resourceuri = "";
        if ($scope.resourceTypeKey) {
          if (!$("#resourceuri").prop('disabled')) {
            $("#resourceuri").prop('disabled', true);
          }

          switch (resourcetype) {
            // multiple
            case 'interactive resource':
              resourceuri = "http://purl.org/coar/resource_type/c_e9a0";
              break;
            case 'learning object':
              resourceuri = "http://purl.org/coar/resource_type/c_e059";
              break;
            case 'musical notation':
              resourceuri = "http://purl.org/coar/resource_type/c_18cw";
              break;
            case 'research proposal':
              resourceuri = "http://purl.org/coar/resource_type/c_baaf";
              break;
            case 'software':
              resourceuri = "http://purl.org/coar/resource_type/c_5ce6";
              break;
            case 'technical documentation':
              resourceuri = "http://purl.org/coar/resource_type/c_71bd";
              break;
            case 'workflow':
              resourceuri = "http://purl.org/coar/resource_type/c_393c";
              break;
            case 'other':
              resourceuri = "http://purl.org/coar/resource_type/c_1843";
              break;
            // conference
            case 'conference object':
              resourceuri = "http://purl.org/coar/resource_type/c_c94f";
              break;
            case 'conference proceedings':
              resourceuri = "http://purl.org/coar/resource_type/c_f744";
              break;
            case 'conference poster':
              resourceuri = "http://purl.org/coar/resource_type/c_6670";
              break;
            // patent
            case 'patent':
              resourceuri = "http://purl.org/coar/resource_type/c_15cd";
              break;
            // lecture
            case 'lecture':
              resourceuri = "http://purl.org/coar/resource_type/c_8544";
              break;
            // Book
            case 'book':
              resourceuri = "http://purl.org/coar/resource_type/c_2f33";
              break;
            case 'book part':
              resourceuri = "http://purl.org/coar/resource_type/c_3248";
              break;
            // Dataset
            case 'dataset':
              resourceuri = "http://purl.org/coar/resource_type/c_ddb1";
              break;
            // Article
            case 'conference paper':
              resourceuri = "http://purl.org/coar/resource_type/c_5794";
              break;
            case 'data paper':
              resourceuri = "http://purl.org/coar/resource_type/c_beb9";
              break;
            case 'departmental bulletin paper':
              resourceuri = "http://purl.org/coar/resource_type/c_6501";
              break;
            case 'editorial':
              resourceuri = "http://purl.org/coar/resource_type/c_b239";
              break;
            case 'journal article':
              resourceuri = "http://purl.org/coar/resource_type/c_6501";
              break;
            case 'periodical':
              resourceuri = "http://purl.org/coar/resource_type/c_2659";
              break;
            case 'review article':
              resourceuri = "http://purl.org/coar/resource_type/c_dcae04bc";
              break;
            case 'article':
              resourceuri = "http://purl.org/coar/resource_type/c_6501";
              break;
            // Image
            case 'image':
              resourceuri = "http://purl.org/coar/resource_type/c_c513";
              break;
            case 'still image':
              resourceuri = "http://purl.org/coar/resource_type/c_ecc8";
              break;
            case 'moving image':
              resourceuri = "http://purl.org/coar/resource_type/c_8a7e";
              break;
            case 'video':
              resourceuri = "http://purl.org/coar/resource_type/c_12ce";
              break;
            // Cartographic
            case 'cartographic material':
              resourceuri = "http://purl.org/coar/resource_type/c_12cc";
              break;
            case 'map':
              resourceuri = "http://purl.org/coar/resource_type/c_12cd";
              break;
            // Sound
            case 'sound':
              resourceuri = "http://purl.org/coar/resource_type/c_18cc";
              break;
            // Report
            case 'internal report':
              resourceuri = "http://purl.org/coar/resource_type/c_18ww";
              break;
            case 'report':
              resourceuri = "http://purl.org/coar/resource_type/c_93fc";
              break;
            case 'research report':
              resourceuri = "http://purl.org/coar/resource_type/c_18ws";
              break;
            case 'technical report':
              resourceuri = "http://purl.org/coar/resource_type/c_18gh";
              break;
            case 'policy report':
              resourceuri = "http://purl.org/coar/resource_type/c_186u";
              break;
            case 'report part':
              resourceuri = "http://purl.org/coar/resource_type/c_ba1f";
              break;
            case 'working paper':
              resourceuri = "http://purl.org/coar/resource_type/c_8042";
              break;
            // Thesis
            case 'thesis':
              resourceuri = "http://purl.org/coar/resource_type/c_46ec";
              break;
            case 'bachelor thesis':
              resourceuri = "http://purl.org/coar/resource_type/c_7a1f";
              break;
            case 'master thesis':
              resourceuri = "http://purl.org/coar/resource_type/c_bdcc";
              break;
            case 'doctoral thesis':
              resourceuri = "http://purl.org/coar/resource_type/c_db06";
              break;
            case 'software paper':
              resourceuri = "http://purl.org/coar/resource_type/c_7bab";
              break;
            case 'newspaper':
              resourceuri = "http://purl.org/coar/resource_type/c_2fe3";
              break;
            case 'data management plan':
              resourceuri = "http://purl.org/coar/resource_type/c_ab20";
              break;
            case 'interview':
              resourceuri = "http://purl.org/coar/resource_type/c_26e4";
              break;
            case 'manuscript':
              resourceuri = "http://purl.org/coar/resource_type/c_0040";
              break;
            case 'aggregated data':
              resourceuri = "http://purl.org/coar/resource_type/ACF7-8YT9";
              break;
            case 'clinical trial data':
              resourceuri = "http://purl.org/coar/resource_type/c_cb28";
              break;
            case 'compiled data':
              resourceuri = "http://purl.org/coar/resource_type/FXF3-D3G7";
              break;
            case 'encoded data':
              resourceuri = "http://purl.org/coar/resource_type/AM6W-6QAW";
              break;
            case 'experimental data':
              resourceuri = "http://purl.org/coar/resource_type/63NG-B465";
              break;
            case 'genomic data':
              resourceuri = "http://purl.org/coar/resource_type/A8F1-NPV9";
              break;
            case 'geospatial data':
              resourceuri = "http://purl.org/coar/resource_type/2H0M-X761";
              break;
            case 'laboratory notebook':
              resourceuri = "http://purl.org/coar/resource_type/H41Y-FW7B";
              break;
            case 'measurement and test data':
              resourceuri = "http://purl.org/coar/resource_type/DD58-GFSX";
              break;
            case 'observational data':
              resourceuri = "http://purl.org/coar/resource_type/FF4C-28RK";
              break;
            case 'recorded data':
              resourceuri = "http://purl.org/coar/resource_type/CQMR-7K63";
              break;
            case 'simulation data':
              resourceuri = "http://purl.org/coar/resource_type/W2XT-7017";
              break;
            case 'survey data':
              resourceuri = "http://purl.org/coar/resource_type/NHD0-W6SY";
              break;
            default:
              resourceuri = "";
          }
          $rootScope.recordsVM.invenioRecordsModel[$scope.resourceTypeKey].resourceuri = resourceuri;
        }
      }
      $scope.accessRoleChange = function () {
        for (let key in $rootScope.recordsVM.invenioRecordsModel) {
          if ($rootScope.recordsVM.invenioRecordsModel[key] instanceof Array) {
            try {
              if ($rootScope.recordsVM.invenioRecordsModel[key].length > 1) {
                for (let [idx, value] in $rootScope.recordsVM.invenioRecordsModel[key]) {
                  if (($rootScope.recordsVM.invenioRecordsModel[key][idx].accessrole !== undefined)) {
                    // check value of accessrole if open date or not
                    if ($rootScope.recordsVM.invenioRecordsModel[key][idx].accessrole !== 'open_date') {
                      // change dataValue in $rootScope.recordsVM.invenioRecordsModel
                      $scope.modifiedFileAccessRole = $rootScope.recordsVM.invenioRecordsModel[key][idx].accessrole;
                      $rootScope.recordsVM.invenioRecordsModel[key][idx].date[0].dateValue = $rootScope.recordsVM.invenioRecordsModel.pubdate
                    }
                  }
                }
              } else {
                if ($rootScope.recordsVM.invenioRecordsModel[key][0].accessrole !== undefined) {
                  // check value of accessrole if open date or not
                  if ($rootScope.recordsVM.invenioRecordsModel[key][0].accessrole !== 'open_date') {
                    // change dataValue in $rootScope.recordsVM.invenioRecordsModel
                    $scope.modifiedFileAccessRole = $rootScope.recordsVM.invenioRecordsModel[key][0].accessrole;
                    $rootScope.recordsVM.invenioRecordsModel[key][0].date[0].dateValue = $rootScope.recordsVM.invenioRecordsModel.pubdate
                  }
                }
              }
            } catch {
              continue
            }
          }
        }
      }
      $scope.getBibliographicMetaKey = function () {
        let recordSchemaProperties = $rootScope.recordsVM.invenioRecordsSchema.properties;
        let bibliographicKey = $scope.bibliographic_titles;
        for (let key in recordSchemaProperties) {
          let properties = recordSchemaProperties[key].properties;
          if (properties && properties.hasOwnProperty(bibliographicKey)) {
            $scope.bibliographic_key = key;
            const titleProperties = properties[bibliographicKey].items.properties;
            // Get language key
            for (let subKey in titleProperties) {
              let subValue = titleProperties[subKey];
              if (subValue.format === "text") {
                $scope.bibliographic_title_key = subKey;
              } else if (subValue.format === "select") {
                $scope.bibliographic_title_lang_key = subKey;
              }
            }
          }
        }
      }
      $scope.autofillJournal = function () {
        this.getBibliographicMetaKey();
        const bibliographicKey = $scope.bibliographic_key;
        const title = $scope.bibliographic_title_key;
        const titleLanguage = $scope.bibliographic_title_lang_key;
        const activityId = $("#activity_id").text();
        let model = $rootScope.recordsVM.invenioRecordsModel;
        if (bibliographicKey && model && activityId) {
          let request = {
            url: '/api/autofill/get_auto_fill_journal/' + activityId,
            method: "GET",
            dataType: "json"
          };

          InvenioRecordsAPI.request(request).then(
            function success(response) {
              let data = response.data;
              if (data && data.result) {
                let journalData = data.result;
                const defaultLanguage = "en";
                if (journalData.keywords) {
                  let titleData = {};
                  titleData[title] = journalData.keywords;
                  titleData[titleLanguage] = defaultLanguage;
                  model[bibliographicKey][$scope.bibliographic_titles] = [titleData];
                }
              }
            },
            function error(response) {
              $("#inputModal").html(response);
              $("#allModal").modal("show");
            }
          );
        }
      }

      $scope.findTextByElementId = function (elementId, value){
        var options = document.getElementById(elementId).options;
        for (i=0; i< options.length; i++){
          if (options[i].value === value){
            return options[i].text
          }
        }
      }

      $scope.findValueByElementId = function (elementId, text){
        var options = document.getElementById(elementId).options;
        for (i=0; i< options.length; i++){
          if (options[i].text === text){
            return options[i].value
          }
        }
      }
      $scope.translationsInstitutePosition = function (value) {
          return $scope.findTextByElementId('institute_position_list', value)
      };

      $scope.translationsInstitutePositionByText = function (text) {
          return $scope.findValueByElementId('institute_position_list', text)
      };

      $scope.translationsPosition = function (value) {
          return $scope.findTextByElementId('position_list', value)
      };

      $scope.translationsPositionByText = function (text) {
          return $scope.findValueByElementId('position_list', text)
      };

      $scope.setFormReadOnly = function (key) {
        $rootScope["recordsVM"]["invenioRecordsForm"].forEach(function (item) {
          if (item.key === key) {
            item["readonly"] = true;
          }
          if (item.items) {
            item.items.forEach(function (subitem) {
              if (typeof(subitem.key) === "string") {
                let key_list = subitem.key.split(".");
                if (key_list[key_list.length - 1] === key) {
                  subitem["readonly"] = true;
                }
              }
            });
          }
        });
      }

      $scope.checkKeyIsExistInForm = function (key) {
        let result = false;
        $rootScope["recordsVM"]["invenioRecordsForm"].forEach(function (item) {
          if (item.key === key) {
            result = true;
          }
        });
        return result;
      }

      $scope.updatePositionKey = function () {
        let model = $rootScope.recordsVM.invenioRecordsModel;
        if (Object.keys(model).length === 0 && model.constructor === Object) {
          return false;
        } else {
          let isExisted = false;
          for (let key in model) {
            if (model.hasOwnProperty(key)) {
              let fullName = model[key]['subitem_fullname'];
              let userMail = model[key]['subitem_mail_address'];
              // let userPosition = model[key]['subitem_position'];
              if (fullName || userMail) {
                let position = model[key]['subitem_position'];
                $rootScope.recordsVM.invenioRecordsModel[key]['subitem_position'] = position;
                if (model[key]['subitem_affiliated_institution'] && model[key]['subitem_affiliated_institution'].length > 0) {

                  for (let index in toObject(model[key]['subitem_affiliated_institution'])) {
                    let affiliatedInstitution = toObject(model[key]['subitem_affiliated_institution'])[index];
                    let translationsAffiliatedInstitution = affiliatedInstitution['subitem_affiliated_institution_position']
                    if (translationsAffiliatedInstitution) {
                      let institutionPosition = $scope.translationsInstitutePositionByText(translationsAffiliatedInstitution);
                      $rootScope.recordsVM.invenioRecordsModel[key]['subitem_affiliated_institution'][index]['subitem_affiliated_institution_position'] = institutionPosition;
                    }
                  }

                }
                isExisted = true;
                break;
              }
            }
          }
          return isExisted;
        }
      };
      $scope.isExistingUserProfile = function() {
        let model = $rootScope.recordsVM.invenioRecordsModel;
        if (Object.keys(model).length === 0 && model.constructor === Object){
          return false;
        } else {
          let isExisted = false;
          for (let key in model) {
            if (model.hasOwnProperty(key)) {
              let fullName = model[key]['subitem_fullname'];
              let userMail = model[key]['subitem_mail_address'];
              if (fullName || userMail) {
                let position = model[key]['subitem_position'];
                $rootScope.recordsVM.invenioRecordsModel[key]['subitem_position'] = position;
                if (model[key]['subitem_affiliated_institution'] && model[key]['subitem_affiliated_institution'].length >0) {

                     for (let index in toObject(model[key]['subitem_affiliated_institution'])) {
                        let affiliatedInstitution = toObject(model[key]['subitem_affiliated_institution'])[index];
                        let translationsAffiliatedInstitution = affiliatedInstitution['subitem_affiliated_institution_position']
                        if (translationsAffiliatedInstitution) {
                            let institutionPosition = $scope.translationsInstitutePosition(translationsAffiliatedInstitution);
                            $rootScope.recordsVM.invenioRecordsModel[key]['subitem_affiliated_institution'][index]['subitem_affiliated_institution_position'] = institutionPosition;
                        }
                    }
                }
                isExisted = true;
                break;
              }
            }
          }
          return  isExisted;
        }
      };

      $scope.autoFillProfileInfo = function () {
        var needToAutoFillProfileInfo = $("#application_item_type").val();
        if (needToAutoFillProfileInfo == 'False' || ($('#current_guest_email').val() && $scope.isExistingUserProfile())) {
          return;
        }
        var user_info_html = $("#user_info_data").val();
        if (!user_info_html) {
          return;
        }
        var data = JSON.parse(user_info_html);
        // Key for detecting user profile info
        // These 2 keys is unique for User Information so use these to detect user_information obj
        var affiliatedDivision = 'subitem_affiliated_division/department';
        // Key for dectecting affiliated institution
        var affiliatedInstitutionName = 'subitem_affiliated_institution_name';
        var affiliatedInstitutionPosition = 'subitem_affiliated_institution_position';
        var userInfoKey = null;
        for (let key in $rootScope.recordsVM.invenioRecordsSchema.properties) {
          var currentInvenioRecordsSchema = $rootScope.recordsVM.invenioRecordsSchema.properties[key];
          if (currentInvenioRecordsSchema.properties) {
            let containAffiliatedDivision = currentInvenioRecordsSchema.properties.hasOwnProperty(affiliatedDivision);
            if (containAffiliatedDivision) {
              // Store key of user info to disable this form later
              userInfoKey = key;
              $rootScope.recordsVM.invenioRecordsModel[key] = {};
              var currentInvenioRecordsModel = $rootScope.recordsVM.invenioRecordsModel[key];
              for (let subKey in currentInvenioRecordsSchema.properties) {
                if (currentInvenioRecordsSchema.properties[subKey].type == "array") {
                  //Affiliated institution is an array
                  let containInstitutionName = currentInvenioRecordsSchema.properties[subKey].items.properties.hasOwnProperty(affiliatedInstitutionName);
                  let containInstitutionPosition = currentInvenioRecordsSchema.properties[subKey].items.properties.hasOwnProperty(affiliatedInstitutionPosition);
                  if (containInstitutionName && containInstitutionPosition) {
                    //init the Affiliated Institution
                    currentInvenioRecordsModel[subKey] = [];
                    // get arr Affiliated institution form the result data
                    var arrAffiliatedData = data.results[subKey];
                    if (arrAffiliatedData) {
                      // Set value for each pair of Affiliated Institution data
                      arrAffiliatedData.forEach(function(value, index) {
                        currentInvenioRecordsModel[subKey][index] = {};
                        currentInvenioRecordsModel[subKey][index][affiliatedInstitutionName] = value.subitem_affiliated_institution_name;
                        let institutionPosition = $scope.translationsInstitutePosition(value.subitem_affiliated_institution_position);
                        currentInvenioRecordsModel[subKey][index][affiliatedInstitutionPosition] = institutionPosition;
                      });
                    }
                  }
                } else {
                  if (data.results[subKey]) {
                    $rootScope.recordsVM.invenioRecordsModel[key][subKey] = String(data.results[subKey]);
                  }
                }
              }
            }
          }
        }
      };

      $scope.isExistingTitle = function () {
        let model = $rootScope.recordsVM.invenioRecordsModel;
        if (Object.keys(model).length === 0 && model.constructor === Object) {
          return false;
        } else {
          let isExisted = false;
          for (let key in model) {
            if (model.hasOwnProperty(key) && model[key].length > 0) {
              let title = model[key][0]['subitem_item_title'];
              if (title){
                $scope.item_tile_key = key
                let activity_id= title.match(/A-[0-9]{8}-[0-9]{5}/g);
                if (activity_id){
                  $scope.usage_report_activity_id = activity_id[0];
                }
              }
              if (title && $("#auto_fill_title").val() !== '""') {
                $scope.setFormReadOnly(key);
                setTimeout(function () {
                  $("input[name='subitem_item_title'], select[name='subitem_item_title_language']").attr("disabled", "disabled");
                }, 3000);
                isExisted = true;
                break;
              }
            }
          }
          return isExisted;
        }
      };

      $scope.autoSetTitle = function () {
        if ($scope.isExistingTitle()) {
          return;
        }
        let userInfoData = $("#user_info_data").val();
        let guestEmail = $('#current_guest_email').val();
        if ((userInfoData !== undefined && userInfoData) || guestEmail) {
          let titleData = $("#auto_fill_title").val();
          let dataType = $("#data_type_title").val() ? $("#data_type_title").val() : "";
          if (!titleData) {
            return;
          }
	        let userName = $('#auto_fill_subitem_fullname').val();
	        titleData = JSON.parse(titleData);
          if (!userName) {
            if (guestEmail) {
              userName = guestEmail.split("@")[0];
            } else {
              userName = JSON.parse(userInfoData).results["subitem_displayname"];
            }
          }
          let titleSubKey = "subitem_item_title";
          let titleLanguageKey = "subitem_item_title_language";
          let recordsVM = $rootScope["recordsVM"];
          Object.entries(recordsVM["invenioRecordsSchema"].properties).forEach(
            function ([key, value]) {
              if (value && value.type === "array" && value.items) {
                if (value.items.properties && value.items.properties.hasOwnProperty(titleSubKey)) {
                  $scope.item_tile_key = key;
                  let enTitle = {};
                  let jaTitle = {};
                  // TitleData and Username are mandatory, dataType either way
                  enTitle[titleSubKey] = dataType ? [dataType, titleData['en'], userName].join(" - ") : [titleData['en'], userName].join(" - ");
                  enTitle[titleLanguageKey] = "en";
                  jaTitle[titleSubKey] = dataType ? [dataType, titleData['ja'], userName].join(" - ") : [titleData['ja'], userName].join(" - ");
                  jaTitle[titleLanguageKey] = "ja";
                  recordsVM["invenioRecordsModel"][key] = [jaTitle, enTitle];
                }
              }
            }
          );
          if ($scope.item_tile_key != null) {
            // Set read only for title
            $scope.setFormReadOnly($scope.item_tile_key);
          }
          setTimeout(function () {
            let selectionKey = "input[name='" + titleSubKey + "'], select[name='" + titleLanguageKey + "']";
            $(selectionKey).attr("disabled", "disabled");
          }, 3000);
        }
      };

      $scope.isExistingTitleData = function () {
        let model = $rootScope.recordsVM.invenioRecordsModel;
        if (Object.keys(model).length === 0 && model.constructor === Object) {
          return false;
        } else {
          let isExisted = false;
          for (let key in model) {
            if (model.hasOwnProperty(key)) {
              let title = model[key]['subitem_dataset_usage'];
              if (title && $("#item_title").val() !== '""') {

                if ($scope.checkKeyIsExistInForm(key)) {
                  $scope.setFormReadOnly(key);
                  setTimeout(function () {
                    $("input[name='subitem_dataset_usage']").attr("disabled", "disabled");
                  }, 3000);
                }
                isExisted = true;
                break;
              }
            }
          }
          return isExisted;
        }
      };

      //Auto fill Title Data
      $scope.autoTitleData = function () {
        if ($scope.isExistingTitleData()) {
          return;
        }
        let itemTitleElement = $("#data_type_title");
        if (itemTitleElement !== null && itemTitleElement.val()) {
          let titleKey = null;
          let recordsVM = $rootScope["recordsVM"];
          for (let key in recordsVM["invenioRecordsSchema"].properties) {
            let value = recordsVM["invenioRecordsSchema"].properties[key];
            if (value && value.properties) {
              if (value.properties.hasOwnProperty("subitem_dataset_usage")) {
                titleKey = key;
                recordsVM.invenioRecordsModel[key] = { 'subitem_dataset_usage': itemTitleElement.val() };
                break;
              }
            }
          }
          if (titleKey != null) {
            // Set read only for title
            $scope.setFormReadOnly(titleKey);
          }
          setTimeout(function () {
            $("input[name='subitem_dataset_usage']").attr("disabled", "disabled");
          }, 3000);
        }
      };

      $scope.setEnumForSchemaByKey = function (key, schemaProperties, enumData) {
        for (let parentKey in schemaProperties) {
          let val = schemaProperties[parentKey];
          $scope.updateEnum(key, val, enumData);
        }
      }

      $scope.setTitleMapForFormByKey = function (key, formProperties, enumData) {
        for (let parentKey in formProperties) {
          let val = formProperties[parentKey];
          $scope.updateTitleMap(key, val, enumData);
        }
      }

      $scope.updateEnum = function (key, val, enumData){
        var hasItem = val.hasOwnProperty("items");
        var subProperties = hasItem ? val.items.properties : val.properties;
        for (let subKey in subProperties) {
          if(subKey == key){
            subProperties[subKey]['enum'] = [null];
            for(let item in enumData){
              if(enumData[item][0].length > 0){
                subProperties[subKey]['enum'].push(enumData[item][0]);
              }
            }
            return;
          }
          let subVal = subProperties[subKey];
          hasItem = val.hasOwnProperty("items");
          subProperties = hasItem ? val.items.properties : val.properties;
          if(subProperties){
            result = $scope.updateEnum(key, subVal, enumData);
          }
        }
      }

      $scope.updateTitleMap = function (key, val, enumData){
        var hasItem = val.hasOwnProperty("items");
        var subProperties = hasItem ? val.items : [];
        for (let subKey in subProperties) {
          if(subProperties[subKey].key && subProperties[subKey].key.indexOf(key) != -1){
            subProperties[subKey]['titleMap'] = [];
            for(let item in enumData){
              if(enumData[item][0].length > 0){
                let item1 = { value: enumData[item][0], name: enumData[item][1] };
                subProperties[subKey]['titleMap'].push(item1);
              }
            }
            return;
          }
          let subVal = subProperties[subKey];
          hasItem = val.hasOwnProperty("items");
          subProperties = hasItem ? val.items : [];
          if(subProperties){
            result = $scope.updateTitleMap(key, subVal, enumData);
          }
        }
      }

      $scope.autoFillInstitutionPosition = function () {
        let key = 'subitem_institution_position';
        let schemaProperties = $rootScope.recordsVM.invenioRecordsSchema.properties;
        let formProperties = $rootScope.recordsVM.invenioRecordsForm;
        //Get "Institution Position" from select html.
        var enumData = [];
        var options = document.getElementById('institute_position_list').options;
        for (i=0; i< options.length; i++){
          enumData.push([options[i].value, options[i].text]);
        }
        $scope.setEnumForSchemaByKey(key, schemaProperties, enumData);
        $scope.setTitleMapForFormByKey(key, formProperties, enumData);
        return true;
      }

      // Auto fill for Usage Application
      $scope.autoFillUsageApplication = function () {
        let properties = [
          'subitem_restricted_access_dataset_usage',
          'subitem_restricted_access_usage_report_id',
          'subitem_restricted_access_wf_issued_date',
          'subitem_restricted_access_application_date',
          'subitem_restricted_access_approval_date',
          'subitem_restricted_access_item_title'
        ]
        $scope.AutoFillData(properties);
      }

      // Auto fill for Usage Report
      $scope.autoFillUsageReport = function () {
        let properties = [
          'subitem_restricted_access_dataset_usage',
          'subitem_fullname',
          'subitem_mail_address',
          'subitem_university/institution',
          'subitem_affiliated_division/department',
          'subitem_position',
          'subitem_position(others)',
          'subitem_phone_number',
          'subitem_restricted_access_usage_report_id',
          'subitem_restricted_access_wf_issued_date',
          'subitem_restricted_access_application_date',
          'subitem_restricted_access_approval_date',
          'subitem_restricted_access_item_title'
        ]
        $scope.AutoFillData(properties);
      }

      $scope.AutoFillData = function (properties) {
        let recordsVM = $rootScope["recordsVM"];
        for (let i = 0; i < properties.length; i++) {
          let property = properties[i],
            autoFillElement = $('#auto_fill_' + property.replace(/(?=[()/])/g, '\\'));
          if (autoFillElement) {
            for (let key in recordsVM["invenioRecordsSchema"].properties) {
              let value = recordsVM["invenioRecordsSchema"].properties[key];
              if (value && value.properties) {
                if (value.properties.hasOwnProperty(property)) {
                  if (!recordsVM.invenioRecordsModel[key]) {
                    recordsVM.invenioRecordsModel[key] = {};
                  }
                  recordsVM.invenioRecordsModel[key][property] = autoFillElement.val();
                  if (property == 'subitem_restricted_access_item_title') {
                    item_title_key = key
                  }
                  $scope.disableElement(key, property)
                  break;
                }
              }
            }
          }
        }
      }

      $scope.disableElement = function (key, property) {
        let recordsVM = $rootScope["recordsVM"];
        recordsVM["invenioRecordsForm"].forEach(function (item) {
          if (item.key === key) {
            item.items.forEach(function (subItem) {
              if (subItem.key.includes(property)) {
                subItem["readonly"] = true;
              }
            })
          }
        });
      }

      $scope.setDataForLicenseType = function () {
        var list_license = $("#list_license_data").val();
        if (!list_license) {
          return;
        }
        var listLicenseObj = JSON.parse(list_license);
        var licenseTypeName = 'licensetype';
        var schema = $rootScope.recordsVM.invenioRecordsSchema;
        var listLicenseTypeKey = [];

        for (let key in schema.properties) {
          let value = schema.properties[key];
          // Find form that contains license type obj
          if (value.items && value.items.properties && value.items.properties.hasOwnProperty(licenseTypeName)) {
            let listLicenseEnum = [null];
            // Collect list license
            for (let ind in listLicenseObj) {
              listLicenseEnum.push(listLicenseObj[ind]['value']);
              //set enum of license type form as list license above
              value.items.properties[licenseTypeName]['enum'] = listLicenseEnum;
              listLicenseTypeKey.push(key);
            }
          }
        }
        if (listLicenseTypeKey.length > 0) {
          let containLicenseTypeForm = null;
            for(let ind in listLicenseTypeKey){
              for(let key in $rootScope.recordsVM.invenioRecordsForm)
              {
                if($rootScope.recordsVM.invenioRecordsForm[key].key == listLicenseTypeKey[ind]){
                  containLicenseTypeForm = $rootScope.recordsVM.invenioRecordsForm[key];
                  if (containLicenseTypeForm && containLicenseTypeForm.items) {
                    licenseTypeForm = get_subitem(containLicenseTypeForm.items, 'licensetype');
                    // Set title map by listLicenseObj above
                    licenseTypeForm['titleMap'] = listLicenseObj;
                  }
                  break;
                }
              }
              if(containLicenseTypeForm){
                break;
              }
            }
        }
    }

      $scope.autoSetCorrespondingUsageAppId = function () {
        if ($scope.usage_report_activity_id != ''){
          for (let key in $rootScope.recordsVM.invenioRecordsSchema.properties) {
            let value = $rootScope.recordsVM.invenioRecordsSchema.properties[key];
              if (value && value.items) {
                if (value.items.properties.hasOwnProperty("subitem_corresponding_usage_application_id")) {
                  $rootScope.recordsVM.invenioRecordsModel[key] = []
                  $rootScope.recordsVM.invenioRecordsModel[key].push({'subitem_corresponding_usage_application_id': $scope.usage_report_activity_id})
                }
              }
          }
          setTimeout(function () {
            $("[name='subitem_corresponding_usage_application_id']").attr("disabled", 'disabled');
          }, 3000);
        }
      };

      $scope.renderValidationErrorList = function () {
        const activityId = $("#activity_id").text();
        $.ajax({
          url: '/api/items/check_validation_error_msg/' + activityId,
          method: 'GET',
          async: false,
          success: function (response) {
            if (response.code) {
              // addAlert(response.msg, 'alert-danger');
              response.msg.map(function (item) {
                addAlert(item, 'alert-danger');
              })
              $scope.render_requirements = true;
              $scope.error_list = response.error_list;
            }
          },
          error: function (data) {
            alert('Cannot connect to server!');
          }
        });
      }
      $scope.showError = function () {
        if ($scope.render_requirements) {
          var check = setInterval(show, 500);
          var cnt = 0;
          function show() {
            if ($('#loader_spinner').hasClass('ng-hide')) {
              cnt++;
              $scope.$broadcast('schemaFormValidate');
              if (cnt === 3) {
                if ($scope.error_list['required'].length > 0) {
                  angular.forEach($scope.error_list['required'], function (value, key) {
                    if (value && $scope.depositionForm[value]) {
                      $scope.depositionForm[value].$viewValue = '';
                      $scope.depositionForm[value].$commitViewValue();
                    }
                  });
                  $scope.$broadcast('schemaFormValidate');
                }
                clearInterval(check);
              }
            }
          }
        }
      }

      /**
      * When "Item Registration" screen init, validated controls are remove.
      */
      $scope.removeValidateControlsWhenInit = function () {
          //Fix init controls on "Item Registration" => not validate controls.
          $('*[ng-controller="WekoRecordsCtrl"] select').removeClass('ng-invalid');
          $('*[ng-controller="WekoRecordsCtrl"] input').removeClass('ng-invalid');
          $('*[ng-controller="WekoRecordsCtrl"] textarea').removeClass('ng-invalid');
      }

      /**
      * Expand all parent panels when child or grandchild controls required.
      */
      $scope.expandAllParentPanel = function () {
          let requiredControls = $('.field-required');
          for (let i = 0; i < requiredControls.length; i++) {
              let control = requiredControls[i];
              let panels = $(control).parents('.panel.panel-default.deposit-panel');
              for (let j = 0; j < panels.length; j++) {
                  let panel = panels[j];
                  let panelBodyList = $(panel).children('.panel-body');
                  panelBodyList.removeClass('ng-hide');
              }
          }
      }

      /**
      * 1. Set attribute required for root panel if setting required.
      * 2. If root panel is required, child or grandchild panels is required and expand.
      */
      $scope.setCollapsedForForm = function () {
          let forms = $rootScope.recordsVM.invenioRecordsForm;
          let requiredList = $rootScope.recordsVM.invenioRecordsSchema.required;
          angular.forEach(forms, function (val) {
              //Set attribute 'required' for all parent form.
              if (requiredList.indexOf(val['key']) != -1) {
                  val['required'] = true;
              }
              //Root panel is required => all sub items is required.
              if (val['required']) {
                  $scope.setRequiredForAllSubItems(val["items"], true);
              }
          });
      }

      /**
      * Set 'required' attribute for all sub items by 'isRequired' param.
      */
      $scope.setRequiredForAllSubItems = function (forms, isRequired) {
          angular.forEach(forms, function (val) {
              val['required'] = isRequired;
              if (val['items'] && val['items'].length > 0) {
                  $scope.setRequiredForAllSubItems(val["items"], isRequired);
              }
          });
      }

      $scope.loadFilesFromSession = function () {
        //When switch language, Getting files uploaded.
        let actionID = $("#activity_id").text();
        let fileData = sessionStorage.getItem(actionID);
        if (!fileData) {
          $scope.setFilesModel();
          return;
        }
        fileData = JSON.parse(fileData);
        let bucketFiles = fileData['files'];
        let bucketEndpoints = fileData['endpoints'];
        let recordsModel = fileData['recordsModel'];
        if (bucketFiles && bucketEndpoints) {
          bucketFiles = JSON.parse(bucketFiles);
          bucketEndpoints = JSON.parse(bucketEndpoints);
          recordsModel = JSON.parse(recordsModel);
          bucketEndpoints.html = '';
          $rootScope.filesVM.files = bucketFiles;
          $rootScope.filesVM.invenioFilesEndpoints = bucketEndpoints;
          if (bucketEndpoints.hasOwnProperty('bucket')) {
            $rootScope.$broadcast(
              'invenio.records.endpoints.updated', bucketEndpoints
            );
          }
          $scope.setFilesModel(recordsModel);
        }
      }

      $scope.storeFilesToSession = function () {
        if (!$rootScope.filesVM) {
          return;
        }
        //Add file uploaded to sessionStorage when uploaded processing done
        window.history.pushState("", "", $scope.currentUrl);
        let actionID = $("#activity_id").text();
        let data = {
          "files": JSON.stringify($rootScope.filesVM.files),
          "endpoints": JSON.stringify($rootScope.filesVM.invenioFilesEndpoints),
          "recordsModel": JSON.stringify($rootScope.recordsVM.invenioRecordsModel),
        }
        //Add pid_value to sessionStorage when uploaded processing done
        sessionStorage.setItem(actionID, JSON.stringify(data))
        if ($rootScope.filesVM.invenioFilesEndpoints.self) {
          let pid_value = $rootScope.filesVM.invenioFilesEndpoints.self.split("/")
          if (pid_value.length > 0) {
            let pid_value_data = {
              "activity_id": actionID,
              "pid_value_temp": pid_value[pid_value.length - 1]
            }
            sessionStorage.setItem("pid_value_data", JSON.stringify(pid_value_data))
          }
        }
      }

      $scope.setFilesModel = function (recordsModel) {
        setTimeout(function (){
          let model = $rootScope.recordsVM.invenioRecordsModel;
          $scope.searchFilemetaKey();
          if(!$.isEmptyObject(recordsModel)){
            $scope.filemeta_keys.forEach(function (filemeta_key) {
              if($.isEmptyObject(recordsModel[filemeta_key])){
                model[filemeta_key] = [{}];
              } else {
                model[filemeta_key] = recordsModel[filemeta_key];
              }
            });
          }

          if (!$rootScope.filesVM || !$rootScope.filesVM.hasOwnProperty("files")) {
            return;
          }
          let files = $rootScope.filesVM.files;
          $scope.filemeta_keys.forEach(function (filemeta_key) {
            for (let i = 0; i < model[filemeta_key].length; i++) {
              if (model[filemeta_key][i]) {
                let modelFile = model[filemeta_key][i];
                files.forEach(function (file) {
                  if (modelFile.filename === file.key) {
                    if(!$rootScope.isModelFileVersion(model[filemeta_key], file.version_id)){
                      modelFile.version_id = file.version_id;
                    }
                    modelFile.fileDate = !modelFile.fileDate ? [{}] : modelFile.fileDate;
                    modelFile.provide = !modelFile.provide ? [{}] : modelFile.provide;
                  }
                })
              }
            }
          });
        }, 3000);
      }

      $rootScope.isModelFileVersion = function (modelFileList, versionId) {
        let rtnValue = false;
        for (let i = 0; i < modelFileList.length; i++) {
          if (modelFileList[i].version_id === versionId) {
            rtnValue = true;
            break;
          }
        }
        return rtnValue;
      }

      $rootScope.$on('invenio.records.loading.stop', function (ev) {
        $scope.checkLoadingNextButton();
        $scope.hiddenPubdate();
        $scope.initContributorData();
        $scope.initUserGroups();
        $scope.loadFilesFromSession();
        $scope.initFilenameList();
        $scope.searchTypeKey();
        $scope.setDataForLicenseType();
        $scope.renderValidationErrorList();
        $scope.autoSetTitle();
        $scope.initCorrespondingIdList();
        $scope.autoTitleData();
        $scope.initAuthorList();
        $scope.getDataAuthors();
        $scope.updateNumFiles();
        $scope.editModeHandle();
        $scope.autoFillInstitutionPosition();
        let usage_type = $("#auto_fill_usage_data_usage_type").val();
        // Auto fill for Usage Application & Usage Report
        if (usage_type === 'Report') {
          $scope.autoFillUsageReport();
        }
        else if (usage_type === 'Application') {
          $scope.autoFillUsageApplication();
          setTimeout(function () {
            function updateItemTitle() {
              let item_title = $("#auto_fill_subitem_restricted_access_item_title").val() + $("#subitem_fullname").val()
              $rootScope["recordsVM"].invenioRecordsModel[item_title_key]['subitem_restricted_access_item_title'] = item_title;
            }
            $("#subitem_fullname").on('input', function () {
              updateItemTitle();
            });

            if ($("#subitem_fullname").val()) {
              updateItemTitle();
            }
          }, 3000);
        }

        //In case save activity
        hide_endpoints = $('#hide_endpoints').text()
        if (hide_endpoints.length > 2) {
          endpoints = JSON.parse($('#hide_endpoints').text());
          endpoints.html = '';
          if (endpoints.hasOwnProperty('bucket')) {
            $rootScope.$broadcast(
              'invenio.records.endpoints.updated', endpoints
            );
          }
        }

        $scope.showError();
        // Delay 3s after page render
        setTimeout(function () {
          $scope.autofillJournal();
          //Case edit: fill data to fields when page loaded.
          let model = $rootScope.recordsVM.invenioRecordsModel;
          CustomBSDatePicker.setDataFromFieldToModel(model, true);
          //When "Item Registration" screen init, validated controls are remove.
          $scope.removeValidateControlsWhenInit();
          //Expand all parent panels when child or grandchild controls required.
          $scope.expandAllParentPanel();
          // Disable Name Identifier when schema is WEKO.
          $scope.disableNameIdentifier();
        }, 3000);
        // Auto fill user profile
        $scope.autoFillProfileInfo();
        $scope.autoSetCorrespondingUsageAppId();
        //Set required and collapsed for all root and sub item.
        $scope.setCollapsedForForm();

        // Delay 0.5s after page render
        $scope.changePositionFileInterval = setInterval(function () {
          // Change position of File and Billing File
          $scope.changePositionFileName();
        }, 500);

        // Resize main content widget after optional items are collapsed
        setTimeout(function () {
          window.dispatchEvent(new Event('resize'));
          $scope.resizeMainContentWidget();
        }, 500)
      });

      /**
       * Resize main content widget after optional items are collapsed
       */
      $scope.resizeMainContentWidget = function () {
        if (typeof widgetBodyGrid !== 'undefined') {
          let mainContent = $('#main_contents');
          let width = mainContent.data("gsWidth");
          widgetBodyGrid.resizeWidget(mainContent, width, DEFAULT_WIDGET_HEIGHT);
        }
      }

      $scope.changePositionFileName = function () {
        let records = $rootScope.recordsVM.invenioRecordsForm;
        let depositionForm = $('invenio-records-form').find('form[name="depositionForm"]');
        $scope.searchFilemetaKey();
        let fileFormElements = [];
        let isClearInterval = false;
        $scope.filemeta_keys.forEach(function (filemeta_key) {
          records.forEach(function (item, i) {
            if (item.key == filemeta_key) {
              let fileElement = depositionForm
                .find('bootstrap-decorator[form="schemaForm.form[' + i + ']"]');
              if (fileElement.length) {
                fileFormElements.push(fileElement);
              }
            }
          });
        });
        if ($scope.filemeta_keys.length === 0) {
          isClearInterval = true;
        } else if (fileFormElements.length) {
          fileFormElements.forEach(function (element) {
            // Move to top
            element.prependTo(depositionForm);
          });
          isClearInterval = true;
        }
        if (isClearInterval) {
          clearInterval($scope.changePositionFileInterval);
          if (!$scope.disableFileTextURLInterval) {
            $scope.disableFileTextURLInterval = setInterval(function () {
              $scope.disableFileTextURL();
            }, 1000)
          }
        }
      }

      $scope.getFileURL = function (fileName) {
        let filesEndPoints = $rootScope['filesVM'].invenioFilesEndpoints;
        let fileURL = "";
        let pip = null;
        if (filesEndPoints && filesEndPoints.hasOwnProperty("index")) {
          let tmpPip = filesEndPoints['index'].split("/").pop();
          if (!isNaN(tmpPip)) {
            pip = parseInt(tmpPip);
          }
        } else if (filesEndPoints && filesEndPoints.hasOwnProperty('initialization')) {
          let tmpPip = filesEndPoints['initialization'].split("/").pop();
          if (!isNaN(tmpPip)) {
            pip = parseInt(tmpPip);
          }
        }
        if (pip !== null) {
          fileURL = window.location.origin + "/record/" + pip + "/files/" + fileName;
        }
        return fileURL;
      }

      $scope.addFileFormAndFill = function () {
        let model = $rootScope.recordsVM.invenioRecordsModel;
        let filesUploaded = $rootScope.filesVM.files;
        $scope.searchFilemetaKey();
        $scope.filemeta_keys.forEach(function (filemeta_key) {
          for (var i = $scope.previousNumFiles; i < filesUploaded.length; i++) {
            let fileInfo = {};
            let fileData = filesUploaded[i];
            // Do not add the thumbnail file info to the form file.
            if (fileData.hasOwnProperty('is_thumbnail') && fileData['is_thumbnail']) {
              continue;
            }
            // Fill filename
            fileInfo['version_id'] = fileData.version_id;
            fileInfo['filename'] = fileData.key;
            // Fill size
            fileInfo.filesize = [{}]; // init array
            fileInfo.filesize[0].value = $scope.bytesToReadableString(fileData.size);
            // Fill format
            fileInfo.format = fileData.mimetype;
            // Fill Date and DateType
            fileInfo.date = [{}]; // init array
            fileInfo.date[0].dateValue = new Date().toJSON().slice(0,10);
            fileInfo.date[0].dateType = "Available";
            // Set default Access Role is Open Access
            fileInfo.accessrole = $scope.defaultFileAccessRole;
            // Set file URL
            if (fileData.key) {
              fileInfo.url = {
                url: $scope.getFileURL(fileData.key)
              };
            }
            $scope.saveFileNameToSessionStore(model[filemeta_key].length, fileData.key);
            // Push data to model
            if (fileData.replace_version_id) {
              $scope.replaceFileForm(fileData.replace_version_id, fileInfo);
            } else {
              model[filemeta_key].push(fileInfo);
            }
          }
        });
        // Filter empty form
        $scope.filemeta_keys.forEach(function (filemeta_key) {
          model[filemeta_key] = model[filemeta_key].filter(function (fileInfo) {
            return fileInfo.filename;
          });
        });
      }

      $scope.replaceFileForm = function (replace_version_id, fileInfo) {
        let model = $rootScope.recordsVM.invenioRecordsModel;
        $scope.searchFilemetaKey();
        $scope.filemeta_keys.forEach(function (filemetaKey) {
          f = model[filemetaKey].filter(f => f.version_id === replace_version_id)[0];
          f.filename = fileInfo.filename;
          f.version_id = fileInfo.version_id;
          f.filesize = fileInfo.filesize;
          f.format = fileInfo.format;
          f.url.url = fileInfo.url.url;
        });
      }

      $scope.removeFileForm = function (version_id) {
        let model = $rootScope.recordsVM.invenioRecordsModel;
        $scope.searchFilemetaKey();
        $scope.filemeta_keys.forEach(function (filemeta_key) {
          model[filemeta_key] = model[filemeta_key].filter(function (fileInfo) {
            return fileInfo.version_id != version_id;
          });
        });
      }

      $scope.bytesToReadableString = function (bytes) {
        function round(num, precision) {
          return Math.round(num * Math.pow(10, precision)) / Math.pow(10, precision);
        }
        var limit = Math.pow(1024, 4);
        if (bytes > limit) {
            return round(bytes / limit, 1) + ' TB';
        } else if (bytes > (limit /= 1024)) {
            return round(bytes / limit, 1) + ' GB';
        } else if (bytes > (limit /= 1024)) {
            return round(bytes / limit, 1) + ' MB';
        } else if (bytes > 1024) {
            return Math.round(bytes / 1024) + ' KB';
        }
        return bytes + ' B';
      }

      $scope.clearDisableFileTextURLInterval = function () {
        clearInterval($scope.disableFileTextURLInterval);
        $scope.disableFileTextURLInterval = null;
      }

      $scope.disableFileTextURL = function () {
        let filesObject = $scope.getFilesObject();
        if ($scope.filemeta_keys.length === 0 || $.isEmptyObject(filesObject)) {
          $scope.clearDisableFileTextURLInterval();
          return;
        }
        let isClearInterval = false
        $("input[name='filename']").each(function (index) {
          let parentForm = $(this).parents('.schema-form-section')[0];
          let fileTextUrl = $(parentForm).find('.file-text-url')[0];
          if (!parentForm || !fileTextUrl) {
            $scope.clearDisableFileTextURLInterval();
            return;
          }
          let fileName = $(this).val();
          if (fileName) {
            isClearInterval = true;
            $scope.saveFileNameToSessionStore(index, fileName);
          }
          let disableFlag = !!filesObject[fileName];
          $(fileTextUrl).attr('disabled', disableFlag);
        })
        if (isClearInterval) {
          $scope.clearDisableFileTextURLInterval();
        }
      }

      $scope.saveFileNameToSessionStore = function (index, fileName) {
        index = index.toString();
        let actionID = $("#activity_id").text();
        let key = actionID + "_files_name";
        let data = sessionStorage.getItem(key);
        let fileNameData = data == null ? {} : JSON.parse(data);
        fileNameData[index] = fileName;
        sessionStorage.setItem(key, JSON.stringify(fileNameData));
      }

      $scope.getFileNameToSessionStore = function (index) {
        index = index.toString();
        let actionID = $("#activity_id").text();
        let key = actionID + "_files_name";
        let fileNameData = sessionStorage.getItem(key);
        if (fileNameData == null || $.isEmptyObject(fileNameData)) {
          return "";
        }
        fileNameData = JSON.parse(fileNameData);
        return fileNameData[index];
      }

      // This is callback function - Please do NOT change function name
      $scope.fileNameSelect = function ($event, form, modelValue) {
        let filesObject = $scope.getFilesObject();
        //Check to disable「本文URL」element.
        let curElement = event.target;
        let parForm = $(curElement).parents('.schema-form-section')[0];
        let curTextUrl = $(parForm).find('.file-text-url')[0];
        let disableFlag = !!filesObject[modelValue];
        $(curTextUrl).attr('disabled', disableFlag);
        $(curTextUrl).text('');
        //Check and fill data for file information.
        let model = $rootScope['recordsVM'].invenioRecordsModel;
        $scope.searchFilemetaKey();
        let formIndex = form.key[1];
        let beforeFileName = $scope.getFileNameToSessionStore(formIndex);
        $scope.saveFileNameToSessionStore(formIndex, modelValue);
        $scope.filemeta_keys.forEach(function (fileMetaKey) {
          model[fileMetaKey].forEach(function (fileInfo) {
            if (fileInfo.filename === modelValue) {
              if (!fileInfo.url) {
                fileInfo.url = {};
              }
              if (filesObject[beforeFileName]) {
                fileInfo.filesize = [{
                  value: ''
                }];
                fileInfo.format = '';
                fileInfo.url.url = '';
              }
              if (filesObject[modelValue]) {
                let fileData = filesObject[modelValue];
                fileInfo.filesize = [{
                  value: fileData.size
                }];
                fileInfo.format = fileData.format;
                fileInfo.url.url = $scope.getFileURL(modelValue);
              }
              // Set information for「日付」.
              fileInfo.date = [{
                dateValue: new Date().toJSON().slice(0, 10),
                dateType: "Available"
              }];

              // Set default Access Role is Open Access
              if (!fileInfo.accessrole) {
                fileInfo.accessrole = 'open_access'
              }
            }
          });
        });
      }

      //Set data for input control, this not change data to model.
      $scope.setValueForInputControl = function (dictionaries, modelValue, inputControl) {
        let exists = false;
        $.map(dictionaries, function(val, key) {
          if(key == modelValue){
            $(inputControl).val(val);
            exists = true;
            return false;
          }
        });
        if(!exists){
          $(inputControl).val('');
        }
      }

      //Set data for model base on input control.
      $scope.setValueForModelByInputControl = function (inputControl) {
        let ngModel = $(inputControl).attr('ng-model');
        const formKey = ngModel.replace('model', '').replace('][', '.').replace(/[\'\[\]]/g, '');
        ngModel = ngModel.replace('model', '$rootScope.recordsVM.invenioRecordsModel');
        let strSetModel = ngModel + '=$(inputControl).val();';
        eval(strSetModel);
        $scope.depositionForm[formKey].$setViewValue($(inputControl).val());
        $scope.depositionForm[formKey].$render();
        $scope.depositionForm[formKey].$commitViewValue();
      }

      // This is callback function - Please do NOT change function name
      $scope.changedVersionType = function ($event, modelValue) {
        let curElement = event.target;
        let parForm = $(curElement).parents('.schema-form-fieldset ')[0];
        let txtVersionResource = $(parForm).find('.txt-version-resource')[0];
        let dictionaries = {
          'AO': 'http://purl.org/coar/version/c_b1a7d7d4d402bcce',
          'SMUR': 'http://purl.org/coar/version/c_71e4c1898caa6e32',
          'AM': 'http://purl.org/coar/version/c_ab4af688f83e57aa',
          'P': 'http://purl.org/coar/version/c_fa2ee174bc00049f',
          'VoR': 'http://purl.org/coar/version/c_970fb48d4fbd8a85',
          'CVoR': 'http://purl.org/coar/version/c_e19f295774971610',
          'EVoR': 'http://purl.org/coar/version/c_dc82b40f9837b551',
          'NA': 'http://purl.org/coar/version/c_be7fb7dd8ff6fe43',
        };
        $scope.setValueForInputControl(dictionaries, modelValue, txtVersionResource);
        $scope.setValueForModelByInputControl(txtVersionResource);
      }

      // This is callback function - Please do NOT change function name
      $scope.changedAccessRights = function ($event, modelValue) {
        let curElement = event.target;
        let parForm = $(curElement).parents('.schema-form-fieldset ')[0];
        let txtAccessRightsUri = $(parForm).find('.txt-access-rights-uri')[0];
        let dictionaries = {
          'embargoed access': 'http://purl.org/coar/access_right/c_f1cf',
          'metadata only access': 'http://purl.org/coar/access_right/c_14cb',
          'open access': 'http://purl.org/coar/access_right/c_abf2',
          'restricted access': 'http://purl.org/coar/access_right/c_16ec'
        };
        $scope.setValueForInputControl(dictionaries, modelValue, txtAccessRightsUri);
        $scope.setValueForModelByInputControl(txtAccessRightsUri);
      }

      $scope.updateNumFiles = function () {
        if (!angular.isUndefined($rootScope.filesVM)) {
          numOfReplace = $scope.listFileNeedRemoveAfterReplace.length;
          $scope.previousNumFiles = $rootScope.filesVM.files.length - numOfReplace;
        }
      }

      $scope.getFilesObject = function () {
        let filesObject = {};
        let filesVM = $rootScope["filesVM"];
        if (!filesVM || !filesVM.hasOwnProperty("files")) {
          return filesObject;
        }
        let filesUploaded = filesVM.files;
        filesUploaded.forEach(function (file) {
          filesObject[file.key] = {
            size: $scope.bytesToReadableString(file.size),
            format: file["mimetype"],
            url: file.links ? file.links.self : ""
          };
        });
        return filesObject;
      }

      $scope.clearFileNameAfterReplace = function () {
        $scope.listFileNeedRemoveAfterReplace = [];
        $rootScope.filesVM.files.forEach(function (file) {
          if (file.replace_version_id) {
            file.key = file.key.split('?replace_version_id=')[0];
            files = $rootScope.filesVM.files.filter(f => f.version_id === file.replace_version_id);
            if (files.length > 0) {
              $scope.listFileNeedRemoveAfterReplace.push(files[0]);
            }
          }
        });
      }

      $scope.reOrderAndClearMetadataOfFileContents = function () {
        $rootScope.filesVM.files = $filter('orderBy')($rootScope.filesVM.files, 'position');
        $rootScope.filesVM.files.forEach(function (file) {
          delete file['position'];
          delete file['replace_version_id'];
        });
      }

      $rootScope.$on('invenio.uploader.upload.completed', function (ev) {
        $scope.clearFileNameAfterReplace();
        $scope.initFilenameList();
        $scope.hiddenPubdate();
        $scope.addFileFormAndFill();
        $scope.updateNumFiles();
        $scope.storeFilesToSession();
        $scope.reOrderAndClearMetadataOfFileContents();
        // Delay 1s after page render
        setTimeout(function() {
          // Change position of FileName
          $scope.changePositionFileName();
          $scope.listFileNeedRemoveAfterReplace.forEach(function (f) {
            $rootScope.filesVM.remove(f);
          });
        }, 1000);
      });

      $scope.$on('invenio.uploader.file.deleted', function (ev, f) {
        if (f.completed) {
          $scope.initFilenameList();
          $scope.hiddenPubdate();
          $scope.removeFileForm(f.version_id);
          $scope.updateNumFiles();
          $scope.storeFilesToSession();
          // Delay 1s after page render
          setTimeout(function() {
            // Change position of FileName
            $scope.changePositionFileName();
          }, 1000);
        }
      });

      $scope.getItemMetadata = function () {
        // Reset error message befor open modal.
        this.resetAutoFillErrorMessage();
        if ($("#autofill_item_button").is(":disabled")) {
          $scope.enableAutofillButton();
        }
        $('#meta-search').modal('show');
      };
      $scope.enableAutofillButton = function () {
        $("#autofill_item_button").prop('disabled', false);
      }

      $scope.hiddenPubdate = function () {
        let model = $rootScope["recordsVM"].invenioRecordsModel;
<<<<<<< HEAD
	if (!model["pubdate"]) {
=======
        if (!model["pubdate"]) {
>>>>>>> f982443f
          let now = new Date();
          let day = ("0" + now.getDate()).slice(-2);
          let month = ("0" + (now.getMonth() + 1)).slice(-2);
          model["pubdate"] = now.getFullYear() + "-" + (month) + "-" + (day);
        }
<<<<<<< HEAD
	if ($("#is_hidden_pubdate").val() !== "True") {
=======
        if ($("#is_hidden_pubdate").val() !== "True") {
>>>>>>> f982443f
          return;
        }
        $rootScope["recordsVM"]["invenioRecordsForm"].forEach(function (item) {
          if (item.key === "pubdate") {
            item['condition'] = true;
            item['required'] = false;
          }
        });
      };

      $scope.setValueToField = function (id, value) {
        if (!id) {
          return;
        } else if (!$scope.depositionForm[id] || typeof $scope.depositionForm[id] != "object") {
          return;
        }

        if (!value) {
          // Reset current value
          $scope.depositionForm[id].$setViewValue("");
          $scope.depositionForm[id].$render();
          $scope.depositionForm[id].$commitViewValue();
          return;
        }
        $scope.depositionForm[id].$setViewValue(value);
        $scope.depositionForm[id].$render();
        $scope.depositionForm[id].$commitViewValue();
      }

      $scope.setAutoFillErrorMessage = function (message) {
        $("#autofill-error-message").text(message);
        $("#auto-fill-error-div").addClass("alert alert-danger");
      }

      $scope.resetAutoFillErrorMessage = function () {
        $("#autofill-error-message").text("");
        $("#auto-fill-error-div").removeClass("alert alert-danger");
      }

      $scope.setItemMetadata = function () {
        $("#autofill_item_button").prop('disabled', true);
        let autoFillID = $('#autofill_id_type').val();
        let value = $('#autofill_item_id').val();
        let itemTypeId = $("#autofill_item_type_id").val();
        if (autoFillID === 'Default') {
          $scope.enableAutofillButton();
          this.setAutoFillErrorMessage($("#autofill_error_id").val());
          return;
        } else if (!value.length) {
          $scope.enableAutofillButton();
          this.setAutoFillErrorMessage($("#autofill_error_input_value").val());
          return;
        }

        let param = {
          api_type: autoFillID,
          search_data: $.trim(value),
          item_type_id: itemTypeId
        }
        this.setRecordDataFromApi(param);
      }

      $scope.clearAllField = function () {
        $rootScope.recordsVM.invenioRecordsModel["pubdate"] = "";
        for (let item in $rootScope.recordsVM.invenioRecordsModel) {
          this.clearAllFieldCallBack($rootScope.recordsVM.invenioRecordsModel[item]);
        }
        for(let key in $scope.depositionForm){
          $scope.setValueToField($scope.depositionForm[key]);
        }
      }

      $scope.clearAllFieldCallBack = function (item) {
        if ($.isEmptyObject(item)) {
          return item;
        }
        if (Array.isArray(item)) {
          for (let i in item) {
            let subItem = item[i];
          this.clearAllFieldCallBack(subItem);
          }
        } else {
          for (let subItem in item) {
            if ($.isEmptyObject(item[subItem])) {
              continue;
            } else if (Array.isArray(item[subItem])) {
              let result = [];
              for (let i in item[subItem]) {
                let childItem = item[subItem][i];
                result.push(this.clearAllFieldCallBack(childItem));
              }
              item[subItem] = result;
            } else {
              if (typeof item[subItem] === 'string' || item[subItem] instanceof String) {
                item[subItem] = "";
              }
            }
          }
          return item;
        }
      }

      $scope.setRecordDataFromApi = function (param) {
        let request = {
          url: '/api/autofill/get_auto_fill_record_data',
          headers: {
            'Content-Type': 'application/json'
          },
          method: "POST",
          data: JSON.stringify(param),
          dataType: "json"
        };

        InvenioRecordsAPI.request(request).then(
          function success(response) {
            let data = response.data;
            if (data.error) {
              $scope.enableAutofillButton();
              $scope.setAutoFillErrorMessage("An error have occurred!\nDetail: " + data.error);
            } else if (!$.isEmptyObject(data.result)) {
              $scope.clearAllField();
              $scope.setRecordDataCallBack(data);
            } else {
              $scope.enableAutofillButton();
              $scope.setAutoFillErrorMessage($("#autofill_error_doi").val());
            }
          },
          function error(response) {
            $scope.enableAutofillButton();
            $scope.setAutoFillErrorMessage("Cannot connect to server!");
          }
        );
      }

      $scope.setRecordDataCallBack = function (data) {

        data.result.forEach(function (item) {
            let model = $rootScope.recordsVM.invenioRecordsModel;
            $scope.setRecordData(model, item);
        });
        CustomBSDatePicker.setDataFromFieldToModel($rootScope.recordsVM.invenioRecordsModel, true);
        $('#meta-search').modal('toggle');
      };

      $scope.setRecordData = function (model, itemData) {
        if (Array.isArray(itemData)) {
          if (itemData.length === 1) {
            $scope.setRecordData(model[0], itemData[0]);
          } else {
            for (let key in itemData) {
              if (model[key]) {
                $scope.setRecordData(model[key], itemData[key]);
              } else {
                model.push({});
                $scope.setRecordData(model[key], itemData[key]);
              }
            }
          }
        } else if (typeof (itemData) === "object") {
          let keys = Object.keys(itemData);
          keys.forEach(function (itemKey) {
            let data = itemData[itemKey];
            if (typeof data === "string") {
              model[itemKey] = data
            } else {
              if (model) {
                if (model[itemKey]) {
                  $scope.setRecordData(model[itemKey], itemData[itemKey]);
                } else {
                  model[itemKey] = itemData[itemKey];
                }
              }
            }
          });
        }
      };

      $scope.searchSource = function (model_id, arrayFlg, form) {
        // alert(form.key[1]);
        var modalcontent = form.key[1];
        $("#inputModal").html(modalcontent);
        $("#allModal").modal("show");
      }
      $scope.searchAuthor = function (model_id, arrayFlg, form) {
        model_id = model_id.replace("[]", "");
        // add by ryuu. start 20180410
        $("#btn_id").text(model_id);
        $("#array_flg").text(arrayFlg);
        $("#array_index").text(form.key[1]);
        // add by ryuu. end 20180410
        //Reset data before show modal 'myModal'.
        window.appAuthorSearch.namespace.resetSearchData();
        $('#app-author-search').modal('show');
      }
      // add by ryuu. start 20180410
     $scope.setAuthorInfo = function () {
        var authorInfo = $('#author_info').text();
        var arrayFlg = $('#array_flg').text();
        var modelId = $('#btn_id').text();
        var array_index = $('#array_index').text();
        var authorInfoObj = JSON.parse(authorInfo);
        var weko_id = $('#weko_id').text();
        let creatorModel;
        var author_name = authorInfoObj[0].author_name;
        var author_mail = authorInfoObj[0].author_mail;
        var author_affiliation = authorInfoObj[0].author_affiliation;
        console.log("authorInfo: " + authorInfo)
        if (arrayFlg == 'true' && Number.isInteger(parseInt(array_index))) {
          creatorModel = $rootScope.recordsVM.invenioRecordsModel[modelId][array_index];
        } else {
          creatorModel = $rootScope.recordsVM.invenioRecordsModel[modelId];
        }
        angular.forEach(authorInfoObj, function (value, key) {
          //creatorModel.creatorAffiliations = value.hasOwnProperty('creatorAffiliations') ? value.creatorAffiliations : [{}];
          creatorModel.creatorAlternatives = value.hasOwnProperty('creatorAlternatives') ? value.creatorAlternatives : [{}];
          creatorModel.familyNames = value.hasOwnProperty('familyNames') ? value.familyNames : [{}];
          creatorModel.givenNames = value.hasOwnProperty('givenNames') ? value.givenNames : [{}];
          creatorModel.nameIdentifiers = value.hasOwnProperty('nameIdentifiers') ? value.nameIdentifiers : [{}];
          //creatorName = familyName + givenName
          angular.forEach(author_name, function (v, k) {
            if (creatorModel.hasOwnProperty(k)) {
              if (value.hasOwnProperty('familyNames') && value.hasOwnProperty('givenNames')) {
                if (!value.hasOwnProperty('creatorNames')) {
                  creatorModel[k] = [];
                }
                for (var i = 0; i < value.familyNames.length; i++) {
                  let subCreatorName = { "creatorName": "", "creatorNameLang": "" };
                  let familyName = value.familyNames[i].familyName ? value.familyNames[i].familyName.trim() : '';
                  let givenName = value.givenNames[i].givenName ? value.givenNames[i].givenName.trim() : '';
                  const showComma = (familyName && givenName) && familyName.indexOf(',', familyName.length - 1) === -1 ? ', ' : '';
                  subCreatorName.creatorName = familyName + showComma + givenName;
                  subCreatorName.creatorNameLang = value.familyNames[i].familyNameLang;
                  subCreatorName = JSON.parse(JSON.stringify(subCreatorName).replace('creatorName', v[0]).replace('creatorNameLang', v[1]));
                  creatorModel[k].push(subCreatorName);
                }
              }
            }
          });
          angular.forEach(author_mail, function (v, k) {
            if (creatorModel.hasOwnProperty(k)) {
              let subMail = value.hasOwnProperty('creatorMails') ? value.creatorMails : [{}];
              subMail = JSON.parse(JSON.stringify(subMail).replace('creatorMail', v));
              creatorModel[k] = subMail;
            }
          });
          angular.forEach(author_affiliation, function (v, k) {
            if (creatorModel.hasOwnProperty(k)) {
              const namesKey = v.names.key;
              const namesNameKey = v.names.values.name;
              const namesLangKey = v.names.values.lang;
              const identifiersKey = v.identifiers.key;
              const identifiersIdentifierKey = v.identifiers.values.identifier;
              const identifiersUriKey = v.identifiers.values.uri;
              const identifiersSchemeKey = v.identifiers.values.scheme;
              creatorModel[k] = [];
              for (var i = 0; i < value.creatorAffiliations.length; i++) {
                let affiliation = value.creatorAffiliations[i];
                let affiliationData = {[namesKey]: [], [identifiersKey]: []};
                for (var j = 0; j < affiliation.affiliationNames.length; j++) {
                  let affiliationNames = affiliation.affiliationNames[j];
                  let affiliationNamesData = {};
                  affiliationNamesData[namesNameKey] = affiliationNames.affiliationName;
                  affiliationNamesData[namesLangKey] = affiliationNames.affiliationNameLang;
                  affiliationData[namesKey].push(affiliationNamesData)
                }
                for (var j = 0; j < affiliation.affiliationNameIdentifiers.length; j++) {
                  let affiliationIdentifiers = affiliation.affiliationNameIdentifiers[j];
                  let affiliationIdentifiersData = {};
                  affiliationIdentifiersData[identifiersIdentifierKey] = affiliationIdentifiers.affiliationNameIdentifier;
                  affiliationIdentifiersData[identifiersUriKey] = affiliationIdentifiers.affiliationNameIdentifierURI;
                  affiliationIdentifiersData[identifiersSchemeKey] = affiliationIdentifiers.affiliationNameIdentifierScheme;
                  affiliationData[identifiersKey].push(affiliationIdentifiersData)
                }
                creatorModel[k].push(affiliationData)
              }
            }
          });
        });
        //画面にデータを設定する
        $("#btn_id").text('');
        $("#author_info").text('');
        $("#array_flg").text('');

        // Disable Name Identifier when schema is WEKO.
        setTimeout(function () {
          $scope.disableNameIdentifier();
        }, 0);
      }
      // add by ryuu. end 20180410
      $scope.updated = function (model_id, modelValue, form, arrayFlg) {
        //        2018/05/28 start

        if (arrayFlg) {
          var array_index = form.key[1];
          if (modelValue == true) {
            $rootScope.recordsVM.invenioRecordsModel[model_id][array_index].weko_id = $rootScope.recordsVM.invenioRecordsModel[model_id][array_index].weko_id_hidden;
          } else {
            delete $rootScope.recordsVM.invenioRecordsModel[model_id][array_index].weko_id;
          }
        } else {
          if (modelValue == true) {
            $rootScope.recordsVM.invenioRecordsModel[model_id].weko_id = $rootScope.recordsVM.invenioRecordsModel[model_id].weko_id_hidden;
          } else {
            delete $rootScope.recordsVM.invenioRecordsModel[model_id].weko_id;
          }
        }
        //        2018/05/28 end
      }
      //    authorLink condition
      $scope.linkCondition = function (val) {
        var linkStus = val.hasOwnProperty('authorLink');
        if (linkStus) {
          return true;
        } else {
          return false;
        }
      }
      //    authorId condition
      $scope.idCondition = function (val) {
        var c = val.hasOwnProperty('authorLink');
        if (!c) {
          return false;
        } else {
          return true;
        }
      }


      $scope.registerUserPermission = function () {
        // let userSelection = $('#input').val();
        let userSelection = $(".form_share_permission").css('display');
        let result = false;
        if (userSelection == 'none') {
          $rootScope.recordsVM.invenioRecordsModel['shared_user_id'] = -1;
          result = true;
        } else if (userSelection == 'block') {
          let _username = $('#share_username').val();
          let _email = $('#share_email').val();
          let current_login_user = 0;
          // Get current login user
          $.ajax({
            url: '/api/items/get_current_login_user_id',
            method: 'GET',
            async: false,
            success: function (data, status) {
              if (data.user_id) {
                current_login_user = data.user_id;
              }
            }
          });
          let param = {
            username: _username,
            email: _email
          };
          $.ajax({
            url: '/api/items/validate_user_info',
            headers: {
              'Content-Type': 'application/json'
            },
            method: 'POST',
            async: false,
            data: JSON.stringify(param),
            dataType: "json",
            success: function (data, stauts) {
              if (data.error) {
                alert('Some errors have occured!\nDetail: ' + data.error);
                //var modalcontent =  "Some errors have occured!\nDetail: " + data.error;
                //$("#inputModal").html(modalcontent);
                //$("#allModal").modal("show");
              } else {
                if (data.validation) {
                  userInfo = data.results;
                  let otherUser = {
                    username: userInfo.username,
                    email: userInfo.email,
                    userID: userInfo.user_id
                  };
                  if (otherUser.userID == current_login_user) {
                    alert('You cannot specify yourself in "Other users" setting.');
                    //var modalcontent = "You cannot specify yourself in "Other users" setting.";
                    //$("#inputModal").html(modalcontent);
                    //$("#allModal").modal("show");
                  } else {
                    $rootScope.recordsVM.invenioRecordsModel['shared_user_id'] = otherUser.userID;
                    result = true;
                  }
                } else {
                  alert('Shared user information is not valid\nPlease check it again!');
                  //var modalcontent = "Shared user information is not valid\nPlease check it again!";
                  //$("#inputModal").html(modalcontent);
                  //$("#allModal").modal("show");
                }
              }
            },
            error: function (data, status) {
              alert('Cannot connect to server!');
              //var modalcontent =  "Cannot connect to server!";
              //$("#inputModal").html(modalcontent);
              //$("#allModal").modal("show");
            }
          })
        } else {
          alert('Some errors have occured when edit Contributer');
          //var modalcontent =  "Some errors have occured when edit Contributer";
          //$("#inputModal").html(modalcontent);
          //$("#allModal").modal("show");
        }
        return result;
      }

      $scope.genTitleAndPubDate = function () {
        let itemTypeId = $("#autofill_item_type_id").val();
        let get_url = '/api/autofill/get_title_pubdate_id/' + itemTypeId;
        $.ajax({
          url: get_url,
          method: 'GET',
          async: false,
          success: function (data, status) {
            let title = "";
            let lang = "en";
            let titleData = data.title;
            if (titleData['title_parent_key'] && $rootScope.recordsVM.invenioRecordsModel.hasOwnProperty(titleData['title_parent_key'])) {
              let tempRecord = $rootScope.recordsVM.invenioRecordsModel[titleData['title_parent_key']];
              // Get title
              if (titleData['title_value_lst_key']) {
                titleData['title_value_lst_key'].forEach(function (val) {
                  if (Array.isArray(tempRecord) && tempRecord[0].hasOwnProperty(val)) {
                    tempRecord = tempRecord[0][val];
                  }
                  else if (tempRecord.hasOwnProperty(val)) {
                    tempRecord = tempRecord[val];
                  }
                  title = tempRecord;
                });
              }
              if (titleData['title_lang_lst_key']) {
                tempRecord = $rootScope.recordsVM.invenioRecordsModel[titleData['title_parent_key']];
                // Get pubDate
                titleData['title_lang_lst_key'].forEach(function (val) {
                  if (Array.isArray(tempRecord) && tempRecord[0].hasOwnProperty(val)) {
                    tempRecord = tempRecord[0][val];
                  }
                  else if (tempRecord.hasOwnProperty(val)) {
                    tempRecord = tempRecord[val];
                  }
                  lang = tempRecord;
                });
              }
              if (!$rootScope.recordsVM.invenioRecordsModel['title']) {
                $rootScope.recordsVM.invenioRecordsModel['title'] = title;
                $rootScope.recordsVM.invenioRecordsModel['lang'] = lang;
              } else {
                if (title !== "") {
                  $rootScope.recordsVM.invenioRecordsModel['title'] = title;
                  $rootScope.recordsVM.invenioRecordsModel['lang'] = lang;
                }
              }
            }
          },
          error: function (data, status) {
            //alert('Cannot connect to server!');
            var modalcontent = "Cannot connect to server!";
            $("#inputModal").html(modalcontent);
            $("#allModal").modal("show");
          }
        });
      }

      $scope.getFeedbackMailList = function() {
        const re = /^(([^<>()\[\]\\.,;:\s@"]+(\.[^<>()\[\]\\.,;:\s@"]+)*)|(".+"))@((\[[0-9]{1,3}\.[0-9]{1,3}\.[0-9]{1,3}\.[0-9]{1,3}\])|(([a-zA-Z\-0-9]+\.)+[a-zA-Z]{2,}))$/;
        $scope.feedback_emails = []
        invalid_emails = [];
        emails = []
        emails = $('#sltBoxListEmail').children('a');
        if (emails.length === 0) {
          return invalid_emails;
        }
        emails.each(function (idx) {
          email = emails[idx]
          result = re.test(String(email.text).toLowerCase());
          if (result) {
            $scope.feedback_emails.push({
              "author_id": email.attributes[1]['value'],
              "email": email.text
            })
          } else {
            invalid_emails.push(email.text);
          }
        });
        return invalid_emails;
      }

      $scope.getItemsDictionary = function (item) {
        let result = {};
        if (item.hasOwnProperty('items')) {
          let subitem = item.items;
          for (let i = 0; i < subitem.length; i++) {
            result = Object.assign(this.getItemsDictionary(subitem[i]), result);
          }
        } else if (item.key && item.key.length) {
          let title = item.title;
          if (item.hasOwnProperty('title_i18n')) {
            let currentLanguage = $("#current_language").val();
            title = item.title_i18n[currentLanguage];
          }
          result[item.key[item.key.length - 1]] = title;
        }
        return result;
      };

      $scope.validateInputData = function (activityId, steps, isAutoSetIndexAction) {
        let schemaForm = $scope.depositionForm.$error.schemaForm;
        //Get error of custom bs-datepicker fields.
        let listCusItemErrors = CustomBSDatePicker.getInvalidFieldNameList();
        if (!this.validateRequiredItem()) {
          // Check required item
          return false;
        }else if(!this.validatePosition()) {
          return false;
        } else if (!this.validateFieldMaxItems()) {
          return false;
        } else if (($scope.depositionForm.$invalid && schemaForm) || listCusItemErrors.length > 0) {
          // Check containing control or form is invalid

          let recordsForm = $rootScope.recordsVM.invenioRecordsForm;
          let itemsDict = {};
          for (let i = 0; i < recordsForm.length; i++) {
            itemsDict = Object.assign($scope.getItemsDictionary(recordsForm[i]), itemsDict);
          }
          //Get error from schemaForm
          let listItemErrors = [];
          if(schemaForm){
            for (let i = 0; i < schemaForm.length; i++) {
              let name_list = schemaForm[i].$name.split('.');
              let name = schemaForm[i].$name;
              if (name_list.length >= 1) {
                name = name_list[name_list.length - 1];
              }
              if (itemsDict.hasOwnProperty(name)) {
                name = itemsDict[name];
              }
              listItemErrors.push(name);
            }
          }
          //Merge two array error to one array error.
          listItemErrors = listItemErrors.concat(listCusItemErrors);
          // Generate error message and show modal
          let message = $("#validate_error").val() + '<br/><br/>';
          message += listItemErrors.join(', ');
          $("#inputModal").html(message);
          $("#allModal").modal("show");
          return false;
        } else if (!$scope.validateEmailsAndIndexAndUpdateApprovalActions(activityId, steps, isAutoSetIndexAction)) {
          return false;
        } else {
          // Validate maxItems for thumbnails
          let validateResult = validateThumbnails($rootScope, $scope, true);
          if (!validateResult.isValid) {
            let message = validateResult.errorMessages.join('<br/><br/>');
            $("#inputModal").html(message);
            $("#allModal").modal("show");
            return false;
          }
          // Call API to validate input data base on json schema define
          let validateURL = '/api/items/validate';
          let isValid = false;
          // Remove select value empty
          let model = angular.copy($rootScope.recordsVM.invenioRecordsModel);
          angular.forEach($rootScope.recordsVM.invenioRecordsModel, function (value, key) {
            if (value instanceof Object) {
              angular.forEach(value, function (_value, _key) {
                if (_value == '') {
                  delete model[key][_key];
                }
              });
              if (angular.equals(model[key], {})) {
                delete model[key];
              }
            }
          });
          let request = InvenioRecordsAPI.prepareRequest(
            validateURL,
            'POST',
            model,
            $rootScope.recordsVM.invenioRecordsArgs,
            $rootScope.recordsVM.invenioRecordsEndpoints
          );
          let requestData = {
            'item_id': $("#autofill_item_type_id").val(),
            'data': request.data
          }
          $.ajax({
            url: validateURL,
            method: 'POST',
            data: JSON.stringify(requestData),
            contentType: "application/json",
            async: false,
            success: function (data, status) {
              if (data.unauthorized) {
                alert(data.error)
                window.location.assign("/login/?next=" + window.location.pathname)
              } else if (data.is_valid) {
                isValid = true;
              } else {
                $("#inputModal").html(data.error);
                $("#allModal").modal("show");
                isValid = false;
              }
            },
            error: function (data, status) {
              var modalcontent = data;
              $("#inputModal").html(modalcontent);
              $("#allModal").modal("show");
              isValid = false;
            }
          });
          return isValid;
        }
      };

      $scope.validateFieldMaxItems = function () {
        let isValid = true;
        for (let key in $rootScope.recordsVM.invenioRecordsModel) {
          let value = $rootScope.recordsVM.invenioRecordsModel[key];
          if (value && value.hasOwnProperty('subitem_field') &&
              Array.isArray(value['subitem_field']) && value['subitem_field'].length > 2) {
              let errorMessage = $("#validate_maxitems_field").val();
              $("#inputModal").html(errorMessage);
              $("#allModal").modal("show");
              isValid = false;
              return isValid;
            }
          }
        return isValid;
      };

      $scope.validatePositionByClassName = function () {
        // Position class: cls-position
        // Position(Others) class: cls-position-others
        let defPositionOtherVal = 'Others (Input Detail)';
        var result = true;
        $('.cls-position').each(function(i) {
          let positionVal = $(this).val().split("string:").pop();
          let parent = $(this).parents('bootstrap-decorator');
          let positionOthers = parent.find('.cls-position-others');
          let positionOthersVal = $(positionOthers).val();
          if(positionVal == defPositionOtherVal){
            if(positionOthersVal.length == 0){
              result = false;
              return false; //Break loop.
            }
          }
        });
        if(!result){
          let message = $("#err_input_other_position").val();
          $("#inputModal").html(message);
          $("#allModal").modal("show");
        }
        return result;
      }

      $scope.validatePosition = function () {
        if(!$scope.validatePositionByClassName()){
          return false;
        }
        var result = true;
        var subItemPosition = '';
        var subItemPositionOther = '';
        var subItemAdvisorPosition = 'subitem_advisor_position';
        var subItemAdvisorPositionOther = 'subitem_advisor_position(other)';
        var subItemGuarantorPosition = 'subitem_guarantor_position';
        var subItemGuarantorPositionOther = 'subitem_guarantor_position(other)';
        var otherChoice = "Others (Input Detail)";
        for (let key in $rootScope.recordsVM.invenioRecordsSchema.properties) {
            if (result) {
              var currentInvenioRecordsSchema = $rootScope.recordsVM.invenioRecordsSchema.properties[key];
              if (currentInvenioRecordsSchema.properties) {
                let containSubItemPosition = false;
                if (currentInvenioRecordsSchema.properties.hasOwnProperty(subItemAdvisorPosition) &&
                  currentInvenioRecordsSchema.properties.hasOwnProperty(subItemAdvisorPositionOther)) {
                  subItemPosition = subItemAdvisorPosition;
                  subItemPositionOther = subItemAdvisorPositionOther;
                  containSubItemPosition = true;
                } else if (currentInvenioRecordsSchema.properties.hasOwnProperty(subItemGuarantorPosition) &&
                  currentInvenioRecordsSchema.properties.hasOwnProperty(subItemGuarantorPositionOther)) {
                  subItemPosition = subItemGuarantorPosition;
                  subItemPositionOther = subItemGuarantorPositionOther;
                  containSubItemPosition = true;
                }
                if (containSubItemPosition) {
                  var currentInvenioRecordsModel = $rootScope.recordsVM.invenioRecordsModel;
                  var subItemPositionValue = currentInvenioRecordsModel[key][subItemPosition];
                  var subItemPositionOtherValue = currentInvenioRecordsModel[key][subItemPositionOther];
                  if (subItemPositionValue != otherChoice && typeof subItemPositionOtherValue != "undefined" && subItemPositionOtherValue != '') {
                    //Show error same
                    let message = $("#err_input_other_position").val();
                    $("#inputModal").html(message);
                    $("#allModal").modal("show");
                    result = false;
                    return false;
                  } else if (subItemPositionValue == otherChoice && (subItemPositionOtherValue == '' || subItemPositionOtherValue == undefined)) {
                    let message = $("#err_position_not_provided").val();
                    $("#inputModal").html(message);
                    $("#allModal").modal("show");
                    result = false;
                    return false;
                  }
                }
              }
            }
          }
        return result;
      }

      // This method use to do these 3 things:
      // -Validate input approval email
      // -Set approval user for each action corresponding
      // -Validate index existence(if any)
      $scope.validateEmailsAndIndexAndUpdateApprovalActions = function (activityId, steps, isAutoSetIndexAction) {
        let emailsToValidate = [];
        let listEmailKeys = [];
        let approvalMailSubKey = $("#approval_email_key").val();
        if (approvalMailSubKey === "") {
          return true;
        }
        var itemsDict = {};
        let recordsForm = $rootScope.recordsVM.invenioRecordsForm;
        for (let i = 0; i < recordsForm.length; i++) {
          itemsDict = Object.assign($scope.getItemsDictionary(recordsForm[i]), itemsDict);
        }
        approvalMailSubKey = JSON.parse(approvalMailSubKey);
        let param = {};
        let same_mail_flag = false;
        Object.keys($scope.depositionForm).forEach(function (key) {
          approvalMailSubKey.forEach(function (item) {
            let item_keys = item.split('.').pop();
            if (key.indexOf(item_keys) !== -1) {
              let subItemApprovalMailAddress = $scope.depositionForm[key];
              let mail_address = '';
              if (subItemApprovalMailAddress) {
                mail_address = subItemApprovalMailAddress.$modelValue;
                if (mail_address) {
                  mail_address = mail_address.trim()
                }
                if (mail_address == $("#subitem_mail_address").val()) {
                  same_mail_flag = true;
                }
                param[item] = mail_address;
                emailsToValidate.push(item);
                listEmailKeys.push(key);
              }
            }
          });
        });
        if (same_mail_flag) {
          $scope.processShowModelValidation([], itemsDict, "#validate_email_check");
          return false;
        }
        param['activity_id'] = activityId;
        param['user_to_check'] = emailsToValidate;
        param['user_key_to_check'] = listEmailKeys;
        param['auto_set_index_action'] = isAutoSetIndexAction;
        return this.sendValidationRequest(param, itemsDict, isAutoSetIndexAction);
      };

      $scope.sendValidationRequest = function (param, itemsDict, isAutoSetIndexAction) {
        let result = true;
        $.ajax({
          context: this,
          url: '/api/items/validate_email_and_index',
          headers: {
            'Content-Type': 'application/json'
          },
          method: 'POST',
          async: false,
          data: JSON.stringify(param),
          dataType: "json",
          success: function (data, status) {
            if (data.validate_required_email && data.validate_required_email.length > 0) {
              this.processShowModelValidation(data.validate_required_email, itemsDict, "#validate_email_required");
              result = false;
            } else {
              if (data.validate_register_in_system && data.validate_register_in_system.length > 0) {
                this.processShowModelValidation(data.validate_register_in_system, itemsDict, "#validate_email_register");
                result = false;
              } else if (!data.validate_map_flow_and_item_type){
                this.processShowModelValidation([], itemsDict, "#validate_email_map");
                result = false;
              }
            }
            if (isAutoSetIndexAction && !data.index) {
              let error_message = $("#not_existed_index_tree_err").val() + '<br/><br/>';
              $("#inputModal").html(error_message);
              $("#allModal").modal("show");
              result = false;
            }
          },
          error: function (data, status) {
            $("#inputModal").html("Cannot connect to server!");
            $("#allModal").modal("show");
            result = false;
          }
        });
        return result;
      };

      $scope.processShowModelValidation = function (listEmailErrors, itemsDict, id_message) {
        let message = $(id_message).val() + '<br/><br/>';
        for (let index = 0; index < listEmailErrors.length; index++) {
          let subKey = listEmailErrors[index];
          let mailAddressItem = $scope.depositionForm[subKey];
          if (mailAddressItem) {
            let name = mailAddressItem.$name.split('.').pop();
            if (itemsDict.hasOwnProperty(name)) {
              name = itemsDict[name];
            }
            listEmailErrors[index] = name;
          }
        }
        message += listEmailErrors.join(", ");
        $("#inputModal").html(message);
        $("#allModal").modal("show");
        return false;
      }

      $scope.priceValidator = function () {
        var result = true;
        $scope.filemeta_keys.forEach(function (filemeta_key) {
          groupsprice_record = $rootScope.recordsVM.invenioRecordsModel[filemeta_key];
          if (!Array.isArray(groupsprice_record)){
            return result;
          }
          groupsprice_record.forEach(function (record) {
            prices = record.groupsprice;
            if (!prices) {
              return;
            }
            prices.forEach(function (price) {
              if (price.price && isNaN(price.price)) {
                result = false;
              }
            });
          });
        });
        return result;
      }

      $scope.findRequiredItemInSchemaForm = function (item) {
        let result = [];
        if (item.hasOwnProperty('items')) {
          let subitem = item.items;
          for (let i = 0; i < subitem.length; i++) {
            result.push.apply(result, this.findRequiredItemInSchemaForm(subitem[i]));
          }
        } else {
          if (item.required && item.key) {
            let newData = {
              'title': '',
              'id': '',
            }
            if (item.hasOwnProperty('title_i18n')) {
              let currentLanguage = $("#current_language").val();
              newData['title'] = item.title_i18n[currentLanguage];
            }
            if (!newData['title']) {
              newData['title'] = item.title;
            }
            newData['id'] = item.key.join('.').replaceAll('..', '.0.')
            result.push(newData);
          }
        }
        return result;
      }

      /**
       * Check and prepare condition value for either required.
       * @param modelValue Input value.
       * @param form Curent form.
       */
      let eitherInputTypingTimeout = null;
      $scope.onChangeEitherField = function ($event, form, modelValue, callback) {
        $rootScope.recordsVM.removeValidationMessage(modelValue, form);
        if (form.type === 'text') {
          clearTimeout(eitherInputTypingTimeout);
          eitherInputTypingTimeout = setTimeout(function () {
            $scope.behaviorEitherInput($event, form, modelValue, callback);
          }, 500);
        } else {
          $scope.behaviorEitherInput($event, form, modelValue, callback);
        }
      }

      $scope.behaviorEitherInput = function ($event, form, modelValue, callback) {
        if (callback) {
          this[callback]($event, modelValue);
        }

        const model = $rootScope.recordsVM.invenioRecordsModel;
        const current_elem = form.key.filter((e) => isNaN(e)).join('.');

        const eitherRequireds = $scope.error_list['either'];
        for (let i = 0; i < eitherRequireds.length; i++) {
          const eitherGroup = eitherRequireds[i];
          for (let x = 0; x < eitherGroup.length; x++) {
            if (eitherGroup[x] instanceof Array) {
              if (eitherGroup[x].indexOf(current_elem) === -1) {
                continue;
              }
              let check = true;
              for (let y = 0; y < eitherGroup[x].length; y++) {
                const keys = form.key.slice(0, form.key.length - 1);
                keys.push(eitherGroup[x][y].split('.').pop());
                if ($scope.checkDataIndepositionForm(keys.join('.'))) {
                  check = check && true;
                } else {
                  check = check && false;
                }
              }

              if (check) {
                model['either_valid_' + i] = eitherGroup[x];
              } else if (model['either_valid_' + i] == eitherGroup[x]) {
                delete model['either_valid_' + i];
              }
            } else {
              const keys = form.key.slice(0, form.key.length - 1);
              keys.push(eitherGroup[x].split('.').pop());
              if ($scope.checkDataIndepositionForm(keys.join('.'))) {
                model['either_valid_' + i] = eitherGroup[x];
              } else if (model['either_valid_' + i] == eitherGroup[x]) {
                delete model['either_valid_' + i];
              }
            }
          }
        }
      }

      $scope.checkDataIndepositionForm = function (item_key) {
        const keys = Object.keys($scope.depositionForm);
        for (let idx = 0; idx < keys.length; idx++) {
          const key = keys[idx];
          if ((key === item_key || key.endsWith(item_key)) && $scope.depositionForm[key].$viewValue) {
            return true;
          }
        }
        return false;
      }

      $scope.checkEitherRequired = function () {
        let eitherRequireds = [];
        if ($scope.error_list) {
          eitherRequireds = $scope.error_list['either'];
        }

        if (!eitherRequireds) {
          return true;
        }

        for (let i = 0; i < eitherRequireds.length; i++) {
          const eitherGroup = eitherRequireds[i];
          for (let x = 0; x < eitherGroup.length; x++) {
            if (eitherGroup[x] instanceof Array) {
              let check = true;
              for (let y = 0; y < eitherGroup[x].length; y++) {
                let sub_item_key = eitherGroup[x][y].split('.').pop();
                if ($scope.checkDataIndepositionForm(sub_item_key)) {
                  check = check && true;
                } else {
                  check = check && false;
                }
              }

              if (check) {
                return true;
              }
            } else {
              let sub_item_key = eitherGroup[x].split('.').pop();
              if ($scope.checkDataIndepositionForm(sub_item_key)) {
                return true;
              }
            }
          }
        }

        return false;
      }

      $scope.validateRequiredItem = function () {
        let schemaForm = $rootScope.recordsVM.invenioRecordsForm;
        let depositionForm = $scope.depositionForm;
        let listItemErrors = [];
        let eitherRequired = [];
        let noEitherError = $scope.checkEitherRequired();
        if (noEitherError && $scope.error_list && $scope.error_list['either']) {
          eitherRequired = [];
          $scope.error_list['either'].forEach(function (group) {
            group.forEach(function (item) {
              if (item instanceof Array) {
                item.forEach(function (i) {
                  eitherRequired.push(i.split('.').pop());
                });
              } else {
                eitherRequired.push(item.split('.').pop());
              }
            });
          });
        }
        for (let i = 0; i < schemaForm.length; i++) {
          let listSubItem = $scope.findRequiredItemInSchemaForm(schemaForm[i])
          if (listSubItem.length === 0) {
            continue;
          }
          for (let j = 0; j < listSubItem.length; j++) {
            if (depositionForm[listSubItem[j].id] && !depositionForm[listSubItem[j].id].$viewValue) {
              if (depositionForm[listSubItem[j].id].$name === "pubdate") {
                depositionForm[listSubItem[j].id].$setViewValue(null);
              } else {
                depositionForm[listSubItem[j].id].$setViewValue("");
              }
              if (noEitherError && eitherRequired) {
                if (eitherRequired.indexOf(listSubItem[j].id.split('.').pop()) === -1) {
                  listItemErrors.push(listSubItem[j].title);
                }
              } else {
                listItemErrors.push(listSubItem[j].title);
              }
            }
          }
        }

        // Handle validate radio_version
        if ($("#react-component-version").length != 0) {
          let versionSelected = $("input[name='radioVersionSelect']:checked").val();
          if (versionSelected == undefined) {
            var versionHeader = $("#component-version-label").text().trim();
            listItemErrors.push(versionHeader);
            $("#react-component-version").addClass("has-error");
          }
        }

        if (listItemErrors.length > 0) {
          let message = $("#validate_error").val() + '<br/><br/>';
          message += listItemErrors[0];
          for (let k = 1; k < listItemErrors.length; k++) {
            let subMessage = ', ' + listItemErrors[k];
            message += subMessage;
          }
          $("#inputModal").html(message);
          $("#allModal").modal("show");
          return false;
        }
        return true;
      }
      $scope.UpdateApplicationDate = function () {
        var applicationDateKey = 'subitem_restricted_access_application_date';
        for (let key in $rootScope.recordsVM.invenioRecordsSchema.properties) {
          var currentInvenioRecordsSchema = $rootScope.recordsVM.invenioRecordsSchema.properties[key];
          if (currentInvenioRecordsSchema.properties && currentInvenioRecordsSchema.properties.hasOwnProperty(applicationDateKey)) {
            let today = new Date().toISOString().slice(0, 10);
            $rootScope.recordsVM.invenioRecordsModel[key][applicationDateKey] = today;
            break;
          }
        }
      }
      $scope.updateDataJson = function (activityId, steps, item_save_uri, currentActionId, isAutoSetIndexAction, enableContributor, enableFeedbackMail) {
          if (!validateSession()) {
          return;
        }
        $scope.startLoading();
        let currActivityId = $("#activity_id").text();
        if (!$scope.saveDataJson(item_save_uri, currentActionId, isAutoSetIndexAction, enableContributor, enableFeedbackMail, true)) {
          return;
        }
        $scope.UpdateApplicationDate();
        if (!$scope.priceValidator()) {
          var modalcontent = "Billing price is required half-width numbers.";
          $("#inputModal").html(modalcontent);
          $("#allModal").modal("show");
          $scope.endLoading();
          return false;
        } else if (enableFeedbackMail === 'True' && $scope.getFeedbackMailList().length > 0) {
          let modalcontent = $('#invalid-email-format').val();
          $("#inputModal").html(modalcontent);
          $("#allModal").modal("show");
          $scope.endLoading();
          return false;
        }
        // Mapping thumbnail data to record model.
        this.mappingThumbnailInfor();
        let isValid = this.validateInputData(activityId, steps, isAutoSetIndexAction);
        if (!isValid) {
          $scope.endLoading();
          return false;
        } else {
          $scope.genTitleAndPubDate();
          let next_frame = $('#next-frame').val();
          let next_frame_upgrade = $('#next-frame-upgrade').val();
          if (enableContributor === 'True' && !this.registerUserPermission()) {
            $scope.endLoading();
          } else if (enableFeedbackMail === 'True' && !this.saveFeedbackMailListCallback(currentActionId)) {
            $scope.endLoading();
          } else {
            $scope.addApprovalMail();
            var jsonObj = $scope.cleanJsonObject($rootScope.recordsVM.invenioRecordsModel);
            jsonObj['deleted_items'] = $scope.listRemovedItemKey(jsonObj);
            var str = JSON.stringify(jsonObj);
            var indexOfLink = str.indexOf("authorLink");
            if (indexOfLink != -1) {
              str = str.split(',"authorLink":[]').join('');
            }
            $rootScope.recordsVM.invenioRecordsModel = JSON.parse(str);
            //If CustomBSDatePicker empty => remove attr.
            CustomBSDatePicker.removeLastAttr($rootScope.recordsVM.invenioRecordsModel);

            // let title = $rootScope.recordsVM.invenioRecordsModel['title'];
            // let shareUserID = $rootScope.recordsVM.invenioRecordsModel['shared_user_id'];
            // $scope.saveTitleAndShareUserID(title, shareUserID);

            // Save required data into workflow activity
            if (!$scope.saveActivity()) {
              $scope.endLoading();
              return false;
            }

            $scope.updatePositionKey();
            sessionStorage.removeItem(currActivityId);

            let versionSelected = $("input[name='radioVersionSelect']:checked").val();
            if ($rootScope.recordsVM.invenioRecordsEndpoints.initialization.includes(".0")) {
              if (versionSelected == "keep") {
                $rootScope.recordsVM.invenioRecordsModel['edit_mode'] = 'keep'
                $rootScope.recordsVM.actionHandler(['index', 'PUT'], next_frame);
              } else if (versionSelected == "update") {
                $rootScope.recordsVM.invenioRecordsModel['edit_mode'] = 'upgrade'
                $rootScope.recordsVM.actionHandler(['index', 'PUT'], next_frame_upgrade);
              }
              sessionStorage.setItem("edit_mode_" + currActivityId, versionSelected);
            } else {
              $rootScope.recordsVM.actionHandler(['index', 'PUT'], next_frame);
            }

            sessionStorage.setItem("next_btn_" + currActivityId, new Date().getTime().toString());
          }
        }
      };

      /* Delete all empty and null Nodes in a JSON Object tree */
      $scope.cleanJsonObject = function(obj) {
        obj = JSON.parse(JSON.stringify(obj, function (k, v) {
          /* Filter empty and null value */
          return !v ? void 0 : v;
        }));
        while (!$scope.isJsonCleaned(obj)) {
          obj = JSON.parse(JSON.stringify(obj, function (k, v) {
            /* Filter empty Objects */
            return JSON.stringify(v) === JSON.stringify({}) ? void 0 : v;
          }));
          obj = JSON.parse(JSON.stringify(obj, function (k, v) {
            /* Filter null values and empty Arrays */
            if (Array.isArray(v)) {
              v = v.filter(function(value, index, arr){
                return value !== null;
              });
            }
            return JSON.stringify(v) === JSON.stringify([]) ? void 0 : v;
          }));
        }
        return obj;
      }

      /* Check if the JSON Object tree contains empty object by recursive method */
      $scope.isJsonCleaned = function(obj) {
        if (typeof obj === 'object') {
          if (jQuery.isEmptyObject(obj)) {
            return false;
          } else {
            for (var key in obj) {
              if (!$scope.isJsonCleaned(obj[key])) {
                 return false;
               }
            }
          }
        }
        return true;
      }

      /* Filter list removed item */
      $scope.listRemovedItemKey = function(cleanObj) {
        removedItemKeys = [];
        originObj = $rootScope.recordsVM.invenioRecordsModel;
        for (key in originObj) {
          if (!(key in cleanObj)) {
            removedItemKeys.push(key);
          }
        }

        return removedItemKeys;
      }

      $scope.saveActivity = function () {
        let result = true;
        const URL = "/workflow/save_activity_data";
        let activityID = $('#activity_id').text();
        let recordModel = $rootScope["recordsVM"].invenioRecordsModel;

        let requestData = {
          activity_id: activityID,
          title: recordModel['title'],
          shared_user_id: recordModel['shared_user_id'],
        }

        if (recordModel['approval1'] || recordModel['approval2']) {
          requestData['approval1'] = recordModel['approval1'];
          requestData['approval2'] = recordModel['approval2'];
        }


        $.ajax({
          url: URL,
          method: "POST",
          async: false,
          headers: {
            "Content-Type": "application/json"
          },
          data: JSON.stringify(requestData),
          dataType: "json",
          success: function (data) {
            if (!data.success) {
              addAlert(data.msg, "alert-danger");
              result = false;
            }
          },
          error: function () {
            addAlert("Cannot connect to server!", "alert-danger");
            result = false;
          }
        })

        return result;
      }

      $scope.addApprovalMail = function () {
        let approvalMailSubKey = $("#approval_email_key").val();
        if (approvalMailSubKey === "") {
          return;
        }
        approvalMailSubKey = JSON.parse(approvalMailSubKey);
        // Add approval1, approval2 mail in oder to save to db
        let approval1Mail = '';
        let approval2Mail = '';
        $.each($rootScope.recordsVM.invenioRecordsModel, function (k, v) {
          if (v != undefined) {
            if (approvalMailSubKey.approval1 && v[approvalMailSubKey.approval1] != undefined) {
              approval1Mail = v[approvalMailSubKey.approval1];
            }
            if (approvalMailSubKey.approval2 && v[approvalMailSubKey.approval2] != undefined) {
              approval2Mail = v[approvalMailSubKey.approval2];
            }
          }
        });
        $rootScope.recordsVM.invenioRecordsModel['approval1'] = approval1Mail;
        $rootScope.recordsVM.invenioRecordsModel['approval2'] = approval2Mail;
      };

      $scope.startLoading = function() {
        $(".lds-ring-background").removeClass("hidden");
        $("#weko-records :button, #weko-records :input[type=button]").prop("disabled", true);
      }

      $scope.endLoading = function() {
        $(".lds-ring-background").addClass("hidden");
        $("#weko-records :button, #weko-records :input[type=button]").removeAttr("disabled");
      }

      $scope.checkLoadingNextButton = function () {
        let activityId = $("#activity_id").text();
        let key = "next_btn_" + activityId;
        let loadingTime = sessionStorage.getItem(key);
        if (loadingTime) {
          loadingTime = parseInt(loadingTime);
          let currentTime = new Date().getTime();
          let diffTime = currentTime - loadingTime;
          if (diffTime < 3000) {
            $scope.startLoading();
            setTimeout(function () {
              $scope.endLoading();
            }, 2000);
          }
        }
        sessionStorage.removeItem(key);
      }

      $scope.saveDataJson = function (item_save_uri, currentActionId, enableContributor, enableFeedbackMail, startLoading,sessionValid) {
        //When press 'Next' or 'Save' button, setting data for model.
        //This function is called in updataDataJson function.
        if(!sessionValid){
          if(!validateSession())
          return false;
        }
        if (startLoading) {
          $scope.startLoading();
        }
        try {
          let model = $rootScope.recordsVM.invenioRecordsModel;
          CustomBSDatePicker.setDataFromFieldToModel(model, false);

          if($scope.usageapplication_keys.length>0 && $scope.item_tile_key){
            // In-case of output report, re-update title
            $scope.updateTitleForOutputReport()
          }

          if (!model['item_dataset_usage']) {
            $rootScope.recordsVM.invenioRecordsModel['item_dataset_usage'] = {
              subitem_dataset_usage : $("#data_type_title").val()
            };
          }

          var invalidFlg = $('form[name="depositionForm"]').hasClass("ng-invalid");
          let permission = false;
          $scope.$broadcast('schemaFormValidate');
          if (enableFeedbackMail === 'True' && enableContributor === 'True') {
            if (!invalidFlg && $scope.is_item_owner) {
              if (!this.registerUserPermission()) {
                // Do nothing
              } else {
                permission = true;
              }
            } else {
              permission = true;
            }
            if (permission) {
              if ($scope.getFeedbackMailList().length > 0) {
                let modalcontent = $('#invalid-email-format').val();
                $("#inputModal").html(modalcontent);
                $("#allModal").modal("show");
                return;
              }
              this.saveDataJsonCallback(item_save_uri, startLoading);
              this.saveFeedbackMailListCallback(currentActionId);
            }
          } else {
            this.saveDataJsonCallback(item_save_uri, startLoading);
          }
          $scope.storeFilesToSession();
        } catch (error) {
          var msgHeader = 'An error ocurred while processing the input data!<br><br>'
          $("#inputModal").html(msgHeader + error.message);
          $("#allModal").modal("show");
          $scope.endLoading();
          return false;
        }
        return true;
      };

      $scope.saveDataJsonCallback = function (item_save_uri, startLoading) {
        $scope.unattachedSystemProperties();
        var metainfo = { 'metainfo': $rootScope.recordsVM.invenioRecordsModel };
        if (!angular.isUndefined($rootScope.filesVM)) {
          this.mappingThumbnailInfor();
          this.updateFilenameFilesVM();
          metainfo = angular.merge(
            {},
            metainfo,
            {
              'files': $rootScope.filesVM.files,
              'endpoints': $rootScope.filesVM.invenioFilesEndpoints
            }
          );
        }
        var request = {
          url: item_save_uri,
          method: 'POST',
          headers: {
            'Content-Type': 'application/json'
          },
          data: JSON.stringify(metainfo)
        };
        InvenioRecordsAPI.request(request).then(
          function success(response) {
            if (startLoading) {
              $scope.endLoading();
            }
            //When save: date fields data is lost, so this will fill data.
            let model = $rootScope.recordsVM.invenioRecordsModel;
            CustomBSDatePicker.setDataFromFieldToModel(model, true);
            message = response.data.msg
            class_style = undefined
            if (typeof message === 'undefined') {
              class_style = 'alert-danger';
              message = 'Your session has timed out. Please login again.';
              clearInterval(saveTimer);
            }
            addAlert(message, class_style);
          },
          function error(response) {
            if (startLoading) {
              $scope.endLoading();
            }
            var modalcontent = response;
            if (response.data.unauthorized) {
              alert(response.data.error)
              window.location.assign("/login/?next=" + window.location.pathname)
            } else if (response.status == 400) {
              window.location.reload();
            } else {
              $("#inputModal").html(modalcontent);
              $("#allModal").modal("show");
            }
          }
        );
      }

      $scope.saveFeedbackMailListCallback = function (cur_action_id) {
        const activityID = $("#activity_id").text();
        const actionID = cur_action_id;// Item Registration's Action ID
        let emails = $scope.feedback_emails;
        let result = true;
        if ($.isEmptyObject(emails)) {
          return result;
        }
        $.ajax({
          url: '/workflow/save_feedback_maillist/'+ activityID+ '/'+ actionID,
          headers: {
            'Content-Type': 'application/json'
          },
          method: 'POST',
          async: false,
          data: JSON.stringify(emails),
          dataType: "json",
          success: function(data, stauts) {
          },
          error: function(data, status) {
            var modalcontent =  "Cannot save Feedback-Mail list!";
            $("#inputModal").html(modalcontent);
            $("#allModal").modal("show");
            result = false;
          }
        });
        return result;
      };

      // mapping URL & Name of file
      $scope.mappingThumbnailInfor = function () {
        if (!angular.isUndefined($rootScope.filesVM)
          && !angular.isUndefined($rootScope.$$childHead.model)
          && !angular.equals([], $rootScope.$$childHead.model.thumbnailsInfor)) {
          // search thumbnail form
          let thumbnailItemKey = this.searchThumbnailForm();
          let subThumbnailKey = 'subitem_thumbnail';
          let subThumbnailLabelKey = 'thumbnail_label';
          let subThumbnailUrlKey = 'thumbnail_url';
          if (thumbnailItemKey) {
            var thumbnail_list = [];

            $rootScope.filesVM.files.forEach(function (file) {
              if (file.is_thumbnail) {
                var file_form = {};
                file_form[subThumbnailLabelKey] = file.key;
                var deposit_files_api = $("#deposit-files-api").val();
                file_form[subThumbnailUrlKey] = deposit_files_api + (file.links ? (file.links.version || file.links.self).split(deposit_files_api)[1] : '');
                thumbnail_list.push(file_form);
              }
            });
            if (thumbnail_list.length > 0) {
              let recordModel = $rootScope.recordsVM.invenioRecordsModel;
              if ($rootScope.$$childHead.model.allowMultiple == 'True') {
                recordModel[thumbnailItemKey] = [];
                var sub_item = {};
                sub_item[subThumbnailKey] = thumbnail_list;
                recordModel[thumbnailItemKey].push(sub_item);
              } else {
                recordModel[thumbnailItemKey] = {};
                recordModel[thumbnailItemKey][subThumbnailKey] = thumbnail_list;
              }
            }
          }
        }
      }

      $scope.searchThumbnailForm = function () {
        let thumbnailItemKey = '';
        let recordSchema = $rootScope.recordsVM.invenioRecordsSchema;
        for (let key in recordSchema.properties) {
          let value = recordSchema.properties[key];
          var properties = value.properties ? value.properties : (value.items ? value.items.properties : [])
          if (Object.keys(properties).indexOf('subitem_thumbnail') >= 0) {
            thumbnailItemKey = key;
            break;
          }
        }
        return thumbnailItemKey;
      }

      $scope.unattachedSystemProperties = function () {
        // Remove system file properties from metadata
        delete $rootScope.recordsVM.invenioRecordsModel.system_file;
        delete $rootScope.recordsVM.invenioRecordsModel.system_identifier_doi;
        delete $rootScope.recordsVM.invenioRecordsModel.system_identifier_hdl;
        delete $rootScope.recordsVM.invenioRecordsModel.system_identifier_uri;
        delete $rootScope.recordsVM.invenioRecordsModel.updated_date;
        delete $rootScope.recordsVM.invenioRecordsModel.created_date;
        delete $rootScope.recordsVM.invenioRecordsModel.persistent_identifier_doi;
        delete $rootScope.recordsVM.invenioRecordsModel.persistent_identifier_h;
        delete $rootScope.recordsVM.invenioRecordsModel.ranking_page_url;
        delete $rootScope.recordsVM.invenioRecordsModel.belonging_index_info;
      }

      $scope.editModeHandle = function () {
        let activityId = $("#activity_id").text();
        let edit_mode = sessionStorage.getItem("edit_mode_" + activityId);
        if ($rootScope.recordsVM.invenioRecordsEndpoints.initialization.includes(".0") || edit_mode) {
          $rootScope.isEditMode = true;
          if (edit_mode !== null) {
            let version_radios = $('input[name ="radioVersionSelect"]');

            version_radios.prop('disabled', true);
            version_radios.filter('[value=' + edit_mode + ']').prop('checked', true);
          }
        } else {
          $('#react-component-version').hide();
          $rootScope.isEditMode = false;
        }
      }

      // Update 'filename'
      $scope.updateFilenameFilesVM = function () {
        $rootScope.filesVM.files.forEach(function (file) {
          if (file.key && !file.filename) {
            file.filename = file.key;
          }
        });
      }
      $scope.updateTitleForOutputReport = function (){
        // Update title in case of output report
        let titleData = $("#auto_fill_title").val();
        let outputReportTitle = $("#out_put_report_title").val();
        if (!titleData || !outputReportTitle) {
          return;
        }
        titleData = JSON.parse(titleData);
        outputReportTitle = JSON.parse(outputReportTitle);
        if (!_.isEqual(titleData, outputReportTitle)) {
          // Only process for output report
          return;
        }
        let userInfoData = $("#user_info_data").val();
        let userName = ""
        if (userInfoData !== undefined && userInfoData) {
          let displayName = JSON.parse(userInfoData).results["subitem_displayname"];
          userName = " - " + displayName;
        }

        let defaultTitleEn = titleData['en'] + userName;
        let defaultTitleJa = titleData['ja'] + userName;

        let titleSubKey = "subitem_item_title";
        let titleLanguageKey = "subitem_item_title_language";
        let selectedUsageApplicationIDs = []

        let model = $rootScope["recordsVM"].invenioRecordsModel;
        // Get selected usage application ids
        $scope.usageapplication_keys.forEach(function (itemKey) {
          model[itemKey].forEach(function (usageApplicationObj) {
            // Whether object is empty or not
            if (Object.keys(usageApplicationObj).length !== 0) {
              selectedUsageApplicationIDs.push(usageApplicationObj["subitem_corresponding_usage_application_id"]);
            }
          })
        });
        // Collect en/ja title of selected usage application

        let dataType = [];
        selectedUsageApplicationIDs.forEach(function (usageID) {
          dataType.push($scope.corresponding_usage_data_type[usageID])
        })
        // Set title to current title
        model[$scope.item_tile_key].forEach(function (title) {
          if (title[titleLanguageKey] === "en") {
            title[titleSubKey] = dataType.length > 0 ? [dataType.join(","), defaultTitleEn].join(" - ") : defaultTitleEn
          } else if (title[titleLanguageKey] === "ja") {
            title[titleSubKey] = dataType.length > 0 ? [dataType.join(","), defaultTitleJa].join(" - ") : defaultTitleJa
          }
        });

        // Save usage data set in metadata json of output report
        $rootScope.recordsVM.invenioRecordsModel['item_dataset_usage'] = {
          subitem_dataset_usage : dataType.join(",")
        };
      }
  }
    // Inject depedencies
    WekoRecordsCtrl.$inject = [
      '$scope',
      '$rootScope',
      'InvenioRecordsAPI',
      '$filter'
    ];
    angular.module('wekoRecords.controllers', [])
      .controller('WekoRecordsCtrl', WekoRecordsCtrl);

    var ModalInstanceCtrl = function ($scope, $modalInstance, items) {
      $scope.items = items;
      $scope.selected = {
        item: $scope.items[0]
      };
      $scope.ok = function () {
        $modalInstance.close($scope.selected);
      };
      $scope.cancel = function () {
        $modalInstance.dismiss('cancel');
      };
      $scope.search = function () {
        $scope.items.push($scope.searchSchemaIdentifierKey);
      }
    };

    angular.module('wekoRecords', [
      'invenioRecords',
      'wekoRecords.controllers',
    ]);

    angular.module('uploadThumbnail', ['schemaForm', 'invenioFiles'])
    .controller('UploadController', function ($scope, $rootScope, InvenioFilesAPI) {
        'use strict';
        $scope.schema = {
            type: 'object',
            title: 'Upload',
            properties: {
                "thumbnail": {
                    "title": "thumbnail",
                    "type": 'string',
                    "format": 'file'
                }
            }
        };
        $scope.form = [
            {
                "key": "thumbnail",
                "type": "fileUpload"
            }
        ];
        $scope.model = {
            thumbnailsInfor: [],
            allowedType: ['image/gif', 'image/jpg', 'image/jpe', 'image/jpeg', 'image/png', 'image/bmp'],
            allowMultiple: $("#allow-thumbnail-flg").val(),
        };
        $scope.uploadingThumbnails = [];

        $scope.$on('invenio.records.loading.stop', function () {
          let thumbnailsInfor;
          let files = $rootScope.filesVM.files;
          if (Array.isArray(files) && files.length > 0) {
            thumbnailsInfor = files.filter(function (file) {
              return (file.hasOwnProperty('is_thumbnail') && file['is_thumbnail'])
            });
          } else {
            thumbnailsInfor = $("form[name='uploadThumbnailForm']").data('files-thumbnail');
          }
          // set current data thumbnail if has
          if (thumbnailsInfor.length > 0) {
            $scope.model.thumbnailsInfor = thumbnailsInfor;
          }
        });

        $scope.$on('invenio.uploader.file.deleted', function (ev, f) {
          $scope.updateFileList(f);
          if (!angular.isUndefined($scope.uploadingThumbnails) && $scope.uploadingThumbnails.length > 0) {
            $scope.directedUpload($scope.uploadingThumbnails);
          }
        });

        /**
          * Request an upload
          * @memberof WekoRecordsCtrl
          * @function upload
          */
        $scope.getEndpoints = function (callback) {
          if ($rootScope.filesVM.invenioFilesEndpoints.bucket === undefined) {
            // If the action url doesnt exists request it
            InvenioFilesAPI.request({
              method: 'POST',
              url: $rootScope.filesVM.invenioFilesEndpoints.initialization,
              data: {},
              headers: ($rootScope.filesVM.invenioFilesArgs.headers !== undefined) ? $rootScope.filesVM.invenioFilesArgs.headers : {}
            }).then(function success(response) {
              // Get the bucket
              $rootScope.filesVM.invenioFilesArgs.url = response.data.links.bucket;
              // Update the endpoints
              $rootScope.$broadcast('invenio.records.endpoints.updated', response.data.links);

              callback();
            }, function error(response) {
              // Error
              $rootScope.$broadcast('invenio.uploader.error', response);

              callback();
            });
          } else {
            // We already have it resolve it asap
            $rootScope.filesVM.invenioFilesArgs.url = $rootScope.filesVM.invenioFilesEndpoints.bucket;

            callback();
          }
        };

        // click input upload files
        $scope.uploadThumbnail = function () {
          $scope.getEndpoints(function () {});
          setTimeout(function() {
            document.getElementById('selectThumbnail').click();
          }, 0);
        };

        $scope.updateFileList = function (removeFile) {
          let model = $scope.model;
          model['thumbnailsInfor'] = model['thumbnailsInfor'].filter(function(fileInfo) {
            return !(fileInfo.lastModified === removeFile.lastModified
              && fileInfo.key === removeFile.key);
          });
        }

        // Get file links
        $scope.getFileLinks = function(file) {
          let fileLink = $rootScope.filesVM.files.filter(function (fileInfo) {
            return fileInfo.is_thumbnail && fileInfo.key === file.key;
          })
          let links;
          if (Array.isArray(fileLink) && fileLink.length > 0) {
            links = fileLink[0].links;
          }
          return links;
        }

        // remove file
        $scope.removeThumbnail = function (file) {
          if (angular.isUndefined(file.links)) {
            let links = $scope.getFileLinks(file);
            if (links) {
              file.links = links;
            } else {
              console.log('File not found!');
              return;
            }
          }

          if (file.links) {
            $rootScope.filesVM.remove(file);
          }
        };

        /**
          * Direct upload
          * @memberof WekoRecordsCtrl
          * @function directedUpload
          */
        $scope.directedUpload = function (thumbnails) {
          let validateResult = validateThumbnails($rootScope, $scope, false, thumbnails),
            files = validateResult.validThumbnails;

          Array.prototype.forEach.call(files, function (f) {
            var reader = new FileReader();
            f.is_thumbnail = true;
            reader.readAsDataURL(f);
          });

          if ($rootScope.filesVM.invenioFilesEndpoints.bucket !== undefined) {
            let deposit_files_api = $("#deposit-files-api").val();
            let bucket_url = $rootScope.filesVM.invenioFilesEndpoints.bucket;
            let bucket_url_arr = bucket_url.split(deposit_files_api);

            Array.prototype.push.apply($scope.model.thumbnailsInfor, files);
            $rootScope.filesVM.addFiles(files);

            $rootScope.filesVM.invenioFilesEndpoints.bucket = bucket_url_arr[0] + deposit_files_api + '/thumbnail' + bucket_url_arr[1];
            $rootScope.filesVM.upload();
            $rootScope.filesVM.invenioFilesEndpoints.bucket = bucket_url;

            $scope.uploadingThumbnails = [];
          }

          // Show error messse
          if (!validateResult.isValid) {
            let message = validateResult.errorMessages.join('<br/><br/>');
            $("#inputModal").html(message);
            $("#allModal").modal("show");
          }
        };

        /**
          * Drag upload file
          * @memberof WekoRecordsCtrl
          * @function upload
          * @param {Object} files - The dragged files.
          */
        $scope.dragoverThumbnail = function (thumbnails) {
          // Prevent getEndpoints from changing URL
          // If there is no valid file
          let validateResult = validateThumbnails($rootScope, $scope, false, thumbnails),
            files = validateResult.validThumbnails;

          files.length > 0 && $scope.getEndpoints(function () {
            if (!angular.isUndefined(files) && files.length > 0) {
              if ($scope.model.allowMultiple != 'True') {
                files = Array.prototype.slice.call(files, 0, 1);
                let overwriteFiles = $.extend(true, {}, $scope.model.thumbnailsInfor);

                if (Object.keys(overwriteFiles).length > 0) {
                  $scope.uploadingThumbnails = files;

                  $.each(overwriteFiles, function(index, thumb) {
                    $scope.removeThumbnail(thumb);
                  });
                } else {
                  $scope.directedUpload(files);
                }
              } else {
                $scope.directedUpload(files);
              }
            }
          });

          // Show error messse
          if (!validateResult.isValid) {
            let message = validateResult.errorMessages.join('<br/><br/>');
            $("#inputModal").html(message);
            $("#allModal").modal("show");
          }
        };
    }).$inject = [
      '$scope',
      '$rootScope',
      'InvenioFilesAPI',
    ];

    angular.bootstrap(
      document.getElementById('weko-records'), [
        'wekoRecords', 'invenioRecords', 'mgcrea.ngStrap',
        'mgcrea.ngStrap.modal', 'pascalprecht.translate', 'ui.sortable',
        'ui.select', 'mgcrea.ngStrap.select', 'mgcrea.ngStrap.datepicker',
        'mgcrea.ngStrap.helpers.dateParser', 'mgcrea.ngStrap.tooltip',
        'invenioFiles', 'uploadThumbnail'
      ]
    );
  });
})(angular);<|MERGE_RESOLUTION|>--- conflicted
+++ resolved
@@ -2958,21 +2958,13 @@
 
       $scope.hiddenPubdate = function () {
         let model = $rootScope["recordsVM"].invenioRecordsModel;
-<<<<<<< HEAD
-	if (!model["pubdate"]) {
-=======
         if (!model["pubdate"]) {
->>>>>>> f982443f
           let now = new Date();
           let day = ("0" + now.getDate()).slice(-2);
           let month = ("0" + (now.getMonth() + 1)).slice(-2);
           model["pubdate"] = now.getFullYear() + "-" + (month) + "-" + (day);
         }
-<<<<<<< HEAD
-	if ($("#is_hidden_pubdate").val() !== "True") {
-=======
         if ($("#is_hidden_pubdate").val() !== "True") {
->>>>>>> f982443f
           return;
         }
         $rootScope["recordsVM"]["invenioRecordsForm"].forEach(function (item) {
