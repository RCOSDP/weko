--- conflicted
+++ resolved
@@ -534,8 +534,6 @@
       $scope.outputapplication_keys = [];
       $scope.authors_keys = [];
       $scope.data_author = [];
-<<<<<<< HEAD
-=======
       $scope.sub_item_keys = ['nameIdentifiers', 'affiliation', 'contributorAffiliations'];
       $scope.scheme_uri_mapping = [
         {
@@ -553,7 +551,6 @@
       ]
       $scope.sub_item_scheme = ['nameIdentifierScheme', 'affiliationNameIdentifierScheme', 'contributorAffiliationScheme']
       $scope.sub_item_uri = ['nameIdentifierURI', 'affiliationNameIdentifierURI', 'contributorAffiliationURI']
->>>>>>> 43b60b26
 
       $scope.searchFilemetaKey = function () {
         if ($scope.filemeta_keys.length > 0) {
@@ -586,65 +583,18 @@
         return fileMetaForm;
       };
 
-<<<<<<< HEAD
-      $scope.searchKey = function(item) {
-=======
       $scope.searchSchemaIdentifierKey = function(item) {
->>>>>>> 43b60b26
         for (let key in $rootScope.recordsVM.invenioRecordsSchema.properties) {
           var value = $rootScope.recordsVM.invenioRecordsSchema.properties[key];
           var properties = value.properties ? value.properties : (value.items ? value.items.properties : [])
           if (Object.keys(properties).indexOf(item) >= 0) {
-<<<<<<< HEAD
-              if ($scope.authors_keys.indexOf(key) >=0) {
-              break
-=======
               if ($scope.authors_keys.indexOf(key) >= 0) {
                 break
->>>>>>> 43b60b26
               }
              $scope.authors_keys.push(key);
           }
         }
       };
-<<<<<<< HEAD
-      $.ajax({
-        url: '/api/items/author_prefix_settings',
-        method: 'GET',
-        async: false,
-        success: function (data, status) {
-          $scope.data_author = data;
-        },
-        error: function (data, status) {
-        }
-      });
-      $scope.getValueAuthor = function () {
-          var data_author ={}
-          $scope.data_author.map(item => {
-            data_author[item.scheme] = item.url
-          })
-          $scope.authors_keys.map(key =>{
-            let list_nameIdentifiers = []
-            $rootScope.recordsVM.invenioRecordsModel[key].nameIdentifiers.map(item => {
-              if (item.nameIdentifierScheme) {
-                item.nameIdentifierURI = data_author[item.nameIdentifierScheme]
-              }
-              list_nameIdentifiers.push(item)
-            })
-            $rootScope.recordsVM.invenioRecordsModel[key].nameIdentifiers = list_nameIdentifiers
-          })
-       }
-
-      $scope.getDataAuthors = function () {
-        var numberTitleMap = 0;
-        var author_schema;
-        var sub_item_keys = ['nameIdentifiers'];
-        var sub_item_scheme = ['nameIdentifierScheme', 'affiliationNameIdentifierScheme', 'contributorAffiliationScheme']
-        var sub_item_uri = ['nameIdentifierURI', 'affiliationNameIdentifierURI', 'contributorAffiliationURI']
-
-        sub_item_keys.map(function(key) {
-          $scope.searchKey(key);
-=======
 
       $scope.getValueAuthor = function () {
         var data_author = {}
@@ -721,57 +671,10 @@
         var author_form;
         $scope.sub_item_keys.map(function(key) {
           $scope.searchSchemaIdentifierKey(key);
->>>>>>> 43b60b26
         })
         $scope.authors_keys.forEach(function (author_key) {
           var author_idt_schema = $rootScope.recordsVM.invenioRecordsSchema.properties[author_key];
           var author_idt_form = $scope.searchFilemetaForm(author_idt_schema.title);
-<<<<<<< HEAD
-          var author_form;
-          if (author_idt_schema && author_idt_form) {
-            if (author_idt_schema.type == 'object')
-              sub_item_keys.map(function (item) {
-                if (!!author_idt_schema.properties[item]){
-                  author_schema = author_idt_schema.properties[item].items;
-                  author_form = get_subitem(author_idt_form.items, item)
-                }
-              })
-              for (let searchTitleMap in author_form.items) {
-                if (author_form.items[searchTitleMap].hasOwnProperty('titleMap')) {
-                  numberTitleMap = searchTitleMap;
-                  author_form.items[searchTitleMap].titleMap = [];
-                  sub_item_scheme.map(function (item) {
-                    if (author_schema.properties[item]) {
-                      author_schema.properties[item]['enum'] = [];
-                      const sub_item_scheme = ['nameIdentifierScheme', ]
-                      $scope.data_author.forEach(function (value_scheme) {
-                        sub_item_scheme.map(function (key) {
-                          if (author_schema.properties[key]) {
-                            author_schema.properties[key]['enum'].push(value_scheme['scheme']);
-                            author_form.items[numberTitleMap].titleMap.push({
-                              name: value_scheme['scheme'],
-                              value: value_scheme['scheme']
-                            });
-                          }
-                        })
-                      });
-                      author_form.items[searchTitleMap]['onChange'] = 'getValueAuthor(event)';
-                    }
-                  })
-              }
-              // set read only Creator Name Identifier URI
-              sub_item_uri.map(function(item) {
-                var uri_form = get_subitem(author_form.items, item)
-                if (uri_form) {
-                  uri_form['readonly'] = true;
-                }
-              })
-            }
-          }
-        });
-        $rootScope.$broadcast('schemaFormRedraw');
-      };
-=======
           if (author_idt_schema && author_idt_form) {
             if (author_idt_schema.type == 'object') {
               $scope.sub_item_keys.map(function (item) {
@@ -836,7 +739,6 @@
               })
             }
       }
->>>>>>> 43b60b26
 
       $scope.searchUsageApplicationIdKey = function() {
         if ($scope.usageapplication_keys.length > 0) {
@@ -954,7 +856,6 @@
           filemeta_schema = $rootScope.recordsVM.invenioRecordsSchema.properties[filemeta_key];
           filemeta_form = $scope.searchFilemetaForm(filemeta_schema.title);
           if (filemeta_schema && filemeta_form) {
-<<<<<<< HEAD
             filemeta_schema.items.properties['filename']['enum'] = [null];
             filemeta_filename_form = filemeta_form.items[0];
             filemeta_filename_form['titleMap'] = [];
@@ -964,20 +865,6 @@
                 filemeta_filename_form['titleMap'].push({ name: file.key, value: file.key });
               }
             });
-=======
-            filemeta_schema.items.properties['filename']['enum'] = [];
-            filemeta_schema.items.properties['filename']['enum'].push(null);
-            filemeta_filename_form = get_subitem(filemeta_form.items, 'filename');
-            if (filemeta_filename_form) {
-              filemeta_filename_form['titleMap'] = [];
-              $rootScope.filesVM.files.forEach(function(file) {
-                if (file.completed && !file.is_thumbnail) {
-                  filemeta_schema.items.properties['filename']['enum'].push(file.key);
-                  filemeta_filename_form['titleMap'].push({ name: file.key, value: file.key });
-                }
-              });
-            }
->>>>>>> 43b60b26
           }
           groupsprice_schema = filemeta_schema.items.properties['groupsprice']
           groupsprice_form = get_subitem(filemeta_form.items, 'groupsprice')
@@ -1745,18 +1632,8 @@
         $scope.autoSetTitle();
         $scope.initCorrespondingIdList();
         $scope.autoTitleData();
-<<<<<<< HEAD
-        $scope.getDataAuthors();
-        $scope.map_sub_item = {
-          'nameIdentifiers': {
-            scheme: "nameIdentifierScheme",
-            uri: "nameIdentifierURI"
-          }
-        }
-=======
         $scope.initAuthorList();
         $scope.getDataAuthors();
->>>>>>> 43b60b26
         //When switch language, Getting files uploaded.
         let bucketFiles = JSON.parse(sessionStorage.getItem('files'));
         let bucketEndpoints = JSON.parse(sessionStorage.getItem('endpoints'));
