require([
  'jquery',
  'bootstrap'
], function () {
  $('#weko_id_hidden').hide();
  $("#item-type-lists").change(function (ev) {
    window.location.href = '/items/' + $(this).val();
  });
  $("#btnModalClose").click(function () {
    $('#myModal').modal('toggle');
    $("div.modal-backdrop").remove();
  });

  $("#meta-search-close").click(function () {
    $('#meta-search').modal('toggle');
    $("div.modal-backdrop").remove();
  });

});

// script for Contributor
var username_arr = [];
var email_arr = [];
var filter = {
  filter_username: "",
  filter_email: ''
}
function autocomplete(inp, arr) {
  var currentFocus;

  inp.addEventListener("input", function (e) {
    var form_share_other_user, droplist_show_other_user, i, val = this.value;
    var mode = this.id;
    var flag = false;
    closeAllLists();
    if (!val) {
      return false;
    }
    currentFocus = -1;
    form_share_other_user = document.createElement("DIV");
    form_share_other_user.setAttribute("id", this.id + "autocomplete-list");
    form_share_other_user.setAttribute("class", "autocomplete-items");
    this.parentNode.appendChild(form_share_other_user);

    /*for each item in the array...*/
    for (i = 0; i < arr.length; i++) {
      /*check if the item starts with the same letters as the text field value:*/
      if (arr[i].substr(0, val.length).toUpperCase() == val.toUpperCase()) {
        /*create a DIV element for each matching element:*/
        droplist_show_other_user = document.createElement("DIV");
        /*make the matching letters bold:*/
        droplist_show_other_user.innerHTML = "<strong>" + arr[i].substr(0, val.length) + "</strong>";
        droplist_show_other_user.innerHTML += arr[i].substr(val.length);
        /*insert a input field that will hold the current array item's value:*/
        droplist_show_other_user.innerHTML += "<input type='hidden' value='" + arr[i] + "'>";

        /*execute a function when someone clicks on the item value (DIV element):*/
        droplist_show_other_user.addEventListener('click', function (e) {
          /*insert the value for the autocomplete text field:*/
          inp.value = this.getElementsByTagName("input")[0].value;
          if (mode == 'share_username') {
            filter.filter_username = inp.value;
            // get exact user info contains username and email by username unique
            get_autofill_data(filter.filter_username, "", mode);
          } else {
            if (mode == 'share_email') {
              filter.filter_email = inp.value;
              // get exact user info contains username and email by email
              get_autofill_data('', filter.filter_email, mode);
            }
          }
          closeAllLists();
        });

        form_share_other_user.appendChild(droplist_show_other_user);
        flag = true;
      }
    }
    if (flag == false) {
      if ($(".autocomplete-items div").length == 0) {
        droplist_show_other_user = document.createElement("DIV");
        droplist_show_other_user.innerHTML = "<p>No result found" + "</p>";
        droplist_show_other_user.innerHTML += "<input type='hidden' value='No results found'>";
        form_share_other_user.appendChild(droplist_show_other_user);
      }
    }
  });
  inp.addEventListener("keydown", function (e) {
    var x = document.getElementById(this.id + "autocomplete-list");
    if (x) {
      x = x.getElementsByTagName("div");
    }
    if (e.keyCode == 40) {
      /*If the arrow DOWN key is pressed,
      increase the currentFocus variable:*/
      currentFocus++;
      /*and and make the current item more visible:*/
      addActive(x);
    } else if (e.keyCode == 38) { //up
      /*If the arrow UP key is pressed,
      decrease the currentFocus variable:*/
      currentFocus--;
      /*and and make the current item more visible:*/
      addActive(x);
    } else if (e.keyCode == 13) {
      /*If the ENTER key is pressed, prevent the form from being submitted,*/
      e.preventDefault();
      if (currentFocus > -1) {
        /*and simulate a click on the "active" item:*/
        if (x) {
          x[currentFocus].click();
        }
      } else {
        if (currentFocus == -1 && $("#share_username").val() != '') {
          if (x) {
            x[0].click();
          }
        }
      }
    }
  });
  function addActive(x) {
    /*a function to classify an item as "active":*/
    if (!x) return false;
    /*start by removing the "active" class on all items:*/
    removeActive(x);
    if (currentFocus >= x.length) currentFocus = 0;
    if (currentFocus < 0) currentFocus = (x.length - 1);
    /*add class "autocomplete-active":*/
    x[currentFocus].classList.add("autocomplete-active");
  }
  function removeActive(x) {
    /*a function to remove the "active" class from all autocomplete items:*/
    for (var i = 0; i < x.length; i++) {
      x[i].classList.remove("autocomplete-active");
    }
  }

  function closeAllLists(elmnt) {
    /*close all autocomplete lists in the document,
    except the one passed as an argument:*/
    var x = document.getElementsByClassName("autocomplete-items");
    for (var i = 0; i < x.length; i++) {
      if (elmnt != x[i] && elmnt != inp) {
        x[i].parentNode.removeChild(x[i]);
      }
    }
  }

  /*execute a function when someone clicks in the document:*/
  document.addEventListener("click", function (e) {
    closeAllLists(e.target);
  });
}

get_search_data = function (keyword) {
  get_search_data_url = '/api/items/get_search_data/' + keyword;
  if (keyword == 'username') {
    $("#share_username").prop('readonly', true);
    $("#id_spinners_username").css("display", "");
  } else {
    if (keyword == 'email') {
      $("#share_email").prop('readonly', true);
      $("#id_spinners_email").css("display", "");
    }
  }

  $.ajax({
    url: get_search_data_url,
    method: "GET",
    success: function(data, status) {
      if (data.error) {
        alert("Some errors have occured!\nDetail:" + data.error);
        return null;
      } else {
        if (keyword === 'username') {
          $("#id_spinners_username").css("display", "none");
          $("#share_username").prop('readonly', false);
          username_arr = data.results;
          // auto fill for username
          autocomplete(document.getElementById("share_username"), username_arr);

        } else {
          if (keyword === 'email') {
            $("#id_spinners_email").css("display", "none");
            $("#share_email").prop('readonly', false);
            email_arr = data.results;
            // auto fill for email input
            autocomplete(document.getElementById("share_email"), email_arr);
          }
        }
        return data.results;
      }
    },
    error: function(data, status) {
      alert("Cannot connect to server!");
    }
  });
}

get_autofill_data = function (keyword, data, mode) {
  // If autofill, "keyword" = email or username, and username, email have to fill to "data"
  // If validate, keyword = username, data = email
  let param = {
    username: "",
    email: ""
  }
  if (keyword == "username") {
    param.username = data;
  } else if (keyword == "email") {
    param.email = data;
  } else {
    param.username = keyword;
    param.email = data;
  }

  //Create request
  $.ajax({
    url: "/api/items/validate_user_info",
    method: "POST",
    headers: {
      'Content-Type': 'application/json'
    },
    data: JSON.stringify(param),
    dataType: "json",
    success: function(data, status) {
      if (mode == 'share_username') {
        $("#share_email").val(data.results.email);
      } else {
        if (mode == 'share_email') {
          if (data.results.username) {
            $("#share_username").val(data.results.username);
          }else {
            $("#share_username").val("");
          }
        }
      }
    },
    error: function(data, status) {
      alert("Cannot connect to server!");
    }
  });
}
$("#share_username").focusout(function () {
  username_arr = [];
  $("#share_email").prop('readonly', true);

})

$("#share_email").focusout(function () {
  email_arr = [];
  $("#share_username").prop('readonly', true);
})

function handleSharePermission(value) {
  if (value == 'this_user') {
    $(".form_share_permission").css('display', 'none');
    $("#share_username").val("");
    $("#share_email").val("");
  } else {
    if (value == 'other_user') {
      $(".form_share_permission").css('display', 'block');
      $("#share_username").val("");
      $("#share_email").val("");
      $("#id_spinners_username").css("display", "none");
      $("#share_username").prop('readonly', true);
      $("#id_spinners_email").css("display", "none");
      $("#share_email").prop('readonly', true);
    }
  }
}

(function (angular) {
  // Bootstrap it!
  angular.element(document).ready(function () {
    angular.module('wekoRecords.controllers', []);
    function WekoRecordsCtrl($scope, $rootScope, $modal, InvenioRecordsAPI) {
      //      $scope.items = [ 'item1', 'item2', 'item3' ];
      $scope.filemeta_key = '';
      $scope.filemeta_form_idx = -1;
      $scope.is_item_owner = false;
      $scope.searchFilemetaKey = function () {
        if ($scope.filemeta_key.length > 0) {
          return $scope.filemeta_key;
        }
        Object.entries($rootScope.recordsVM.invenioRecordsSchema.properties).forEach(
          ([key, value]) => {
            if (value.type == 'array') {
              if (value.items.properties.hasOwnProperty('filename')) {
                $scope.filemeta_key = key;
              }
            }
          }
        );
      }
      $scope.findFilemetaFormIdx = function () {
        if ($scope.filemeta_form_idx >= 0) {
          return $scope.filemeta_form_idx;
        }
        $rootScope.recordsVM.invenioRecordsForm.forEach(
          (element, index) => {
            if (element.hasOwnProperty('key')
              && element.key == $scope.filemeta_key) {
              $scope.filemeta_form_idx = index;
            }
          }
        );
      }
      $scope.initFilenameList = function () {
        $scope.searchFilemetaKey();
        $scope.findFilemetaFormIdx();
        filemeta_schema = $rootScope.recordsVM.invenioRecordsSchema.properties[$scope.filemeta_key];
        filemeta_schema.items.properties['filename']['enum'] = [];
        filemeta_form = $rootScope.recordsVM.invenioRecordsForm[$scope.filemeta_form_idx];
        filemeta_filename_form = filemeta_form.items[0];
        filemeta_filename_form['titleMap'] = [];
        $rootScope.filesVM.files.forEach(file => {
          if (file.completed) {
            filemeta_schema.items.properties['filename']['enum'].push(file.key);
            filemeta_filename_form['titleMap'].push({ name: file.key, value: file.key });
          }
        });
        $rootScope.$broadcast('schemaFormRedraw');
        
      }
      $scope.initContributorData = function() {
        $("#contributor-panel").addClass("hidden");
        // Load Contributor information
        let recordModel = $rootScope.recordsVM.invenioRecordsModel;
        let owner_id = 0
            if (recordModel.owner) {
              owner_id = recordModel.owner;
            } else {
              $scope.is_item_owner = true;
            }
        if (!recordModel.hasOwnProperty('shared_user_id')) {
          $("#contributor-panel").removeClass("hidden");
          $(".input_contributor").prop("checked", true);
          $("#share_username").val("");
          $("#share_email").val("");
          // Apply for run feature when Display Workflow is error.
          // When Display Workflow is fixed, please remove this
          $scope.is_item_owner = true;
          // ----
        } else {
          if (recordModel.shared_user_id && recordModel.shared_user_id != -1) {
            // Call rest api to get user information
            let get_user_url = '/api/items/get_user_info/' + owner_id + '/' + recordModel.shared_user_id;
            $.ajax({
              url: get_user_url,
              method: 'GET',
              success: function(data, stauts) {
                if (data.owner) {
                  $scope.is_item_owner = true;
                  $("#contributor-panel").removeClass("hidden");
                  $(".other_user_rad").click();
                  $("#share_username").val(data.username);
                  $("#share_email").val(data.email);
                }else {
                  $(".other_user_rad").click();
                  $("#share_username").val(data.username);
                  $("#share_email").val(data.email);
                }
              },
              error: function(data, status) {
                alert("Cannot connect to server!");
              }
            });
          } else {
            $("#contributor-panel").removeClass("hidden");
            $(".input_contributor").prop("checked", true);
            $("#share_username").val("");
            $("#share_email").val("");
            // Apply for run feature when Display Workflow is error.
            // When Display Workflow is fixed, please remove this
            $scope.is_item_owner = true;
            // ----
          }
        }
      }

      $rootScope.$on('invenio.records.loading.stop', function (ev) {
        $scope.initContributorData();
        $scope.initFilenameList();
        hide_endpoints = $('#hide_endpoints').text()
        if (hide_endpoints.length > 2) {
          endpoints = JSON.parse($('#hide_endpoints').text());
          if (endpoints.hasOwnProperty('bucket')) {
            $rootScope.$broadcast(
              'invenio.records.endpoints.updated', endpoints
            );
          }
        }
      });
      $rootScope.$on('invenio.uploader.upload.completed', function (ev) {
        $scope.initFilenameList();
      });
      $scope.$on('invenio.uploader.file.deleted', function (ev, f) {
        $scope.initFilenameList();
      });

      $scope.getItemMetadata = function () {
        // Reset error message befor open modal.
        this.resetAutoFillErrorMessage();
        $('#meta-search').modal('show');
      }

      $scope.setValueToField = function (id, value) {
        if (!id) {
          return;
        } else if (!$scope.depositionForm[id]) {
          return;
        }

        if (!value) {
          // Reset current value
          $scope.depositionForm[id].$setViewValue("");
          $scope.depositionForm[id].$render();
          $scope.depositionForm[id].$commitViewValue();
          return;
        }
        $scope.depositionForm[id].$setViewValue(value);
        $scope.depositionForm[id].$render();
        $scope.depositionForm[id].$commitViewValue();
      }

      $scope.setAutoFillErrorMessage = function (message) {
        $("#autofill-error-message").text(message);
        $("#auto-fill-error-div").addClass("alert alert-danger");
      }

      $scope.resetAutoFillErrorMessage = function () {
        $("#autofill-error-message").text("");
        $("#auto-fill-error-div").removeClass("alert alert-danger");
      }

      $scope.setItemMetadata = function () {
        let autoFillID = $('#autofill_id_type').val();
        let value = $('#autofill_item_id').val();
        let itemTypeId = $("#autofill_item_type_id").val();
        if (autoFillID === 'Default') {
          this.setAutoFillErrorMessage($("#autofill_error_id").val());
          return;
        } else if (!value.length) {
          this.setAutoFillErrorMessage($("#autofill_error_input_value").val());
          return;
        }

        let param = {
          api_type: autoFillID,
          search_data: $.trim(value),
          item_type_id: itemTypeId
        }
        this.setRecordDataFromApi(param);
      }

      $scope.clearAllField = function() {
        $rootScope.recordsVM.invenioRecordsModel["pubdate"] = "";
        for (let item in $rootScope.recordsVM.invenioRecordsModel) {
          this.clearAllFieldCallBack($rootScope.recordsVM.invenioRecordsModel[item])
        }
      }

      $scope.clearAllFieldCallBack = function(item) {
        if ($.isEmptyObject(item)) {
          return "";
        }
        if (Array.isArray(item)) {
          let subItem = item[0];
          this.clearAllFieldCallBack(subItem)
        } else {
          for (let subItem in item) {
            if ($.isEmptyObject(item[subItem])) {
              continue;
            } else if (Array.isArray(item[subItem])) {
              let childItem = item[subItem][0];
              let result = [];
              result.push(this.clearAllFieldCallBack(childItem))
              item[subItem] = result;
            } else {
              item[subItem] = "";
            }
          }
          return item;
        }
      }

      $scope.setRecordDataFromApi = function(param) {
        let request = {
          url: '/api/autofill/get_auto_fill_record_data',
          headers: {
            'Content-Type': 'application/json'
          },
          method: "POST",
          data: JSON.stringify(param),
          dataType: "json"
        };

        InvenioRecordsAPI.request(request).then(
          function success(response) {
            let data = response.data;
            if (data.error) {
              $scope.setAutoFillErrorMessage("An error have occurred!\nDetail: " + data.error);
            } else if (!$.isEmptyObject(data.result)) {
              $scope.clearAllField();
              $scope.setRecordDataCallBack(data);
            } else {
              $scope.setAutoFillErrorMessage($("#autofill_error_doi").val());
            }
          },
          function error(response) {
             $scope.setAutoFillErrorMessage("Cannot connect to server!");
          }
        );
      }

      $scope.setRecordDataCallBack = function(data) {
        const THREE_FLOOR_ITEM = [
          "creator",
          "relation",
          "contributor"
        ];
        const CREATOR_NAMES = "creatorNames";

        data.result.forEach(function(item){
          if (THREE_FLOOR_ITEM.includes(item.key)){
            let keys = Object.keys(item);
            keys.forEach(function(itemKey) {
              if (itemKey != 'key') {
                  let listSubData = item[itemKey];
                  if (!$.isEmptyObject(listSubData)){
                    if(Array.isArray(listSubData)){
                      listSubData.forEach(function(subData) {
                        let subKey = Object.keys(subData)[0];
                        if (!$.isEmptyObject(subData[subKey])){
                          if (subData.hasOwnProperty(CREATOR_NAMES)) {
                            $rootScope.recordsVM.invenioRecordsModel[itemKey][0][subKey][0]['creatorName'] = subData.creatorNames;
                          }else{
                            $rootScope.recordsVM.invenioRecordsModel[itemKey][0][subKey] = subData[subKey];
                          }
                        }
                      });
                    } else if (typeof listSubData === 'object') {
                      if (listSubData.hasOwnProperty(CREATOR_NAMES) &&
                           $rootScope.recordsVM.invenioRecordsModel[itemKey].hasOwnProperty(CREATOR_NAMES)) {
                        $rootScope.recordsVM.invenioRecordsModel[itemKey][CREATOR_NAMES][0]['creatorName'] = listSubData.creatorNames;
                      }
                    }
                  }
              }
            });
          }else {
            let keys = Object.keys(item)
            keys.forEach(function(itemKey) {
              if (itemKey != 'key') {
                let itemData = item[itemKey];
                if(!$.isEmptyObject(itemData)){
                    $rootScope.recordsVM.invenioRecordsModel[itemKey] = itemData;
                }
              }
            });
          }
        });
        $('#meta-search').modal('toggle');
      }

      $scope.searchSource = function(model_id,arrayFlg,form) {

        alert(form.key[1]);

      }


      $scope.searchAuthor = function(model_id,arrayFlg,form) {
        // add by ryuu. start 20180410
        $("#btn_id").text(model_id);
        $("#array_flg").text(arrayFlg);
        $("#array_index").text(form.key[1]);
        // add by ryuu. end 20180410
        $('#myModal').modal('show');
      }
      // add by ryuu. start 20180410
      $scope.setAuthorInfo = function () {
        var authorInfo = $('#author_info').text();
        var arrayFlg = $('#array_flg').text();
        var modelId = $('#btn_id').text();
        var array_index = $('#array_index').text();
        var authorInfoObj = JSON.parse(authorInfo);
        var updateIndex = 0;
        if (arrayFlg == 'true') {
          //            $rootScope.recordsVM.invenioRecordsModel[modelId].push(authorInfoObj[0]);
          //              $rootScope.recordsVM.invenioRecordsModel[modelId][array_index]= authorInfoObj[0];
          //            2018/05/28 start
          var familyName = "";
          var givenName = "";
          if (authorInfoObj[0].hasOwnProperty('affiliation')) {
            $rootScope.recordsVM.invenioRecordsModel[modelId][array_index].affiliation = authorInfoObj[0].affiliation;
          }
          if (authorInfoObj[0].hasOwnProperty('creatorAlternatives')) {
            $rootScope.recordsVM.invenioRecordsModel[modelId][array_index].creatorAlternatives = authorInfoObj[0].creatorAlternatives;
          }

          if (authorInfoObj[0].hasOwnProperty('creatorNames')) {
            $rootScope.recordsVM.invenioRecordsModel[modelId][array_index].creatorNames = authorInfoObj[0].creatorNames;
          }

          if (authorInfoObj[0].hasOwnProperty('familyNames')) {
            $rootScope.recordsVM.invenioRecordsModel[modelId][array_index].familyNames = authorInfoObj[0].familyNames;
            if ($rootScope.recordsVM.invenioRecordsModel[modelId][array_index].familyNames.length == 1) {
              familyName = authorInfoObj[0].familyNames[0].familyName;
            }
          } else {
            $rootScope.recordsVM.invenioRecordsModel[modelId][array_index].familyNames = { "familyName": "", "lang": "" };
          }
          if (authorInfoObj[0].hasOwnProperty('givenNames')) {
            $rootScope.recordsVM.invenioRecordsModel[modelId][array_index].givenNames = authorInfoObj[0].givenNames;
            if ($rootScope.recordsVM.invenioRecordsModel[modelId][array_index].givenNames.length == 1) {
              givenName = authorInfoObj[0].givenNames[0].givenName;
            }
          } else {
            $rootScope.recordsVM.invenioRecordsModel[modelId][array_index].givenNames = { "givenName": "", "lang": "" };
          }

          if (authorInfoObj[0].hasOwnProperty('familyNames') && authorInfoObj[0].hasOwnProperty('givenNames')) {
            if (!authorInfoObj[0].hasOwnProperty('creatorNames')) {
              $rootScope.recordsVM.invenioRecordsModel[modelId][array_index].creatorNames = [];
            }
            for (var i = 0; i < authorInfoObj[0].familyNames.length; i++) {
              var subCreatorName = { "creatorName": "", "lang": "" };
              subCreatorName.creatorName = authorInfoObj[0].familyNames[i].familyName + "　" + authorInfoObj[0].givenNames[i].givenName;
              subCreatorName.lang = authorInfoObj[0].familyNames[i].lang;
              $rootScope.recordsVM.invenioRecordsModel[modelId][array_index].creatorNames.push(subCreatorName);
            }
          }

          if (authorInfoObj[0].hasOwnProperty('nameIdentifiers')) {
            $rootScope.recordsVM.invenioRecordsModel[modelId][array_index].nameIdentifiers = authorInfoObj[0].nameIdentifiers;
          }

          var weko_id = $('#weko_id').text();
          $rootScope.recordsVM.invenioRecordsModel[modelId][array_index].weko_id = weko_id;
          $rootScope.recordsVM.invenioRecordsModel[modelId][array_index].weko_id_hidden = weko_id;
          $rootScope.recordsVM.invenioRecordsModel[modelId][array_index].authorLink = ['check'];
          //            2018/05/28 end
        } else {
          if (authorInfoObj[0].hasOwnProperty('affiliation')) {
            $rootScope.recordsVM.invenioRecordsModel[modelId].affiliation = authorInfoObj[0].affiliation;
          }
          if (authorInfoObj[0].hasOwnProperty('creatorAlternatives')) {
            $rootScope.recordsVM.invenioRecordsModel[modelId].creatorAlternatives = authorInfoObj[0].creatorAlternatives;
          }
          if (authorInfoObj[0].hasOwnProperty('creatorNames')) {
            $rootScope.recordsVM.invenioRecordsModel[modelId].creatorNames = authorInfoObj[0].creatorNames;
          } else {
            $rootScope.recordsVM.invenioRecordsModel[modelId].creatorNames = {};
          }
          if (authorInfoObj[0].hasOwnProperty('familyNames')) {
            $rootScope.recordsVM.invenioRecordsModel[modelId].familyNames = authorInfoObj[0].familyNames;
          } else {
            $rootScope.recordsVM.invenioRecordsModel[modelId].familyNames = {};
          }
          if (authorInfoObj[0].hasOwnProperty('givenNames')) {
            $rootScope.recordsVM.invenioRecordsModel[modelId].givenNames = authorInfoObj[0].givenNames;
          } else {
            $rootScope.recordsVM.invenioRecordsModel[modelId].givenNames = {};
          }
          if (authorInfoObj[0].hasOwnProperty('nameIdentifiers')) {
            $rootScope.recordsVM.invenioRecordsModel[modelId].nameIdentifiers = authorInfoObj[0].nameIdentifiers;
          }

          var weko_id = $('#weko_id').text();
          $rootScope.recordsVM.invenioRecordsModel[modelId].weko_id = weko_id;
          $rootScope.recordsVM.invenioRecordsModel[modelId].weko_id_hidden = weko_id;
          $rootScope.recordsVM.invenioRecordsModel[modelId].authorLink = ['check'];

        }
        //画面にデータを設定する
        $("#btn_id").text('');
        $("#author_info").text('');
        $("#array_flg").text('');
      }
      // add by ryuu. end 20180410
      $scope.updated = function (model_id, modelValue, form, arrayFlg) {
        //        2018/05/28 start

        if (arrayFlg) {
          var array_index = form.key[1];
          if (modelValue == true) {
            $rootScope.recordsVM.invenioRecordsModel[model_id][array_index].weko_id = $rootScope.recordsVM.invenioRecordsModel[model_id][array_index].weko_id_hidden;
          } else {
            delete $rootScope.recordsVM.invenioRecordsModel[model_id][array_index].weko_id;
          }
        } else {
          if (modelValue == true) {
            $rootScope.recordsVM.invenioRecordsModel[model_id].weko_id = $rootScope.recordsVM.invenioRecordsModel[model_id].weko_id_hidden;
          } else {
            delete $rootScope.recordsVM.invenioRecordsModel[model_id].weko_id;
          }
        }
        //        2018/05/28 end
      }
      //    authorLink condition
      $scope.linkCondition = function (val) {
        var linkStus = val.hasOwnProperty('authorLink');
        if (linkStus) {
          return true;
        } else {
          return false;
        }
      }
      //    authorId condition
      $scope.idCondition = function (val) {
        var c = val.hasOwnProperty('authorLink');
        if (!c) {
          return false;
        } else {
          return true;
        }
      }

      $scope.registerUserPermission = function () {
        // let userSelection = $('#input').val();
        let userSelection = $(".form_share_permission").css('display');
        let result = false;
        if (userSelection == 'none') {
          $rootScope.recordsVM.invenioRecordsModel['shared_user_id'] = -1;
          result = true;
        } else if (userSelection == 'block') {
          let _username = $('#share_username').val();
          let _email = $('#share_email').val();
          let current_login_user = 0;
          // Get current login user
          $.ajax({
            url: '/api/items/get_current_login_user_id',
            method: 'GET',
            async: false,
            success: function(data, status) {
              if (data.user_id){
                current_login_user = data.user_id;
              }
            }
          });
          let param = {
            username: _username,
            email: _email
          };
          $.ajax({
            url: '/api/items/validate_user_info',
            headers: {
              'Content-Type': 'application/json'
            },
            method: 'POST',
            async: false,
            data: JSON.stringify(param),
            dataType: "json",
            success: function(data, stauts) {
              if (data.error) {
                alert('Some errors have occured!\nDetail: ' + data.error);
              } else {
                if (data.validation) {
                  userInfo = data.results;
                  let otherUser = {
                    username: userInfo.username,
                    email: userInfo.email,
                    userID: userInfo.user_id
                  };
                  if (otherUser.userID == current_login_user) {
                    alert('You cannot specify yourself in "Other users" setting.');
                  }else {
                    $rootScope.recordsVM.invenioRecordsModel['shared_user_id'] = otherUser.userID;
                    result = true;
                  }
                } else {
                  alert('Shared user information is not valid\nPlease check it again!');
                }
              }
            },
            error: function(data, status) {
              alert('Cannot connect to server!');
            }
          })
        } else {
          alert('Some errors have occured when edit Contributer');
        }
        return result;
      }

      $scope.genTitleAndPubDate = function() {
        let itemTypeId = $("#autofill_item_type_id").val();
        let get_url = '/api/autofill/get_title_pubdate_id/'+itemTypeId;
        $.ajax({
          url: get_url,
          method: 'GET',
          async: false,
          success: (data, status) => {
            let title = "";
            let lang = "en";
            let titleID = data.title;
            if ($rootScope.recordsVM.invenioRecordsModel.hasOwnProperty(titleID[0])){
              let titleField = $rootScope.recordsVM.invenioRecordsModel[titleID[0]];
              if (typeof(titleField) == 'array') {
                titleField = titleField[0];
                if (titleField[0].hasOwnProperty(titleID[1])){
                  titleField = titleField[0];
                }
              }
<<<<<<< HEAD
              if(titleField && titleField[0]){
=======
              if (titleField && titleField[0]) {
>>>>>>> 956b267f
                titleField = titleField[0];
              }
              if (titleField.hasOwnProperty(titleID[1])) {
                title = titleField[titleID[1]];
                if (titleField.hasOwnProperty(titleID[2]) && titleField[titleID[2]]) {
                  lang = titleField[titleID[2]]
                }
              }
            }
            if (!$rootScope.recordsVM.invenioRecordsModel['title']){
              $rootScope.recordsVM.invenioRecordsModel['title'] = title;
              $rootScope.recordsVM.invenioRecordsModel['lang'] = lang;
            }else {
              if (title != "") {
                $rootScope.recordsVM.invenioRecordsModel['title'] = title;
                $rootScope.recordsVM.invenioRecordsModel['lang'] = lang;
              }
            }
          },
          error: function(data, status) {
            alert('Cannot connect to server!');
          }
        });
      }

      $scope.updateDataJson = async function () {
        this.genTitleAndPubDate();
        if (!$rootScope.recordsVM.invenioRecordsModel['title']) {
          alert('Title is required! Please input title');
        }else if (!$rootScope.recordsVM.invenioRecordsModel['pubdate']){
          alert('PubDate is required! Please input pubDate');
        }
        else {
          let next_frame = $('#next-frame').val();
          if ($scope.is_item_owner) {
            if (!this.registerUserPermission()) {
              // Do nothing
            } else {
              var str = JSON.stringify($rootScope.recordsVM.invenioRecordsModel);
              var indexOfLink = str.indexOf("authorLink");
              if (indexOfLink != -1) {
                str = str.split(',"authorLink":[]').join('');
              }
              $rootScope.recordsVM.invenioRecordsModel = JSON.parse(str);
              $rootScope.recordsVM.actionHandler(['index', 'PUT'], next_frame);
            }
          } else {
            var str = JSON.stringify($rootScope.recordsVM.invenioRecordsModel);
            var indexOfLink = str.indexOf("authorLink");
            if (indexOfLink != -1) {
              str = str.split(',"authorLink":[]').join('');
            }
            $rootScope.recordsVM.invenioRecordsModel = JSON.parse(str);
            $rootScope.recordsVM.actionHandler(['index', 'PUT'], next_frame);
          }
        }
      }
      $scope.saveDataJson = function (item_save_uri) {
        if ($scope.is_item_owner) {
          if (!this.registerUserPermission()) {
            // Do nothing
          } else {
            this.saveDataJsonCallback(item_save_uri);
          }
        }else {
          this.saveDataJsonCallback(item_save_uri);
        }
        
      }
      $scope.saveDataJsonCallback = function(item_save_uri) {
        var metainfo = { 'metainfo': $rootScope.recordsVM.invenioRecordsModel };
        if (!angular.isUndefined($rootScope.filesVM)) {
          metainfo = angular.merge(
            {},
            metainfo,
            {
              'files': $rootScope.filesVM.files,
              'endpoints': $rootScope.filesVM.invenioFilesEndpoints
            }
          );
        }
        var request = {
          url: item_save_uri,
          method: 'POST',
          headers: {
            'Content-Type': 'application/json'
          },
          data: JSON.stringify(metainfo)
        };
        InvenioRecordsAPI.request(request).then(
          function success(response) {
            alert(response.data.msg);
          },
          function error(response) {
            alert(response);
          }
        );
      }
    }
    // Inject depedencies
    WekoRecordsCtrl.$inject = [
      '$scope',
      '$rootScope',
      '$modal',
      'InvenioRecordsAPI',
    ];
    angular.module('wekoRecords.controllers')
      .controller('WekoRecordsCtrl', WekoRecordsCtrl);

    var ModalInstanceCtrl = function ($scope, $modalInstance, items) {
      $scope.items = items;
      $scope.searchKey = '';
      $scope.selected = {
        item: $scope.items[0]
      };
      $scope.ok = function () {
        $modalInstance.close($scope.selected);
      };
      $scope.cancel = function () {
        $modalInstance.dismiss('cancel');
      };
      $scope.search = function () {
        $scope.items.push($scope.searchKey);
      }
    };

    angular.module('wekoRecords', [
      'invenioRecords',
      'wekoRecords.controllers',
    ]);

    angular.bootstrap(
      document.getElementById('weko-records'), [
        'wekoRecords', 'invenioRecords', 'schemaForm', 'mgcrea.ngStrap',
        'mgcrea.ngStrap.modal', 'pascalprecht.translate', 'ui.sortable',
        'ui.select', 'mgcrea.ngStrap.select', 'mgcrea.ngStrap.datepicker',
        'mgcrea.ngStrap.helpers.dateParser', 'mgcrea.ngStrap.tooltip',
        'invenioFiles'
      ]
    );
  });
})(angular);<|MERGE_RESOLUTION|>--- conflicted
+++ resolved
@@ -804,11 +804,7 @@
                   titleField = titleField[0];
                 }
               }
-<<<<<<< HEAD
-              if(titleField && titleField[0]){
-=======
               if (titleField && titleField[0]) {
->>>>>>> 956b267f
                 titleField = titleField[0];
               }
               if (titleField.hasOwnProperty(titleID[1])) {
