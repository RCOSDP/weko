.scroll {
  overflow: auto;
  white-space: nowrap;
}

// CSS
.testimonial-group > .row {
  overflow-x: auto;
  white-space: nowrap;
}
.testimonial-group > .row > .col-xs-4 {
      display: inline-block;
        float: none;
}
//End

.workflow-span {
 display: block;
 width:200px;
}

.workflow-ul {
 width: 200px;
 display: table;
 table-layout: fixed;
}

<<<<<<< HEAD
.back-button, .done-button {
  width: 80px;
=======
.back-button {
  width: 120px;
>>>>>>> 97047eca
  height: 40px;
  font-size: 15px;
}

.save-button, .delete-button, .edit-button, .action-button, .next-button, .detail-button {
  width: 120px;
  height: 40px;
  font-size: 15px;
}

.save-flow-button {
  width: 150px;
  height: 40px;
  font-size: 15px;
}

.cancel-button, .close-button {
  width: 100px;
  height: 40px;
  font-size:15px;
}

.add-button {
  background-color:#008000;
  border-color: #9ACD32;
  color: white;
  width: 100px;
  height: 40px;
  font-size: 15px;
}

.more-big-button, .create-big-button, .add-big-button {
  background-color:#008000;
  border-color: #9ACD32;
  color: white;
  width: 150px;
  height: 40px;
  font-size: 15px;
}

.more-button,.create-button {
  background-color:#008000;
  border-color: #9ACD32;
  color: white;
  width: 120px;
  height: 40px;
  font-size: 15px;
}

<<<<<<< HEAD
=======
.create-big-button {
  background-color:#008000;
  border-color: #9ACD32;
  color: white;
  width: 150px;
  height: 40px;
  font-size: 15px;
}

.more-button {
  background-color:#008000;
  border-color: #9ACD32;
  color: white;
  width: 120px;
  height: 40px;
  font-size: 15px;
}

.more-big-button {
  background-color:#008000;
  border-color: #9ACD32;
  color: white;
  width: 150px;
  height: 40px;
  font-size: 15px;
}

.preview-button {
  width: 150px;
  height: 40px;
  font-size:15px;
}

.done-button {
  width: 120px;
  height: 40px;
  font-size: 15px;
}

>>>>>>> 97047eca
button#btn_quit.done-button {
  width: 120px;
  height: 40px;
  font-size: 15px;
}

.ok-button {
  width: 70px;
  height: 40px;
  font-size:15px
}

.send-button{
  background-color: #32CD32;
  border-color: #808000;
  color: white;
  width: 120px;
  height: 40px;
  font-size: 15px;
}

.update-button, .sighup-button,.login-button, .logout-button {
   width: 130px;
   height: 40px;
   font-size: 15px;
 }

.action-big-button, .update-profile-button, .mapping-button, .property-button {
  width: 150px;
  height: 40px;
  font-size:15px
}

.ten-pixel-margin {
 margin: 10px;
}

.ten-pixel-bottom-margin {
 margin-bottom: 10px;
}

.ten-pixel-right-margin {
  margin-right: 10px;
}

.ten-pixel-left-margin {
  margin-left: 10px;
}

.ten-pixel-top-margin {
 margin-top: 10px;
}

.five-pixel-margin {
  margin: 5px;
}

.five-pixel-right-margin {
  margin-right: 5px;
}

.ten-pixel-bottom-margin {
  margin-bottom: 10px;
}

.twentyfive-pixel-bottom-margin {
  margin-bottom: 25px;
}

.twentyeight-pixel-right-margin {
  margin-right: 28px;
}

.ten-pixel-bottom-margin {
  margin-bottom: 10px;
}

.detail-lable {
 text-align: center;
}

.gray-color-class {
  border-color: #D3D3D3;
}

.withdraw-button{
  width: 200px;
  height: 40px;
  font-size: 15px;
}

#add-icon {
 color: white;
 position: relative;
 left: -15.5em;
 top:1.2em;
}

#delete-icon {
 color: white;
 position: relative;
 right: 9em;
 top:1.2em;
}

#delete-icon-two {
 color: white;
 position: relative;
 right: -2em;
 top:.2em;
}

#alert-style {
 background-color: #00a65a;
 border-color: #008d4c;
 border-radius: 3px;
 color: white;
}<|MERGE_RESOLUTION|>--- conflicted
+++ resolved
@@ -3,7 +3,7 @@
   white-space: nowrap;
 }
 
-// CSS
+/* CSS  */
 .testimonial-group > .row {
   overflow-x: auto;
   white-space: nowrap;
@@ -12,7 +12,7 @@
       display: inline-block;
         float: none;
 }
-//End
+/* END  */
 
 .workflow-span {
  display: block;
@@ -25,13 +25,8 @@
  table-layout: fixed;
 }
 
-<<<<<<< HEAD
 .back-button, .done-button {
-  width: 80px;
-=======
-.back-button {
   width: 120px;
->>>>>>> 97047eca
   height: 40px;
   font-size: 15px;
 }
@@ -81,48 +76,6 @@
   font-size: 15px;
 }
 
-<<<<<<< HEAD
-=======
-.create-big-button {
-  background-color:#008000;
-  border-color: #9ACD32;
-  color: white;
-  width: 150px;
-  height: 40px;
-  font-size: 15px;
-}
-
-.more-button {
-  background-color:#008000;
-  border-color: #9ACD32;
-  color: white;
-  width: 120px;
-  height: 40px;
-  font-size: 15px;
-}
-
-.more-big-button {
-  background-color:#008000;
-  border-color: #9ACD32;
-  color: white;
-  width: 150px;
-  height: 40px;
-  font-size: 15px;
-}
-
-.preview-button {
-  width: 150px;
-  height: 40px;
-  font-size:15px;
-}
-
-.done-button {
-  width: 120px;
-  height: 40px;
-  font-size: 15px;
-}
-
->>>>>>> 97047eca
 button#btn_quit.done-button {
   width: 120px;
   height: 40px;
