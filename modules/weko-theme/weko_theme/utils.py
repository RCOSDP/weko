--- conflicted
+++ resolved
@@ -40,11 +40,8 @@
     main_design_has_main_widget
 from weko_index_tree.api import Indexes
 from weko_index_tree.models import Index, IndexStyle
-<<<<<<< HEAD
-=======
 from weko_index_tree.utils import get_index_link_list
 from weko_items_ui.utils import get_ranking
->>>>>>> f5d92151
 from weko_records_ui.ipaddr import check_site_license_permission
 from weko_search_ui.api import SearchSetting, get_search_detail_keyword
 from weko_search_ui.utils import check_permission, get_journal_info
@@ -282,7 +279,7 @@
                 "search_hidden_params": {
                     "search_type": current_app.config['WEKO_SEARCH_TYPE_DICT'][
                         'INDEX'],
-                    "q":init_disp_index,
+                    "q": init_disp_index,
                     "size": display_number,
                     "timestamp": time.time(),
                 },
