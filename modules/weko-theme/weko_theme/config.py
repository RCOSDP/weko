--- conflicted
+++ resolved
@@ -378,42 +378,38 @@
                 'order': 16
             },
             {
-<<<<<<< HEAD
+                'name': 'Mail',
+                'order': 17
+            },
+            {
                 'name': 'Mail Templates',
-=======
-                'name': 'Mail',
->>>>>>> 4da1cee2
-                'order': 17
+                'order': 18
             },
             {
                 'name': 'WebAPI Account',
-                'order': 18
+                'order': 19
             },
             {
                 'name': 'File Preview',
-                'order': 19
+                'order': 20
             },
             {
                 'name': 'Shibboleth',
-                'order': 20
+                'order': 21
             },
             {
                 'name': 'Restricted Access',
-                'order': 21
-            },
-            {
-<<<<<<< HEAD
+                'order': 22
+            },
+            {
+                'name': 'CRIS Linkage',
+                'order': 23
+            },
+            {
                 'name': 'Others',
-                'order': 22
-=======
-                'name': 'CRIS Linkage',
-                'order': 22
-            },
-            {
-                'name': 'Others',
-                'order': 23
->>>>>>> 4da1cee2
-            }
+                'order': 24
+            }
+
         ]
     },
     {
