--- conflicted
+++ resolved
@@ -70,20 +70,14 @@
 THEME_SITEURL = 'https://localhost'
 """The URL displayed in the sitemap. Change it to self domain name."""
 
-<<<<<<< HEAD
-=======
-
->>>>>>> 200885a5
+
 THEME_INSTITUTION_NAME = {
     "ja": "",
     "en": ""
 }
 """ Institution name """
 
-<<<<<<< HEAD
-=======
-
->>>>>>> 200885a5
+
 THEME_SEARCHBAR = True
 """Enable or disable the search bar."""
 
@@ -384,30 +378,6 @@
                 'order': 16
             },
             {
-<<<<<<< HEAD
-                'name': 'Mail Templates',
-                'order': 17
-            },
-            {
-                'name': 'WebAPI Account',
-                'order': 18
-            },
-            {
-                'name': 'File Preview',
-                'order': 19
-            },
-            {
-                'name': 'Shibboleth',
-                'order': 20
-            },
-            {
-                'name': 'Restricted Access',
-                'order': 21
-            },
-            {
-                'name': 'Others',
-                'order': 22
-=======
                 'name': 'Mail',
                 'order': 17
             },
@@ -438,7 +408,6 @@
             {
                 'name': 'Others',
                 'order': 24
->>>>>>> 200885a5
             }
 
         ]
