# -*- coding: utf-8 -*-
#
# This file is part of WEKO3.
# Copyright (C) 2017 National Institute of Informatics.
#
# WEKO3 is free software; you can redistribute it
# and/or modify it under the terms of the GNU General Public License as
# published by the Free Software Foundation; either version 2 of the
# License, or (at your option) any later version.
#
# WEKO3 is distributed in the hope that it will be
# useful, but WITHOUT ANY WARRANTY; without even the implied warranty of
# MERCHANTABILITY or FITNESS FOR A PARTICULAR PURPOSE.  See the GNU
# General Public License for more details.
#
# You should have received a copy of the GNU General Public License
# along with WEKO3; if not, write to the
# Free Software Foundation, Inc., 59 Temple Place, Suite 330, Boston,
# MA 02111-1307, USA.

"""Configuration for weko-theme."""
BASE_PAGE_TEMPLATE = 'weko_theme/page.html'
"""Base template for user facing pages."""

BASE_EDIT_TEMPLATE = 'weko_theme/edit.html'
"""Base template for user facing pages.

The template provides a basic skeleton which takes care of loading assets,
embedding header metadata and define basic template blocks. All other user
facing templates usually extends from this template and thus changing this
template allows to change design and layout of WEKO3.
"""

THEME_HEADER_TEMPLATE = 'weko_theme/header.html'
"""Header template which is normally included in :data:`BASE_TEMPLATE`."""

THEME_HEADER_EDITOR_TEMPLATE = 'weko_theme/header_editor.html'
"""Header editor template."""

THEME_HEADER_WYSIWYG_TEMPLATE = 'weko_theme/header_wysiwyg.html'
"""Header wysiwyg template."""

THEME_HEADER_LOGIN_TEMPLATE = 'weko_theme/header_login.html'
"""Header login template, included in :data:`THEME_HEADER_TEMPLATE`."""

THEME_BODY_TEMPLATE = 'weko_theme/body.html'
"""Body template which is normally included in :data:`BASE_TEMPLATE`."""

THEME_LOGO = 'images/weko-logo.png'
"""The logo to be used on the header and on the cover."""

THEME_LOGO_ADMIN = 'images/weko-logo.png'
"""The logo to be used on the admin views header."""

THEME_URL_LOGO_ADMIN = '/'
"""The url of admin logo"""

THEME_FOOTER_TEMPLATE = 'weko_theme/footer.html'
"""Footer template which is normally included in :data:`BASE_TEMPLATE`."""

THEME_FOOTER_EDITOR_TEMPLATE = 'weko_theme/footer_editor.html'
"""Footer editor template."""

THEME_FOOTER_WYSIWYG_TEMPLATE = 'weko_theme/footer_wysiwyg.html'
"""Footer wysiwyg template."""

THEME_SITENAME = 'WEKO3'
"""The name of the site to be used on the header and as a title."""

THEME_SITEURL = 'https://localhost'
"""The URL displayed in the sitemap. Change it to self domain name."""

THEME_SEARCHBAR = True
"""Enable or disable the search bar."""

THEME_FRONTPAGE_TEMPLATE = 'weko_theme/frontpage.html'
"""Template for front page."""

WEKO_THEME_DEFAULT_COMMUNITY = 'Root Index'
"""Default community identifier."""

WEKO_THEME_ADMIN_ITEM_MANAGEMENT_INIT_TEMPLATE = \
    'weko_theme/admin/item_management_init.html'
"""Template for Item Management."""

WEKO_THEME_ADMIN_ITEM_MANAGEMENT_TEMPLATE = \
    'weko_theme/admin/item_management_display.html'
"""Template for Admin Item Management."""

ADMIN_BASE_TEMPLATE = 'weko_theme/page_admin.html'

SETTINGS_TEMPLATE = 'weko_theme/page_setting.html'

COVER_TEMPLATE = 'weko_theme/page_cover.html'

WEKO_THEME_INSTANCE_DATA_DIR = 'data'
"""ユーザーデータのィレクトリ."""

WEKO_THEME_ADMIN_MENU = [
    {
        'name': 'Home',
        'order': 1
    },
    {
        'name': 'ホーム',
        'order': 1
    },
    {
        'name': 'Author Management',
        'order': 6,
        'submenu': [
            {
                'name': 'Edit',
                'order': 1
            },
            {
                'name': 'Export',
                'order': 2
            },
            {
                'name': 'Import',
                'order': 3
            }
        ]
    },
    {
        'name': 'Communities',
        'order': 9,
        'submenu': [
            {
                'name': 'Community',
                'order': 1
            },
            {
                'name': 'Inclusion Request',
                'order': 2
            }
        ]
    },
    {
        'name': 'Files',
        'order': 13,
        'submenu': [
            {
                'name': 'Bucket',
                'order': 1
            },
            {
                'name': 'File Instance',
                'order': 2
            },
            {
                'name': 'Location',
                'order': 3
            },
            {
                'name': 'Multipart Object',
                'order': 4
            },
            {
                'name': 'Object Version',
                'order': 5
            }
        ]
    },
    {
        'name': 'Index Tree',
        'order': 4,
        'submenu': [
            {
                'name': 'Custom Sort',
                'order': 3
            },
            {
                'name': 'Edit Tree',
                'order': 1
            },
            {
                'name': 'Journal Information',
                'order': 2
            }
        ]
    },
    {
        'name': 'Item Types',
        'order': 2,
        'submenu': [
            {
                'name': 'Metadata',
                'order': 1
            },
            {
                'name': 'Mapping',
                'order': 2
            },
            {
                'name': 'OAI Schema',
                'order': 3
            },
            {
                'name': 'Properties',
                'order': 4
            }
        ]
    },
    {
        'name': 'Items',
        'order': 3,
        'submenu': [
            {
                'name': 'Bulk Delete',
                'order': 2
            },
            {
                'name': 'Bulk Export',
                'order': 3
            },
            {
                'name': 'Bulk Update',
                'order': 1
            },
            {
                'name': 'Import',
                'order': 4
            }
        ]
    },
    {
        'name': 'OAI-PMH',
        'order': 10,
        'submenu': [
            {
                'name': 'Harvesting',
                'order': 1
            },
            {
                'name': 'Identify',
                'order': 2
            },
            {
                'name': 'Sets',
                'order': 3
            }
        ]
    },
    {
        'name': 'Records',
        'order': 12,
        'submenu': [
            {
                'name': 'Persistent Identifier',
                'order': 1
            },
            {
                'name': 'Record Metadata',
                'order': 2
            }
        ]
    },
    {
        'name': 'Resource Sync',
        'order': 11,
        'submenu': [
            {
                'name': 'Change List',
                'order': 2
            },
            {
                'name': 'Resource List',
                'order': 1
            },
            {
                'name': 'Resync',
                'order': 3
            }
        ]
    },
    {
        'name': 'Setting',
        'order': 15,
        'submenu': [
            {
                'name': 'Items',
                'order': 1
            },
            {
                'name': 'Index Link',
                'order': 2
            },
            {
                'name': 'Language',
                'order': 3
            },
            {
                'name': 'PDF Cover Page',
                'order': 4
            },
            {
                'name': 'Ranking',
                'order': 5
            },
            {
                'name': 'Stats',
                'order': 6
            },
            {
                'name': 'Style',
                'order': 7
            },
            {
                'name': 'Identifier',
                'order': 8
            },
            {
                'name': 'Item Export',
                'order': 9
            },
            {
                'name': 'Log Analysis',
                'order': 10
            },
            {
                'name': 'Search',
                'order': 11
            },
            {
                'name': 'Faceted Search',
                'order': 12
            },
            {
                'name': 'Site Info',
                'order': 13
            },
            {
                'name': 'Site License',
                'order': 14
            },
            {
                'name': 'Sitemap',
                'order': 15
            },
            {
                'name': 'Mail',
                'order': 16
            },
            {
                'name': 'WebAPI Account',
                'order': 17
            },
            {
                'name': 'File Preview',
                'order': 18
            },
            {
                'name': 'Shibboleth',
                'order': 19
            },
            {
                'name': 'Restricted Access',
                'order': 20
            },
            {
                'name': 'Others',
                'order': 21
            }
        ]
    },
    {
        'name': 'Statistics',
        'order': 7,
        'submenu': [
            {
                'name': 'Feedback Mail',
                'order': 2
            },
            {
                'name': 'Report',
                'order': 1
            },
            {
                'name': 'Site License',
                'order': 3
            }
        ]
    },
    {
        'name': 'User Management',
        'order': 14,
        'submenu': [
            {
                'name': 'Access: Roles',
                'order': 1
            },
            {
                'name': 'Access: System Roles',
                'order': 2
            },
            {
                'name': 'Access: Users',
                'order': 3
            },
            {
                'name': 'Linked account identities',
                'order': 4
            },
            {
                'name': 'Linked account tokens',
                'order': 5
            },
            {
                'name': 'Linked accounts',
                'order': 6
            },
            {
                'name': 'OAuth Application Tokens',
                'order': 7
            },
            {
                'name': 'OAuth Applications',
                'order': 8
            },
            {
                'name': 'Role',
                'order': 9
            },
            {
                'name': 'Session Activity',
                'order': 10
            },
            {
                'name': 'User',
                'order': 11
            },
            {
                'name': 'User Profile',
                'order': 12
            }
        ]
    },
    {
        'name': 'Web Design',
        'order': 5,
        'submenu': [
            {
                'name': 'Page Layout',
                'order': 2
            },
            {
                'name': 'Widget',
                'order': 1
            }
        ]
    },
    {
        'name': 'WorkFlow',
        'order': 8,
        'submenu': [
            {
                'name': 'Flow List',
                'order': 1
            },
            {
                'name': 'WorkFlow List',
                'order': 2
            }
        ]
    },
    {
        'name': 'Maintenance',
        'order': 16,
        'submenu': [
            {
                'name': 'ElasticSearch Index',
                'order': 1
            }
        ]
    }
]


WEKO_SHOW_INDEX_FOR_AUTHENTICATED_USER = False
"""インデックスツリー設定"""

<<<<<<< HEAD
DISPLAY_LOGIN = True
""" Display Login/Sign up menu """


ENABLE_COOKIE_CONSENT = False
""" Enable klaro cookie consent function """
=======
DISPLAY_LOGIN = False
""" Display Login/Sign up menu """
>>>>>>> d1f5de7f
<|MERGE_RESOLUTION|>--- conflicted
+++ resolved
@@ -481,14 +481,9 @@
 WEKO_SHOW_INDEX_FOR_AUTHENTICATED_USER = False
 """インデックスツリー設定"""
 
-<<<<<<< HEAD
-DISPLAY_LOGIN = True
-""" Display Login/Sign up menu """
-
-
-ENABLE_COOKIE_CONSENT = False
-""" Enable klaro cookie consent function """
-=======
 DISPLAY_LOGIN = False
 """ Display Login/Sign up menu """
->>>>>>> d1f5de7f
+
+
+ENABLE_COOKIE_CONSENT = False
+""" Enable klaro cookie consent function """