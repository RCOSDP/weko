{#
# This file is part of WEKO3.
# Copyright (C) 2017 National Institute of Informatics.
#
# WEKO3 is free software; you can redistribute it
# and/or modify it under the terms of the GNU General Public License as
# published by the Free Software Foundation; either version 2 of the
# License, or (at your option) any later version.
#
# WEKO3 is distributed in the hope that it will be
# useful, but WITHOUT ANY WARRANTY; without even the implied warranty of
# MERCHANTABILITY or FITNESS FOR A PARTICULAR PURPOSE. See the GNU
# General Public License for more details.
#
# You should have received a copy of the GNU General Public License
# along with WEKO3; if not, write to the
# Free Software Foundation, Inc., 59 Temple Place, Suite 330, Boston,
# MA 02111-1307, USA.
#}

<div id="search_detail" style="height: 100%" ng-controller="searchDetailCtrl">
  <form id="search-form" action="/search">
    <div class="row row-4" style="height: 100%">
      <div class="col-sm-6 col-md-6 col-lg-6
      col-sm-offset-3 col-md-offset-3 col-lg-offset-3">
        <div id="search_simple" id="simple-search-btn" class="input-group">
          <label for="q" hidden>{{_('Search Keyword')}}</label>
          <input class="form-control" type="text" id="q" name="q" placeholder="{{_('Type and press enter to search')}}"
            ng-model="search_q">
          <input class="form-control" type="hidden" id="community" name="community" value="{{community_id}}">
          <div class="input-group-btn">
            <button id="top-search-btn" type="submit" class="btn btn-primary">
              <i class="fa fa-search fa-lg">&nbsp</i>
              <span id="simple-search-txt">{{_('Search')}}</span>
            </button>
          </div>
<<<<<<< HEAD
        </div>
        <div class="row-line-space"></div>
        <!--
	<div id="search_detail" class="input-group pull-right">
          <button id="detail_search_main" class="btn btn-info" type="button">
            <i class="fa fa-angle-down fa-lg detail-search-open">&nbsp</i>
            <span class="detail-search-open">{{_('Advanced')}}</span>
            <i class="fa fa-angle-up fa-lg detail-search-close">&nbsp</i>
            <span class="detail-search-close">{{_('Close')}}</span>
          </button>
=======
          <div id="search_detail" class="input-group-btn">
            <button id="detail_search_main" class="btn btn-info" type="button">
              <i class="fa fa-angle-down fa-lg detail-search-open">&nbsp</i>
              <span class="detail-search-open">{{_('Advanced')}}</span>
              <i class="fa fa-angle-up fa-lg detail-search-close">&nbsp</i>
              <span class="detail-search-close">{{_('Close')}}</span>
            </button>
          </div>
>>>>>>> f90f8a74
        </div>
	-->
      </div>
    </div>
    <div class="row row-4 detail-lable">
      <div class="col-sm-6 col-md-6 col-lg-6 col-lg-offset-3">
        <div id="search_type" class="form-inline ten-pixel-margin">
          <label class="radio-inline">
            <input type="radio" name="search_type" id="search_type_fulltext" value="0" ng-value="0"
              ng-model="search_type"> {{_('Full text')}}
          </label>
          <label class="radio-inline">
            <input type="radio" name="search_type" id="search_type_keyword" value="1" ng-value="1"
              ng-model="search_type"> {{_('Keyword')}}
          </label>
        </div>
      </div>
    </div>
  </form>
  <!--Detail search-->
  <div>
    <div class="row row-4">
      <div id="search_detail_metadata" class="collapse col-sm-12 col-md-12
              col-lg-12">
        {% include "weko_theme/body_search_detail_new.html" %}
      </div>
    </div>
  </div>
</div><|MERGE_RESOLUTION|>--- conflicted
+++ resolved
@@ -34,18 +34,7 @@
               <span id="simple-search-txt">{{_('Search')}}</span>
             </button>
           </div>
-<<<<<<< HEAD
-        </div>
-        <div class="row-line-space"></div>
-        <!--
-	<div id="search_detail" class="input-group pull-right">
-          <button id="detail_search_main" class="btn btn-info" type="button">
-            <i class="fa fa-angle-down fa-lg detail-search-open">&nbsp</i>
-            <span class="detail-search-open">{{_('Advanced')}}</span>
-            <i class="fa fa-angle-up fa-lg detail-search-close">&nbsp</i>
-            <span class="detail-search-close">{{_('Close')}}</span>
-          </button>
-=======
+          <!--
           <div id="search_detail" class="input-group-btn">
             <button id="detail_search_main" class="btn btn-info" type="button">
               <i class="fa fa-angle-down fa-lg detail-search-open">&nbsp</i>
@@ -54,9 +43,9 @@
               <span class="detail-search-close">{{_('Close')}}</span>
             </button>
           </div>
->>>>>>> f90f8a74
+          -->
         </div>
-	-->
+
       </div>
     </div>
     <div class="row row-4 detail-lable">
