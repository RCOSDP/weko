{#
# This file is part of WEKO3.
# Copyright (C) 2017 National Institute of Informatics.
#
# WEKO3 is free software; you can redistribute it
# and/or modify it under the terms of the GNU General Public License as
# published by the Free Software Foundation; either version 2 of the
# License, or (at your option) any later version.
#
# WEKO3 is distributed in the hope that it will be
# useful, but WITHOUT ANY WARRANTY; without even the implied warranty of
# MERCHANTABILITY or FITNESS FOR A PARTICULAR PURPOSE.  See the GNU
# General Public License for more details.
#
# You should have received a copy of the GNU General Public License
# along with WEKO3; if not, write to the
# Free Software Foundation, Inc., 59 Temple Place, Suite 330, Boston,
# MA 02111-1307, USA.
#}

{%- extends admin_base_template %}
{% import 'admin/static.html' as admin_static with context %}

{%- block css %}
  {{ super() }}
  {{ webpack['theme-css-buttons.css']}}
  {{ webpack['theme-css.css']}}
  {{ webpack['search_ui_theme.css']}}
  {{ webpack['search-ui-css-weko-search-ui.css']}}
  <style>
    .content-font {
      font-size: 16px;
    }
  </style>
{%- endblock css %}

{%- block javascript %}
<<<<<<< HEAD
  {{ webpack['angular_js.js']}}
  {{ webpack['admin_js_admin_lte_js_dependecies.js']}}
  {{ webpack['search-ui-js-js-dependencies-datepicker.js']}}
  {{ webpack['theme-search-detail.js']}}
  {{ webpack['theme-js-weko-theme-tree-view.js']}}
  {{ webpack['theme-js-top-page.js']}}
  {{ webpack['records_ui_js_dependecies.js']}}
  {{ webpack['records_ui_js.js']}}
  {{ webpack['invenio_search_ui_app.js']}}
  {{ webpack['search-ui-js-weko-search-ui.js']}}
  {{ webpack['theme-search-detail']}}
  {{ webpack['admin_js_admin_lte_js_dependecies.js']}}
=======
  {% assets "weko_admin_angular_js" %}<script src="{{ ASSET_URL }}"></script>{% endassets %}
  {% assets "weko_admin_admin_lte_js_dependecies" %}<script src="{{ ASSET_URL }}"></script>{% endassets %}
  {% assets "weko_search_ui_dependencies_js" %}<script src="{{ ASSET_URL }}"></script>{% endassets %}
  {% assets "weko_theme_js" %}<script src="{{ ASSET_URL }}"></script>{% endassets %}
  <script src="{{ url_for('static', filename='js/weko_theme/inline.bundle.js') }}"></script>
  <script src="{{ url_for('static', filename='js/weko_theme/polyfills.bundle.js') }}"></script>
  <script src="{{ url_for('static', filename='js/weko_theme/main.bundle.js') }}"></script>
  {% assets "weko_theme_js_top_page" %}<script src="{{ ASSET_URL }}"></script>{% endassets %}
  {% assets "weko_records_ui_dependencies_js" %}<script src="{{ ASSET_URL }}"></script>{% endassets %}
  {% assets "weko_records_ui_js" %}<script src="{{ ASSET_URL }}"></script>{% endassets %}
  {% assets "invenio_search_ui_search_js" %}<script src="{{ ASSET_URL }}"></script>{% endassets %}
  {% assets "weko_search_ui_js" %}<script src="{{ ASSET_URL }}"></script>{% endassets %}
  {% assets "weko_theme_js_detail_search" %}<script src="{{ ASSET_URL }}"></script>{% endassets %}
  {% assets "weko_admin_admin_lte_js" %}<script src="{{ ASSET_URL }}"></script>{% endassets %}
>>>>>>> c3c285ed
{%- endblock javascript %}

{%- block body %}
  {% autoescape false %}
  <div id="errors"></div>
  {% endautoescape %}
  <div class="hide" id="cur_index_id">{{index_id}}</div>
  <div class="row content-font">
    <div class="col-sm-3 col-md-3 col-lg-3">
      {% include "weko_theme/body_index.html" %}
    </div>
    <div class="col-sm-7 col-md-7 col-lg-7">
      {%- if management_type == "sort" %}
        {% include "weko_search_ui/admin/item_list_display.html" %}
      {%- elif management_type == "update" %}
        {% include "weko_records_ui/admin/bulk_update_display.html" %}
      {%- elif management_type == "delete" %}
        {% include "weko_search_ui/admin/bulk_delete_display.html" %}
      {%- endif %}
    </div>
  </div>
{%- endblock body %}
<|MERGE_RESOLUTION|>--- conflicted
+++ resolved
@@ -35,12 +35,13 @@
 {%- endblock css %}
 
 {%- block javascript %}
-<<<<<<< HEAD
   {{ webpack['angular_js.js']}}
   {{ webpack['admin_js_admin_lte_js_dependecies.js']}}
   {{ webpack['search-ui-js-js-dependencies-datepicker.js']}}
   {{ webpack['theme-search-detail.js']}}
-  {{ webpack['theme-js-weko-theme-tree-view.js']}}
+  <script src="{{ url_for('static', filename='js/weko_theme/inline.bundle.js') }}"></script>
+  <script src="{{ url_for('static', filename='js/weko_theme/polyfills.bundle.js') }}"></script>
+  <script src="{{ url_for('static', filename='js/weko_theme/main.bundle.js') }}"></script>
   {{ webpack['theme-js-top-page.js']}}
   {{ webpack['records_ui_js_dependecies.js']}}
   {{ webpack['records_ui_js.js']}}
@@ -48,22 +49,6 @@
   {{ webpack['search-ui-js-weko-search-ui.js']}}
   {{ webpack['theme-search-detail']}}
   {{ webpack['admin_js_admin_lte_js_dependecies.js']}}
-=======
-  {% assets "weko_admin_angular_js" %}<script src="{{ ASSET_URL }}"></script>{% endassets %}
-  {% assets "weko_admin_admin_lte_js_dependecies" %}<script src="{{ ASSET_URL }}"></script>{% endassets %}
-  {% assets "weko_search_ui_dependencies_js" %}<script src="{{ ASSET_URL }}"></script>{% endassets %}
-  {% assets "weko_theme_js" %}<script src="{{ ASSET_URL }}"></script>{% endassets %}
-  <script src="{{ url_for('static', filename='js/weko_theme/inline.bundle.js') }}"></script>
-  <script src="{{ url_for('static', filename='js/weko_theme/polyfills.bundle.js') }}"></script>
-  <script src="{{ url_for('static', filename='js/weko_theme/main.bundle.js') }}"></script>
-  {% assets "weko_theme_js_top_page" %}<script src="{{ ASSET_URL }}"></script>{% endassets %}
-  {% assets "weko_records_ui_dependencies_js" %}<script src="{{ ASSET_URL }}"></script>{% endassets %}
-  {% assets "weko_records_ui_js" %}<script src="{{ ASSET_URL }}"></script>{% endassets %}
-  {% assets "invenio_search_ui_search_js" %}<script src="{{ ASSET_URL }}"></script>{% endassets %}
-  {% assets "weko_search_ui_js" %}<script src="{{ ASSET_URL }}"></script>{% endassets %}
-  {% assets "weko_theme_js_detail_search" %}<script src="{{ ASSET_URL }}"></script>{% endassets %}
-  {% assets "weko_admin_admin_lte_js" %}<script src="{{ ASSET_URL }}"></script>{% endassets %}
->>>>>>> c3c285ed
 {%- endblock javascript %}
 
 {%- block body %}
