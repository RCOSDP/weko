--- conflicted
+++ resolved
@@ -950,7 +950,6 @@
 msgid "Admin menu_Setting_Faceted Search"
 msgstr "Faceted Search"
 
-<<<<<<< HEAD
 #: weko_admin/
 #: msgid "Maintenance"
 msgid "Admin menu_Maintenance"
@@ -960,7 +959,6 @@
 #: msgid "ElasticSearch Index"
 msgid "Admin menu_Maintenance_ElasticSearch Index"
 msgstr "ElasticSearch Index"
-=======
 msgid "Password(reconfirmation)"
 msgstr ""
 
@@ -971,5 +969,4 @@
 msgstr "Please include at least one uppercase letter, lowercase letter, number, and symbol."
 
 msgid "available characters"
-msgstr "available characters"
->>>>>>> 3b9315ef
+msgstr "available characters"