# English translations for weko-theme.
# Copyright (C) 2019 National Institute of Informatics
# This file is distributed under the same license as the weko-theme project.
# FIRST AUTHOR <EMAIL@ADDRESS>, 2019.
#
msgid ""
msgstr ""
"Project-Id-Version: weko-theme 0.1.0.dev20170000\n"
"Report-Msgid-Bugs-To: wekosoftware@nii.ac.jp\n"
"POT-Creation-Date: 2021-02-16 02:37+0000\n"
"PO-Revision-Date: 2019-04-25 15:56+0900\n"
"Last-Translator: FULL NAME <EMAIL@ADDRESS>\n"
"Language: en\n"
"Language-Team: en <LL@li.org>\n"
"Plural-Forms: nplurals=2; plural=(n != 1)\n"
"MIME-Version: 1.0\n"
"Content-Type: text/plain; charset=utf-8\n"
"Content-Transfer-Encoding: 8bit\n"
"Generated-By: Babel 2.5.1\n"

#: weko_theme/templates/weko_theme/macros/tabs_selector.html:33
#: weko_theme/utils.py:210
msgid "Communities"
msgstr ""

#: weko_theme/templates/weko_theme/admin_header.html:86
msgid "Logout"
msgstr ""

#: weko_theme/templates/weko_theme/body_contents.html:35
msgid "Item list"
msgstr ""

#: weko_theme/templates/weko_theme/body_contents.html:48
msgid "Export Checked Items"
msgstr ""

#: weko_theme/templates/weko_theme/body_contents.html:49
msgid "Export All Displayed Items"
msgstr ""

#: weko_theme/templates/weko_theme/body_contents.html:50
msgid "Export All Items Of This Index"
msgstr ""

#: weko_theme/templates/weko_theme/body_contents.html:51
msgid "Print Checked Items"
msgstr ""

#: weko_theme/templates/weko_theme/body_contents.html:52
msgid "Print All Displayed Items"
msgstr ""

#: weko_theme/templates/weko_theme/body_contents.html:53
msgid "Print All Items Of This Index"
msgstr ""

#: weko_theme/templates/weko_theme/body_contents.html:55
msgid "Execution"
msgstr ""

#: weko_theme/templates/weko_theme/body_contents.html:58
#: weko_theme/templates/weko_theme/body_contents.html:85
msgid "Display order"
msgstr ""

#: weko_theme/templates/weko_theme/body_contents.html:60
msgid "Title(Ascending)"
msgstr ""

#: weko_theme/templates/weko_theme/body_contents.html:61
msgid "Title(Descending)"
msgstr ""

#: weko_theme/templates/weko_theme/body_contents.html:62
msgid "Registrant(Ascending)"
msgstr ""

#: weko_theme/templates/weko_theme/body_contents.html:63
msgid "Registrant(Descending)"
msgstr ""

#: weko_theme/templates/weko_theme/body_contents.html:64
msgid "Item Types(Asending)"
msgstr ""

#: weko_theme/templates/weko_theme/body_contents.html:65
msgid "Item Types(Descending)"
msgstr ""

#: weko_theme/templates/weko_theme/body_contents.html:66
msgid "ID(Ascending)"
msgstr ""

#: weko_theme/templates/weko_theme/body_contents.html:67
msgid "ID(Descending)"
msgstr ""

#: weko_theme/templates/weko_theme/body_contents.html:68
msgid "Modified Date and Time(Ascending)"
msgstr ""

#: weko_theme/templates/weko_theme/body_contents.html:69
msgid "Modified Date and Time(Descending)"
msgstr ""

#: weko_theme/templates/weko_theme/body_contents.html:70
msgid "Created Date and Time(Ascending)"
msgstr ""

#: weko_theme/templates/weko_theme/body_contents.html:71
msgid "Created Date and Time(Descending)"
msgstr ""

#: weko_theme/templates/weko_theme/body_contents.html:72
msgid "Review Date and Time(Ascending)"
msgstr ""

#: weko_theme/templates/weko_theme/body_contents.html:73
msgid "Review Date and Time(Descending)"
msgstr ""

#: weko_theme/templates/weko_theme/body_contents.html:74
msgid "Published Year(Ascending)"
msgstr ""

#: weko_theme/templates/weko_theme/body_contents.html:75
msgid "Published Year(Descending)"
msgstr ""

#: weko_theme/templates/weko_theme/body_contents.html:76
msgid "Custom(Ascending)"
msgstr ""

#: weko_theme/templates/weko_theme/body_contents.html:77
msgid "Custom(Descending)"
msgstr ""

#: weko_theme/templates/weko_theme/body_contents.html:104
msgid "The number of display"
msgstr ""

#: weko_theme/templates/weko_theme/body_contents.html:123
msgid "Search failed."
msgstr ""

#: weko_theme/templates/weko_theme/body_contents.html:129
msgid "Loading..."
msgstr ""

#: weko_theme/templates/weko_theme/body_index.html:28
msgid "Index Link"
msgstr ""

#: weko_theme/templates/weko_theme/body_index.html:52
msgid "Index Tree"
msgstr ""

#: weko_theme/templates/weko_theme/body_search.html:27
msgid "Type and press enter to search"
msgstr ""

#: weko_theme/templates/weko_theme/body_search.html:33
#: weko_theme/templates/weko_theme/body_search_detail_new.html:120
msgid "Search"
msgstr ""

#: weko_theme/templates/weko_theme/body_search.html:41
msgid "Advanced"
msgstr ""

#: weko_theme/templates/weko_theme/body_search.html:43
#: weko_theme/templates/weko_theme/macros/modal_page.html:67
msgid "Close"
msgstr ""

#: weko_theme/templates/weko_theme/body_search.html:53
msgid "Full text"
msgstr ""

#: weko_theme/templates/weko_theme/body_search.html:57
msgid "Keyword"
msgstr ""

#: weko_theme/templates/weko_theme/body_search_detail_new.html:25
msgid "[[key_option.contents]]"
msgstr ""

#: weko_theme/templates/weko_theme/body_search_detail_new.html:31
msgid "Enter Input Value"
msgstr ""

#: weko_theme/templates/weko_theme/body_search_detail_new.html:37
msgid "[[sub_sel_option.contents]]"
msgstr ""

#: weko_theme/templates/weko_theme/body_search_detail_new.html:46
msgid "[[sub_check.contents]]"
msgstr ""

#: weko_theme/templates/weko_theme/body_search_detail_new.html:56
msgid "[[sub_radio.contents]]"
msgstr ""

#: weko_theme/templates/weko_theme/body_search_detail_new.html:83
msgid "[[sub_attr.contents]]"
msgstr ""

#: weko_theme/templates/weko_theme/body_search_detail_new.html:108
msgid "Add Search Condition"
msgstr ""

#: weko_theme/templates/weko_theme/body_search_detail_new.html:126
msgid "Clear"
msgstr ""

#: weko_theme/templates/weko_theme/edit.html:25
msgid "Top Page"
msgstr ""

#: weko_theme/templates/weko_theme/footer_editor.html:27
#: weko_theme/templates/weko_theme/footer_wysiwyg.html:27
#, python-format
msgid "<p>Powered by <a href=\"%(link)s\">WEKO3</a><p>"
msgstr ""

#: weko_theme/templates/weko_theme/header_editor.html:23
#: weko_theme/templates/weko_theme/header_wysiwyg.html:23
msgid "Toggle navigation"
msgstr ""

#: weko_theme/templates/weko_theme/header_login.html:24
msgid "Log in"
msgstr ""

#: weko_theme/templates/weko_theme/header_login.html:27
msgid "Sign up"
msgstr ""

#: weko_theme/templates/weko_theme/header_login.html:45
#: weko_theme/templates/weko_theme/header_login.html:49
msgid "Log out"
msgstr ""

#: weko_theme/templates/weko_theme/page_setting.html:33
msgid "Settings"
msgstr ""

#: weko_theme/templates/weko_theme/macros/edit_tree_tabs_selector.html:22
msgid "Index Edit"
msgstr ""

#: weko_theme/templates/weko_theme/macros/edit_tree_tabs_selector.html:23
msgid "Journal"
msgstr ""

#: weko_theme/templates/weko_theme/macros/item_management_tabs_selector.html:22
msgid "Custom Sort"
msgstr ""

#: weko_theme/templates/weko_theme/macros/item_management_tabs_selector.html:23
msgid "Bulk Update"
msgstr ""

#: weko_theme/templates/weko_theme/macros/item_management_tabs_selector.html:24
msgid "Bulk Delete"
msgstr ""

#: weko_theme/templates/weko_theme/macros/language_selector.html:28
msgid "Language:"
msgstr ""

#: weko_theme/templates/weko_theme/macros/modal_page.html:31
msgid "WEKO"
msgstr ""

#: weko_theme/templates/weko_theme/macros/modal_page.html:39
#: weko_theme/templates/weko_theme/macros/modal_page.html:94
msgid "Cancel"
msgstr ""

#: weko_theme/templates/weko_theme/macros/tabs_selector.html:24
#: weko_theme/templates/weko_theme/macros/tabs_selector.html:29
msgid "Top"
msgstr ""

#: weko_theme/templates/weko_theme/macros/tabs_selector.html:26
#: weko_theme/templates/weko_theme/macros/tabs_selector.html:31
msgid "WorkFlow"
msgstr ""

#: weko_theme/templates/weko_theme/macros/tabs_selector.html:35
msgid "Ranking"
msgstr ""

#~ msgid ""
#~ "<p>Powered by <a href=\"%(link)s\" "
#~ "style=\"color: #ffffff;\">CERN Data Centre &"
#~ " Invenio</a><p>"
#~ msgstr ""

#~ msgid "Detail Search"
#~ msgstr ""

#~ msgid "Title"
#~ msgstr ""

#~ msgid "Author Name"
#~ msgstr ""

#~ msgid "Subject"
#~ msgstr ""

#~ msgid "Region"
#~ msgstr ""

#~ msgid "Subject Scheme"
#~ msgstr ""

#~ msgid "BSH"
#~ msgstr ""

#~ msgid "DDC"
#~ msgstr ""

#~ msgid "LCC"
#~ msgstr ""

#~ msgid "LCSH"
#~ msgstr ""

#~ msgid "MeSH"
#~ msgstr ""

#~ msgid "NDC"
#~ msgstr ""

#~ msgid "NDLC"
#~ msgstr ""

#~ msgid "NDLSH"
#~ msgstr ""

#~ msgid "UDC"
#~ msgstr ""

#~ msgid "Scival"
#~ msgstr ""

msgid "Other"
msgstr ""

#~ msgid "Description"
#~ msgstr ""

#~ msgid "Publisher"
#~ msgstr ""

#~ msgid "Contributors"
#~ msgstr ""

#~ msgid "Contents created date"
#~ msgstr ""

#~ msgid "Contents property"
#~ msgstr ""

#~ msgid "Accepted"
#~ msgstr ""

#~ msgid "Available"
#~ msgstr ""

#~ msgid "Collected"
#~ msgstr ""

#~ msgid "Copyrighted"
#~ msgstr ""

#~ msgid "Created"
#~ msgstr ""

#~ msgid "Issued"
#~ msgstr ""

#~ msgid "Submitted"
#~ msgstr ""

#~ msgid "Updated"
#~ msgstr ""

#~ msgid "Valid"
#~ msgstr ""

#~ msgid "Format"
#~ msgstr ""

#~ msgid "Journal Title"
#~ msgstr ""

#~ msgid "ＩＤ"
#~ msgstr ""

#~ msgid "identifier"
#~ msgstr ""

#~ msgid "URI"
#~ msgstr ""

#~ msgid "fullTextURL"
#~ msgstr ""

#~ msgid "selfDOI"
#~ msgstr ""

#~ msgid "ISBN"
#~ msgstr ""

#~ msgid "ISSN"
#~ msgstr ""

#~ msgid "NCID"
#~ msgstr ""

#~ msgid "pmid"
#~ msgstr ""

#~ msgid "doi"
#~ msgstr ""

#~ msgid "NAID"
#~ msgstr ""

#~ msgid "ichushi"
#~ msgstr ""

#~ msgid "Resource Type"
#~ msgstr ""

#~ msgid "Conference Paper"
#~ msgstr ""

#~ msgid "Departmental Bulletin Paper"
#~ msgstr ""

#~ msgid "Journal Article"
#~ msgstr ""

#~ msgid "Article"
#~ msgstr ""

#~ msgid "Book"
#~ msgstr ""

#~ msgid "Presentation"
#~ msgstr ""

#~ msgid "Data or Dataset"
#~ msgstr ""

#~ msgid "Research Paper"
#~ msgstr ""

#~ msgid "Technical Report"
#~ msgstr ""

#~ msgid "Thesis or Dissertation"
#~ msgstr ""

#~ msgid "Learning Material"
#~ msgstr ""

#~ msgid "Software"
#~ msgstr ""

#~ msgid "Item Type"
#~ msgstr ""

#~ msgid "Language"
#~ msgstr ""

#~ msgid "Japanese"
#~ msgstr ""

#~ msgid "English"
#~ msgstr ""

#~ msgid "French"
#~ msgstr ""

#~ msgid "Italian"
#~ msgstr ""

#~ msgid "German"
#~ msgstr ""

#~ msgid "Spanish"
#~ msgstr ""

#~ msgid "Chinese"
#~ msgstr ""

#~ msgid "Russian"
#~ msgstr ""

#~ msgid "Latin"
#~ msgstr ""

#~ msgid "Malay"
#~ msgstr ""

#~ msgid "Esperanto"
#~ msgstr ""

#~ msgid "Arabic"
#~ msgstr ""

#~ msgid "Greek"
#~ msgstr ""

#~ msgid "Korean"
#~ msgstr ""

#~ msgid "Period"
#~ msgstr ""

#~ msgid "Academic degree date"
#~ msgstr ""

#~ msgid "Author version flag"
#~ msgstr ""

#~ msgid "accepted"
#~ msgstr ""

#~ msgid "published"
#~ msgstr ""

#~ msgid "draft"
#~ msgstr ""

#~ msgid "submitted"
#~ msgstr ""

#~ msgid "updated"
#~ msgstr ""

#~ msgid "Academic degree number"
#~ msgstr ""

#~ msgid "Degree name"
#~ msgstr ""

#~ msgid "Institution for academic degree"
#~ msgstr ""

#~ msgid "Author ID"
#~ msgstr ""

#~ msgid "Index"
#~ msgstr ""

#~ msgid "Rights"
#~ msgstr ""

#~ msgid "CC BY"
#~ msgstr ""

#~ msgid "CC BY-SA"
#~ msgstr ""

#~ msgid "CC BY-ND"
#~ msgstr ""

#~ msgid "CC BY-NC"
#~ msgstr ""

#~ msgid "CC BY-NC-SA"
#~ msgstr ""

#~ msgid "ANY"
#~ msgstr ""

#~ msgid "Menu"
#~ msgstr ""

#~ msgid "Schema Management"
#~ msgstr ""

#~ msgid "Item Management"
#~ msgstr ""

#~ msgid "Search Management"
#~ msgstr ""

#~ msgid "Edit Tree"
#~ msgstr ""

#~ msgid "Management"
#~ msgstr ""

#~ msgid "Author Management"
#~ msgstr ""

#: /weko-theme/weko_theme/templates/weko_theme/admin_layout.html:
msgid "Admin menu_Home"
msgstr "Home"

#: /weko-theme/weko_theme/templates/weko_theme/admin_layout.html:
msgid "Admin menu_Item Types"
msgstr "Item Types"

#: /weko-theme/weko_theme/templates/weko_theme/admin_layout.html:
msgid "Admin menu_Items"
msgstr "Items"

#: /weko-theme/weko_theme/templates/weko_theme/admin_layout.html:
msgid "Admin menu_Index Tree"
msgstr "Index Tree"

#: /weko-theme/weko_theme/templates/weko_theme/admin_layout.html:
msgid "Admin menu_Web Design"
msgstr "Web Design"

#: /weko-theme/weko_theme/templates/weko_theme/admin_layout.html:
msgid "Admin menu_Author Management"
msgstr "Author Management"

#: /weko-theme/weko_theme/templates/weko_theme/admin_layout.html:
msgid "Admin menu_Statistics"
msgstr "Statistics"

#: /weko-theme/weko_theme/templates/weko_theme/admin_layout.html:
msgid "Admin menu_WorkFlow"
msgstr "WorkFlow"

#: /weko-theme/weko_theme/templates/weko_theme/admin_layout.html:
msgid "Admin menu_Communities"
msgstr "Communities"

#: /weko-theme/weko_theme/templates/weko_theme/admin_layout.html:
msgid "Admin menu_OAI-PMH"
msgstr "OAI-PMH"

#: /weko-theme/weko_theme/templates/weko_theme/admin_layout.html:
msgid "Admin menu_Resource Sync"
msgstr "Resource Sync"

#: /weko-theme/weko_theme/templates/weko_theme/admin_layout.html:
msgid "Admin menu_Records"
msgstr "Records"

#: /weko-theme/weko_theme/templates/weko_theme/admin_layout.html:
msgid "Admin menu_Files"
msgstr "Files"

#: /weko-theme/weko_theme/templates/weko_theme/admin_layout.html:
msgid "Admin menu_User Management"
msgstr "User Management"

#: /weko-theme/weko_theme/templates/weko_theme/admin_layout.html:
msgid "Admin menu_Setting"
msgstr "Setting"

#: /weko-theme/weko_theme/templates/weko_theme/admin_layout.html:
msgid "Admin menu_Item Types_Metadata"
msgstr "Metadata"

#: /weko-theme/weko_theme/templates/weko_theme/admin_layout.html:
msgid "Admin menu_Item Types_Mapping"
msgstr "Mapping"

#: /weko-theme/weko_theme/templates/weko_theme/admin_layout.html:
msgid "Admin menu_Item Types_OAI Schema"
msgstr "OAI Schema"

#: /weko-theme/weko_theme/templates/weko_theme/admin_layout.html:
msgid "Admin menu_Item Types_Properties"
msgstr "Properties"

#: /weko-theme/weko_theme/templates/weko_theme/admin_layout.html:
msgid "Admin menu_Items_Bulk Update"
msgstr "Bulk Update"

#: /weko-theme/weko_theme/templates/weko_theme/admin_layout.html:
msgid "Admin menu_Items_Bulk Delete"
msgstr "Bulk Delete"

#: /weko-theme/weko_theme/templates/weko_theme/admin_layout.html:
msgid "Admin menu_Items_Bulk Export"
msgstr "Bulk Export"

#: /weko-theme/weko_theme/templates/weko_theme/admin_layout.html:
msgid "Admin menu_Items_Import"
msgstr "Import"

#: /weko-theme/weko_theme/templates/weko_theme/admin_layout.html:
msgid "Admin menu_Index Tree_Edit Tree"
msgstr "Edit Tree"

#: /weko-theme/weko_theme/templates/weko_theme/admin_layout.html:
msgid "Admin menu_Index Tree_Journal Information"
msgstr "Journal Information"

#: /weko-theme/weko_theme/templates/weko_theme/admin_layout.html:
msgid "Admin menu_Index Tree_Custom Sort"
msgstr "Custom Sort"

#: /weko-theme/weko_theme/templates/weko_theme/admin_layout.html:
msgid "Admin menu_Web Design_Widget"
msgstr "Widget"

#: /weko-theme/weko_theme/templates/weko_theme/admin_layout.html:
msgid "Admin menu_Web Design_Page Layout"
msgstr "Page Layout"

#: /weko-theme/weko_theme/templates/weko_theme/admin_layout.html:
msgid "Admin menu_Author Management_Edit"
msgstr "Edit"

#: /weko-theme/weko_theme/templates/weko_theme/admin_layout.html:
msgid "Admin menu_Author Management_Export"
msgstr "Export"

#: /weko-theme/weko_theme/templates/weko_theme/admin_layout.html:
msgid "Admin menu_Author Management_Import"
msgstr "Import"

#: /weko-theme/weko_theme/templates/weko_theme/admin_layout.html:
msgid "Admin menu_Statistics_Report"
msgstr "Report"

#: /weko-theme/weko_theme/templates/weko_theme/admin_layout.html:
msgid "Admin menu_Statistics_Feedback Mail"
msgstr "Feedback Mail"

#: /weko-theme/weko_theme/templates/weko_theme/admin_layout.html:
msgid "Admin menu_Statistics_Site License"
msgstr "Site License"

#: /weko-theme/weko_theme/templates/weko_theme/admin_layout.html:
msgid "Admin menu_WorkFlow_Flow List"
msgstr "Flow List"

#: /weko-theme/weko_theme/templates/weko_theme/admin_layout.html:
msgid "Admin menu_WorkFlow_WorkFlow List"
msgstr "WorkFlow List"

#: /weko-theme/weko_theme/templates/weko_theme/admin_layout.html:
msgid "Admin menu_Communities_Community"
msgstr "Community"

#: /weko-theme/weko_theme/templates/weko_theme/admin_layout.html:
msgid "Admin menu_Communities_Featured Community"
msgstr "Featured Community"

#: /weko-theme/weko_theme/templates/weko_theme/admin_layout.html:
msgid "Admin menu_Communities_Inclusion Request"
msgstr "Inclusion Request"

#: /weko-theme/weko_theme/templates/weko_theme/admin_layout.html:
msgid "Admin menu_OAI-PMH_Harvesting"
msgstr "Harvesting"

#: /weko-theme/weko_theme/templates/weko_theme/admin_layout.html:
msgid "Admin menu_OAI-PMH_Identify"
msgstr "Identify"

#: /weko-theme/weko_theme/templates/weko_theme/admin_layout.html:
msgid "Admin menu_OAI-PMH_Sets"
msgstr "Sets"

#: /weko-theme/weko_theme/templates/weko_theme/admin_layout.html:
msgid "Admin menu_Resource Sync_Resource List"
msgstr "Resource List"

#: /weko-theme/weko_theme/templates/weko_theme/admin_layout.html:
msgid "Admin menu_Resource Sync_Change List"
msgstr "Change List"

#: /weko-theme/weko_theme/templates/weko_theme/admin_layout.html:
msgid "Admin menu_Resource Sync_Resync"
msgstr "Resync"

#: /weko-theme/weko_theme/templates/weko_theme/admin_layout.html:
msgid "Admin menu_Records_Persistent Identifier"
msgstr "Persistent Identifier"

#: /weko-theme/weko_theme/templates/weko_theme/admin_layout.html:
msgid "Admin menu_Records_Record Metadata"
msgstr "Record Metadata"

#: /weko-theme/weko_theme/templates/weko_theme/admin_layout.html:
msgid "Admin menu_Files_Bucket"
msgstr "Bucket "

#: /weko-theme/weko_theme/templates/weko_theme/admin_layout.html:
msgid "Admin menu_Files_File Instance"
msgstr "File Instance"

#: /weko-theme/weko_theme/templates/weko_theme/admin_layout.html:
msgid "Admin menu_Files_Location"
msgstr "Location"

#: /weko-theme/weko_theme/templates/weko_theme/admin_layout.html:
msgid "Admin menu_Files_Multipart Object"
msgstr "Multipart Object"

#: /weko-theme/weko_theme/templates/weko_theme/admin_layout.html:
msgid "Admin menu_Files_Object Version"
msgstr "Object Version"

#: /weko-theme/weko_theme/templates/weko_theme/admin_layout.html:
msgid "Admin menu_User Management_Access: Roles"
msgstr "Access: Roles"

#: /weko-theme/weko_theme/templates/weko_theme/admin_layout.html:
msgid "Admin menu_User Management_Access: System Roles"
msgstr "Access: System Roles"

#: /weko-theme/weko_theme/templates/weko_theme/admin_layout.html:
msgid "Admin menu_User Management_Access: Users"
msgstr "Access: Users"

#: /weko-theme/weko_theme/templates/weko_theme/admin_layout.html:
msgid "Admin menu_User Management_Linked account identities"
msgstr "Linked account identities"

#: /weko-theme/weko_theme/templates/weko_theme/admin_layout.html:
msgid "Admin menu_User Management_Linked account tokens"
msgstr "Linked account tokens"

#: /weko-theme/weko_theme/templates/weko_theme/admin_layout.html:
msgid "Admin menu_User Management_Linked accounts"
msgstr "Linked accounts"

#: /weko-theme/weko_theme/templates/weko_theme/admin_layout.html:
msgid "Admin menu_User Management_OAuth Application Tokens"
msgstr "OAuth Application Tokens"

#: /weko-theme/weko_theme/templates/weko_theme/admin_layout.html:
msgid "Admin menu_User Management_OAuth Applications"
msgstr "OAuth Applications"

#: /weko-theme/weko_theme/templates/weko_theme/admin_layout.html:
msgid "Admin menu_User Management_Role"
msgstr "Role"

#: /weko-theme/weko_theme/templates/weko_theme/admin_layout.html:
msgid "Admin menu_User Management_Session Activity"
msgstr "Session Activity"

#: /weko-theme/weko_theme/templates/weko_theme/admin_layout.html:
msgid "Admin menu_User Management_User"
msgstr "User"

#: /weko-theme/weko_theme/templates/weko_theme/admin_layout.html:
msgid "Admin menu_User Management_User Profile"
msgstr "User Profile"

#: /weko-theme/weko_theme/templates/weko_theme/admin_layout.html:
msgid "Admin menu_Setting_Items"
msgstr "Items"

#: /weko-theme/weko_theme/templates/weko_theme/admin_layout.html:
msgid "Admin menu_Setting_Index Link"
msgstr "Index Link"

#: /weko-theme/weko_theme/templates/weko_theme/admin_layout.html:
msgid "Admin menu_Setting_Index Tree"
msgstr "Index Tree"

#: /weko-theme/weko_theme/templates/weko_theme/admin_layout.html:
msgid "Admin menu_Setting_Language"
msgstr "Language"

#: /weko-theme/weko_theme/templates/weko_theme/admin_layout.html:
msgid "Admin menu_Setting_PDF Cover Page"
msgstr "PDF Cover Page"

#: /weko-theme/weko_theme/templates/weko_theme/admin_layout.html:
msgid "Admin menu_Setting_Ranking"
msgstr "Ranking"

#: /weko-theme/weko_theme/templates/weko_theme/admin_layout.html:
msgid "Admin menu_Setting_Stats"
msgstr "Stats"

#: /weko-theme/weko_theme/templates/weko_theme/admin_layout.html:
msgid "Admin menu_Setting_Style"
msgstr "Style"

#: /weko-theme/weko_theme/templates/weko_theme/admin_layout.html:
msgid "Admin menu_Setting_Identifier"
msgstr "Identifier"

#: /weko-theme/weko_theme/templates/weko_theme/admin_layout.html:
msgid "Admin menu_Setting_Item Export"
msgstr "Item Export"

#: /weko-theme/weko_theme/templates/weko_theme/admin_layout.html:
msgid "Admin menu_Setting_Log Analysis"
msgstr "Log Analysis"

#: /weko-theme/weko_theme/templates/weko_theme/admin_layout.html:
msgid "Admin menu_Setting_Search"
msgstr "Search"

#: /weko-theme/weko_theme/templates/weko_theme/admin_layout.html:
msgid "Admin menu_Setting_Site Info"
msgstr "Site Info"

#: /weko-theme/weko_theme/templates/weko_theme/admin_layout.html:
msgid "Admin menu_Setting_Site License"
msgstr "Site License"

#: /weko-theme/weko_theme/templates/weko_theme/admin_layout.html:
msgid "Admin menu_Setting_Sitemap"
msgstr "Sitemap"

#: /weko-theme/weko_theme/templates/weko_theme/admin_layout.html:
msgid "Admin menu_Setting_Mail"
msgstr "Mail"

#: /weko-theme/weko_theme/templates/weko_theme/admin_layout.html:
msgid "Admin menu_Setting_Mail Templates"
msgstr "Mail Templates"

#: /weko-theme/weko_theme/templates/weko_theme/admin_layout.html:
msgid "Admin menu_Setting_WebAPI Account"
msgstr "WebAPI Account"

#: /weko-theme/weko_theme/templates/weko_theme/admin_layout.html:
msgid "Admin menu_Setting_File Preview"
msgstr "File Preview"

#: /weko-theme/weko_theme/templates/weko_theme/admin_layout.html:
msgid "Admin menu_Setting_Shibboleth"
msgstr "Shibboleth"

#: /weko-theme/weko_theme/templates/weko_theme/admin_layout.html:
msgid "Admin menu_Setting_Others"
msgstr "Others"

#: /weko-theme/weko_theme/templates/weko_theme/admin_layout.html:
msgid "Admin menu_Setting_Restricted Access"
msgstr "Restricted Access"

#: /weko-theme/weko_theme/templates/weko_theme/admin_layout.html:
msgid "Admin menu_Setting_Faceted Search"
msgstr "Faceted Search"

<<<<<<< HEAD
#: weko_admin/
#: msgid "Maintenance"
msgid "Admin menu_Maintenance"
msgstr "Maintenance"

#: weko_admin/
#: msgid "ElasticSearch Index"
msgid "Admin menu_Maintenance_ElasticSearch Index"
msgstr "ElasticSearch Index"
=======
msgid "Password(reconfirmation)"
msgstr ""

msgid "password rule1"
msgstr "Please set a password with at least 8 characters."

msgid "password rule2"
msgstr "Please include at least one uppercase letter, lowercase letter, number, and symbol."

msgid "available characters"
msgstr "available characters"
>>>>>>> e8d00a98
<|MERGE_RESOLUTION|>--- conflicted
+++ resolved
@@ -923,10 +923,6 @@
 msgstr "Mail"
 
 #: /weko-theme/weko_theme/templates/weko_theme/admin_layout.html:
-msgid "Admin menu_Setting_Mail Templates"
-msgstr "Mail Templates"
-
-#: /weko-theme/weko_theme/templates/weko_theme/admin_layout.html:
 msgid "Admin menu_Setting_WebAPI Account"
 msgstr "WebAPI Account"
 
@@ -950,7 +946,6 @@
 msgid "Admin menu_Setting_Faceted Search"
 msgstr "Faceted Search"
 
-<<<<<<< HEAD
 #: weko_admin/
 #: msgid "Maintenance"
 msgid "Admin menu_Maintenance"
@@ -960,7 +955,6 @@
 #: msgid "ElasticSearch Index"
 msgid "Admin menu_Maintenance_ElasticSearch Index"
 msgstr "ElasticSearch Index"
-=======
 msgid "Password(reconfirmation)"
 msgstr ""
 
@@ -971,5 +965,4 @@
 msgstr "Please include at least one uppercase letter, lowercase letter, number, and symbol."
 
 msgid "available characters"
-msgstr "available characters"
->>>>>>> e8d00a98
+msgstr "available characters"