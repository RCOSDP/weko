# English translations for weko-theme.
# Copyright (C) 2019 National Institute of Informatics
# This file is distributed under the same license as the weko-theme project.
# FIRST AUTHOR <EMAIL@ADDRESS>, 2019.
#
msgid ""
msgstr ""
"Project-Id-Version: weko-theme 0.1.0.dev20170000\n"
"Report-Msgid-Bugs-To: wekosoftware@nii.ac.jp\n"
"POT-Creation-Date: 2021-02-16 02:37+0000\n"
"PO-Revision-Date: 2019-04-25 15:56+0900\n"
"Last-Translator: FULL NAME <EMAIL@ADDRESS>\n"
"Language: en\n"
"Language-Team: en <LL@li.org>\n"
"Plural-Forms: nplurals=2; plural=(n != 1)\n"
"MIME-Version: 1.0\n"
"Content-Type: text/plain; charset=utf-8\n"
"Content-Transfer-Encoding: 8bit\n"
"Generated-By: Babel 2.5.1\n"

#: weko_theme/templates/weko_theme/macros/tabs_selector.html:33
#: weko_theme/utils.py:210
msgid "Communities"
msgstr ""

#: weko_theme/templates/weko_theme/admin_header.html:86
msgid "Logout"
msgstr ""

#: weko_theme/templates/weko_theme/body_contents.html:35
msgid "Item list"
msgstr ""

#: weko_theme/templates/weko_theme/body_contents.html:48
msgid "Export Checked Items"
msgstr ""

#: weko_theme/templates/weko_theme/body_contents.html:49
msgid "Export All Displayed Items"
msgstr ""

#: weko_theme/templates/weko_theme/body_contents.html:50
msgid "Export All Items Of This Index"
msgstr ""

#: weko_theme/templates/weko_theme/body_contents.html:51
msgid "Print Checked Items"
msgstr ""

#: weko_theme/templates/weko_theme/body_contents.html:52
msgid "Print All Displayed Items"
msgstr ""

#: weko_theme/templates/weko_theme/body_contents.html:53
msgid "Print All Items Of This Index"
msgstr ""

#: weko_theme/templates/weko_theme/body_contents.html:55
msgid "Execution"
msgstr ""

#: weko_theme/templates/weko_theme/body_contents.html:58
#: weko_theme/templates/weko_theme/body_contents.html:85
msgid "Display order"
msgstr ""

#: weko_theme/templates/weko_theme/body_contents.html:60
msgid "Title(Ascending)"
msgstr ""

#: weko_theme/templates/weko_theme/body_contents.html:61
msgid "Title(Descending)"
msgstr ""

#: weko_theme/templates/weko_theme/body_contents.html:62
msgid "Registrant(Ascending)"
msgstr ""

#: weko_theme/templates/weko_theme/body_contents.html:63
msgid "Registrant(Descending)"
msgstr ""

#: weko_theme/templates/weko_theme/body_contents.html:64
msgid "Item Types(Asending)"
msgstr ""

#: weko_theme/templates/weko_theme/body_contents.html:65
msgid "Item Types(Descending)"
msgstr ""

#: weko_theme/templates/weko_theme/body_contents.html:66
msgid "ID(Ascending)"
msgstr ""

#: weko_theme/templates/weko_theme/body_contents.html:67
msgid "ID(Descending)"
msgstr ""

#: weko_theme/templates/weko_theme/body_contents.html:68
msgid "Modified Date and Time(Ascending)"
msgstr ""

#: weko_theme/templates/weko_theme/body_contents.html:69
msgid "Modified Date and Time(Descending)"
msgstr ""

#: weko_theme/templates/weko_theme/body_contents.html:70
msgid "Created Date and Time(Ascending)"
msgstr ""

#: weko_theme/templates/weko_theme/body_contents.html:71
msgid "Created Date and Time(Descending)"
msgstr ""

#: weko_theme/templates/weko_theme/body_contents.html:72
msgid "Review Date and Time(Ascending)"
msgstr ""

#: weko_theme/templates/weko_theme/body_contents.html:73
msgid "Review Date and Time(Descending)"
msgstr ""

#: weko_theme/templates/weko_theme/body_contents.html:74
msgid "Published Year(Ascending)"
msgstr ""

#: weko_theme/templates/weko_theme/body_contents.html:75
msgid "Published Year(Descending)"
msgstr ""

#: weko_theme/templates/weko_theme/body_contents.html:76
msgid "Custom(Ascending)"
msgstr ""

#: weko_theme/templates/weko_theme/body_contents.html:77
msgid "Custom(Descending)"
msgstr ""

#: weko_theme/templates/weko_theme/body_contents.html:104
msgid "The number of display"
msgstr ""

#: weko_theme/templates/weko_theme/body_contents.html:123
msgid "Search failed."
msgstr ""

#: weko_theme/templates/weko_theme/body_contents.html:129
msgid "Loading..."
msgstr ""

#: weko_theme/templates/weko_theme/body_index.html:28
msgid "Index Link"
msgstr ""

#: weko_theme/templates/weko_theme/body_index.html:52
msgid "Index Tree"
msgstr ""

#: weko_theme/templates/weko_theme/body_search.html:27
msgid "Type and press enter to search"
msgstr ""

#: weko_theme/templates/weko_theme/body_search.html:33
#: weko_theme/templates/weko_theme/body_search_detail_new.html:120
msgid "Search"
msgstr ""

#: weko_theme/templates/weko_theme/body_search.html:41
msgid "Advanced"
msgstr ""

#: weko_theme/templates/weko_theme/body_search.html:43
#: weko_theme/templates/weko_theme/macros/modal_page.html:67
msgid "Close"
msgstr ""

#: weko_theme/templates/weko_theme/body_search.html:53
msgid "Full text"
msgstr ""

#: weko_theme/templates/weko_theme/body_search.html:57
msgid "Keyword"
msgstr ""

#: weko_theme/templates/weko_theme/body_search_detail_new.html:25
msgid "[[key_option.contents]]"
msgstr ""

#: weko_theme/templates/weko_theme/body_search_detail_new.html:31
msgid "Enter Input Value"
msgstr ""

#: weko_theme/templates/weko_theme/body_search_detail_new.html:37
msgid "[[sub_sel_option.contents]]"
msgstr ""

#: weko_theme/templates/weko_theme/body_search_detail_new.html:46
msgid "[[sub_check.contents]]"
msgstr ""

#: weko_theme/templates/weko_theme/body_search_detail_new.html:56
msgid "[[sub_radio.contents]]"
msgstr ""

#: weko_theme/templates/weko_theme/body_search_detail_new.html:83
msgid "[[sub_attr.contents]]"
msgstr ""

#: weko_theme/templates/weko_theme/body_search_detail_new.html:108
msgid "Add Search Condition"
msgstr ""

#: weko_theme/templates/weko_theme/body_search_detail_new.html:126
msgid "Clear"
msgstr ""

#: weko_theme/templates/weko_theme/edit.html:25
msgid "Top Page"
msgstr ""

#: weko_theme/templates/weko_theme/footer_editor.html:27
#: weko_theme/templates/weko_theme/footer_wysiwyg.html:27
#, python-format
msgid "<p>Powered by <a href=\"%(link)s\">WEKO3</a><p>"
msgstr ""

#: weko_theme/templates/weko_theme/header_editor.html:23
#: weko_theme/templates/weko_theme/header_wysiwyg.html:23
msgid "Toggle navigation"
msgstr ""

#: weko_theme/templates/weko_theme/header_login.html:24
msgid "Log in"
msgstr ""

#: weko_theme/templates/weko_theme/header_login.html:27
msgid "Sign up"
msgstr ""

#: weko_theme/templates/weko_theme/header_login.html:45
#: weko_theme/templates/weko_theme/header_login.html:49
msgid "Log out"
msgstr ""

#: weko_theme/templates/weko_theme/page_setting.html:33
msgid "Settings"
msgstr ""

#: weko_theme/templates/weko_theme/macros/edit_tree_tabs_selector.html:22
msgid "Index Edit"
msgstr ""

#: weko_theme/templates/weko_theme/macros/edit_tree_tabs_selector.html:23
msgid "Journal"
msgstr ""

#: weko_theme/templates/weko_theme/macros/item_management_tabs_selector.html:22
msgid "Custom Sort"
msgstr ""

#: weko_theme/templates/weko_theme/macros/item_management_tabs_selector.html:23
msgid "Bulk Update"
msgstr ""

#: weko_theme/templates/weko_theme/macros/item_management_tabs_selector.html:24
msgid "Bulk Delete"
msgstr ""

#: weko_theme/templates/weko_theme/macros/language_selector.html:28
msgid "Language:"
msgstr ""

#: weko_theme/templates/weko_theme/macros/modal_page.html:31
msgid "WEKO"
msgstr ""

#: weko_theme/templates/weko_theme/macros/modal_page.html:39
#: weko_theme/templates/weko_theme/macros/modal_page.html:94
msgid "Cancel"
msgstr ""

#: weko_theme/templates/weko_theme/macros/tabs_selector.html:24
#: weko_theme/templates/weko_theme/macros/tabs_selector.html:29
msgid "Top"
msgstr ""

#: weko_theme/templates/weko_theme/macros/tabs_selector.html:26
#: weko_theme/templates/weko_theme/macros/tabs_selector.html:31
msgid "WorkFlow"
msgstr ""

#: weko_theme/templates/weko_theme/macros/tabs_selector.html:35
msgid "Ranking"
msgstr ""

#: /weko-theme/weko_theme/templates/weko_theme/admin_layout.html:
msgid "Admin menu_Home"
msgstr "Home"

#: /weko-theme/weko_theme/templates/weko_theme/admin_layout.html:
msgid "Admin menu_ホーム"
msgstr ""

#: /weko-theme/weko_theme/templates/weko_theme/admin_layout.html:
msgid "Admin menu_Item Types"
msgstr "Item Types"

#: /weko-theme/weko_theme/templates/weko_theme/admin_layout.html:
msgid "Admin menu_Items"
msgstr "Items"

#: /weko-theme/weko_theme/templates/weko_theme/admin_layout.html:
msgid "Admin menu_Index Tree"
msgstr "Index Tree"

#: /weko-theme/weko_theme/templates/weko_theme/admin_layout.html:
msgid "Admin menu_Web Design"
msgstr "Web Design"

#: /weko-theme/weko_theme/templates/weko_theme/admin_layout.html:
msgid "Admin menu_Author Management"
msgstr "Author Management"

#: /weko-theme/weko_theme/templates/weko_theme/admin_layout.html:
msgid "Admin menu_Statistics"
msgstr "Statistics"

#: /weko-theme/weko_theme/templates/weko_theme/admin_layout.html:
msgid "Admin menu_WorkFlow"
msgstr "WorkFlow"

#: /weko-theme/weko_theme/templates/weko_theme/admin_layout.html:
msgid "Admin menu_Communities"
msgstr "Communities"

#: /weko-theme/weko_theme/templates/weko_theme/admin_layout.html:
msgid "Admin menu_OAI-PMH"
msgstr "OAI-PMH"

#: /weko-theme/weko_theme/templates/weko_theme/admin_layout.html:
msgid "Admin menu_Resource Sync"
msgstr "Resource Sync"

#: /weko-theme/weko_theme/templates/weko_theme/admin_layout.html:
msgid "Admin menu_Records"
msgstr "Records"

#: /weko-theme/weko_theme/templates/weko_theme/admin_layout.html:
msgid "Admin menu_Files"
msgstr "Files"

#: /weko-theme/weko_theme/templates/weko_theme/admin_layout.html:
msgid "Admin menu_User Management"
msgstr "User Management"

#: /weko-theme/weko_theme/templates/weko_theme/admin_layout.html:
msgid "Admin menu_Setting"
msgstr "Setting"

#: /weko-theme/weko_theme/templates/weko_theme/admin_layout.html:
msgid "Admin menu_Item Types_Metadata"
msgstr "Metadata"

#: /weko-theme/weko_theme/templates/weko_theme/admin_layout.html:
msgid "Admin menu_Item Types_Mapping"
msgstr "Mapping"

#: /weko-theme/weko_theme/templates/weko_theme/admin_layout.html:
msgid "Admin menu_Item Types_OAI Schema"
msgstr "OAI Schema"

#: /weko-theme/weko_theme/templates/weko_theme/admin_layout.html:
msgid "Admin menu_Item Types_Properties"
msgstr "Properties"

#: /weko-theme/weko_theme/templates/weko_theme/admin_layout.html:
msgid "Admin menu_Item Types_RO-Crate Mapping"
msgstr "RO-Crate Mapping"

#: /weko-theme/weko_theme/templates/weko_theme/admin_layout.html:
msgid "Admin menu_Items_Bulk Update"
msgstr "Bulk Update"

#: /weko-theme/weko_theme/templates/weko_theme/admin_layout.html:
msgid "Admin menu_Items_Bulk Delete"
msgstr "Bulk Delete"

#: /weko-theme/weko_theme/templates/weko_theme/admin_layout.html:
msgid "Admin menu_Items_Bulk Export"
msgstr "Bulk Export"

#: /weko-theme/weko_theme/templates/weko_theme/admin_layout.html:
msgid "Admin menu_Items_Import"
msgstr "Import"

#: /weko-theme/weko_theme/templates/weko_theme/admin_layout.html:
msgid "Admin menu_Items_RO-Crate Import"
msgstr "RO-Crate Import"

#: /weko-theme/weko_theme/templates/weko_theme/admin_layout.html:
msgid "Admin menu_Index Tree_Edit Tree"
msgstr "Edit Tree"

#: /weko-theme/weko_theme/templates/weko_theme/admin_layout.html:
msgid "Admin menu_Index Tree_Journal Information"
msgstr "Journal Information"

#: /weko-theme/weko_theme/templates/weko_theme/admin_layout.html:
msgid "Admin menu_Index Tree_Custom Sort"
msgstr "Custom Sort"

#: /weko-theme/weko_theme/templates/weko_theme/admin_layout.html:
msgid "Admin menu_Web Design_Widget"
msgstr "Widget"

#: /weko-theme/weko_theme/templates/weko_theme/admin_layout.html:
msgid "Admin menu_Web Design_Page Layout"
msgstr "Page Layout"

#: /weko-theme/weko_theme/templates/weko_theme/admin_layout.html:
msgid "Admin menu_Author Management_Edit"
msgstr "Edit"

#: /weko-theme/weko_theme/templates/weko_theme/admin_layout.html:
msgid "Admin menu_Author Management_Export"
msgstr "Export"

#: /weko-theme/weko_theme/templates/weko_theme/admin_layout.html:
msgid "Admin menu_Author Management_Import"
msgstr "Import"

#: /weko-theme/weko_theme/templates/weko_theme/admin_layout.html:
msgid "Admin menu_Statistics_Report"
msgstr "Report"

#: /weko-theme/weko_theme/templates/weko_theme/admin_layout.html:
msgid "Admin menu_Statistics_Feedback Mail"
msgstr "Feedback Mail"

#: /weko-theme/weko_theme/templates/weko_theme/admin_layout.html:
msgid "Admin menu_Statistics_Site License"
msgstr "Site License"

#: /weko-theme/weko_theme/templates/weko_theme/admin_layout.html:
msgid "Admin menu_WorkFlow_Flow List"
msgstr "Flow List"

#: /weko-theme/weko_theme/templates/weko_theme/admin_layout.html:
msgid "Admin menu_WorkFlow_WorkFlow List"
msgstr "WorkFlow List"

#: /weko-theme/weko_theme/templates/weko_theme/admin_layout.html:
msgid "Admin menu_WorkFlow_WorkSpaceWorkFlow Setting"
msgstr "WorkSpace WorkFlow Setting"

#: /weko-theme/weko_theme/templates/weko_theme/admin_layout.html:
msgid "Admin menu_Communities_Community"
msgstr "Community"

#: /weko-theme/weko_theme/templates/weko_theme/admin_layout.html:
msgid "Admin menu_Communities_Featured Community"
msgstr "Featured Community"

#: /weko-theme/weko_theme/templates/weko_theme/admin_layout.html:
msgid "Admin menu_Communities_Inclusion Request"
msgstr "Inclusion Request"

#: /weko-theme/weko_theme/templates/weko_theme/admin_layout.html:
msgid "Admin menu_OAI-PMH_Harvesting"
msgstr "Harvesting"

#: /weko-theme/weko_theme/templates/weko_theme/admin_layout.html:
msgid "Admin menu_OAI-PMH_Identify"
msgstr "Identify"

#: /weko-theme/weko_theme/templates/weko_theme/admin_layout.html:
msgid "Admin menu_OAI-PMH_Sets"
msgstr "Sets"

#: /weko-theme/weko_theme/templates/weko_theme/admin_layout.html:
msgid "Admin menu_Resource Sync_Resource List"
msgstr "Resource List"

#: /weko-theme/weko_theme/templates/weko_theme/admin_layout.html:
msgid "Admin menu_Resource Sync_Change List"
msgstr "Change List"

#: /weko-theme/weko_theme/templates/weko_theme/admin_layout.html:
msgid "Admin menu_Resource Sync_Resync"
msgstr "Resync"

#: /weko-theme/weko_theme/templates/weko_theme/admin_layout.html:
msgid "Admin menu_Records_Persistent Identifier"
msgstr "Persistent Identifier"

#: /weko-theme/weko_theme/templates/weko_theme/admin_layout.html:
msgid "Admin menu_Records_Record Metadata"
msgstr "Record Metadata"

#: /weko-theme/weko_theme/templates/weko_theme/admin_layout.html:
msgid "Admin menu_Files_Bucket"
msgstr "Bucket "

#: /weko-theme/weko_theme/templates/weko_theme/admin_layout.html:
msgid "Admin menu_Files_File Instance"
msgstr "File Instance"

#: /weko-theme/weko_theme/templates/weko_theme/admin_layout.html:
msgid "Admin menu_Files_Location"
msgstr "Location"

#: /weko-theme/weko_theme/templates/weko_theme/admin_layout.html:
msgid "Admin menu_Files_Multipart Object"
msgstr "Multipart Object"

#: /weko-theme/weko_theme/templates/weko_theme/admin_layout.html:
msgid "Admin menu_Files_Object Version"
msgstr "Object Version"

#: /weko-theme/weko_theme/templates/weko_theme/admin_layout.html:
msgid "Admin menu_User Management_Access: Roles"
msgstr "Access: Roles"

#: /weko-theme/weko_theme/templates/weko_theme/admin_layout.html:
msgid "Admin menu_User Management_Access: System Roles"
msgstr "Access: System Roles"

#: /weko-theme/weko_theme/templates/weko_theme/admin_layout.html:
msgid "Admin menu_User Management_Access: Users"
msgstr "Access: Users"

#: /weko-theme/weko_theme/templates/weko_theme/admin_layout.html:
msgid "Admin menu_User Management_Linked account identities"
msgstr "Linked account identities"

#: /weko-theme/weko_theme/templates/weko_theme/admin_layout.html:
msgid "Admin menu_User Management_Linked account tokens"
msgstr "Linked account tokens"

#: /weko-theme/weko_theme/templates/weko_theme/admin_layout.html:
msgid "Admin menu_User Management_Linked accounts"
msgstr "Linked accounts"

#: /weko-theme/weko_theme/templates/weko_theme/admin_layout.html:
msgid "Admin menu_User Management_OAuth Application Tokens"
msgstr "OAuth Application Tokens"

#: /weko-theme/weko_theme/templates/weko_theme/admin_layout.html:
msgid "Admin menu_User Management_OAuth Applications"
msgstr "OAuth Applications"

#: /weko-theme/weko_theme/templates/weko_theme/admin_layout.html:
msgid "Admin menu_User Management_Role"
msgstr "Role"

#: /weko-theme/weko_theme/templates/weko_theme/admin_layout.html:
msgid "Admin menu_User Management_Session Activity"
msgstr "Session Activity"

#: /weko-theme/weko_theme/templates/weko_theme/admin_layout.html:
msgid "Admin menu_User Management_User"
msgstr "User"

#: /weko-theme/weko_theme/templates/weko_theme/admin_layout.html:
msgid "Admin menu_User Management_User Profile"
msgstr "User Profile"

#: /weko-theme/weko_theme/templates/weko_theme/admin_layout.html:
msgid "Admin menu_Setting_Items"
msgstr "Items"

#: /weko-theme/weko_theme/templates/weko_theme/admin_layout.html:
msgid "Admin menu_Setting_Activity List"
msgstr "Activity List"

#: /weko-theme/weko_theme/templates/weko_theme/admin_layout.html:
msgid "Admin menu_Setting_Index Link"
msgstr "Index Link"

#: /weko-theme/weko_theme/templates/weko_theme/admin_layout.html:
msgid "Admin menu_Setting_Index Tree"
msgstr "Index Tree"

#: /weko-theme/weko_theme/templates/weko_theme/admin_layout.html:
msgid "Admin menu_Setting_Language"
msgstr "Language"

#: /weko-theme/weko_theme/templates/weko_theme/admin_layout.html:
msgid "Admin menu_Setting_PDF Cover Page"
msgstr "PDF Cover Page"

#: /weko-theme/weko_theme/templates/weko_theme/admin_layout.html:
msgid "Admin menu_Setting_Ranking"
msgstr "Ranking"

#: /weko-theme/weko_theme/templates/weko_theme/admin_layout.html:
msgid "Admin menu_Setting_Stats"
msgstr "Stats"

#: /weko-theme/weko_theme/templates/weko_theme/admin_layout.html:
msgid "Admin menu_Setting_Style"
msgstr "Style"

#: /weko-theme/weko_theme/templates/weko_theme/admin_layout.html:
msgid "Admin menu_Setting_Identifier"
msgstr "Identifier"

#: /weko-theme/weko_theme/templates/weko_theme/admin_layout.html:
msgid "Admin menu_Setting_Item Export"
msgstr "Item Export"

#: /weko-theme/weko_theme/templates/weko_theme/admin_layout.html:
msgid "Admin menu_Setting_Log Analysis"
msgstr "Log Analysis"

#: /weko-theme/weko_theme/templates/weko_theme/admin_layout.html:
msgid "Admin menu_Setting_Search"
msgstr "Search"

#: /weko-theme/weko_theme/templates/weko_theme/admin_layout.html:
msgid "Admin menu_Setting_Site Info"
msgstr "Site Info"

#: /weko-theme/weko_theme/templates/weko_theme/admin_layout.html:
msgid "Admin menu_Setting_Site License"
msgstr "Site License"

#: /weko-theme/weko_theme/templates/weko_theme/admin_layout.html:
msgid "Admin menu_Setting_Sitemap"
msgstr "Sitemap"

#: /weko-theme/weko_theme/templates/weko_theme/admin_layout.html:
msgid "Admin menu_Setting_Mail"
msgstr "Mail"

#: /weko-theme/weko_theme/templates/weko_theme/admin_layout.html:
msgid "Admin menu_Setting_Mail Templates"
msgstr "Mail Templates"

#: /weko-theme/weko_theme/templates/weko_theme/admin_layout.html:
msgid "Admin menu_Setting_WebAPI Account"
msgstr "WebAPI Account"

#: /weko-theme/weko_theme/templates/weko_theme/admin_layout.html:
msgid "Admin menu_Setting_File Preview"
msgstr "File Preview"

#: /weko-theme/weko_theme/templates/weko_theme/admin_layout.html:
msgid "Admin menu_Setting_Shibboleth"
msgstr "Shibboleth"

#: /weko-theme/weko_theme/templates/weko_theme/admin_layout.html:
msgid "Admin menu_SWORD API"
msgstr "SWORD API"

#: /weko-theme/weko_theme/templates/weko_theme/admin_layout.html:
msgid "Admin menu_SWORD API_TSV/XML"
msgstr "TSV/XML"

#: /weko-theme/weko_theme/templates/weko_theme/admin_layout.html:
msgid "Admin menu_SWORD API_JSON-LD"
msgstr "JSON-LD"

#: /weko-theme/weko_theme/templates/weko_theme/admin_layout.html:
msgid "Admin menu_Item Types_JSON-LD Mapping"
msgstr "JSON-LD Mapping"

#: /weko-theme/weko_theme/templates/weko_theme/admin_layout.html:
msgid "Admin menu_Setting_Others"
msgstr "Others"

#: /weko-theme/weko_theme/templates/weko_theme/admin_layout.html:
msgid "Admin menu_Setting_Restricted Access"
msgstr "Restricted Access"

#: /weko-theme/weko_theme/templates/weko_theme/admin_layout.html:
msgid "Admin menu_Setting_Faceted Search"
msgstr "Faceted Search"

#: /weko-theme/weko_theme/templates/weko_theme/admin_layout.html:
msgid "Admin menu_Logs"
msgstr "Logs"

#: /weko-theme/weko_theme/templates/weko_theme/admin_layout.html:
msgid "Admin menu_Logs_Export"
msgstr "Export"

#: weko_admin/
#: msgid "Maintenance"
msgid "Admin menu_Maintenance"
msgstr "Maintenance"

#: weko_admin/
#: msgid "ElasticSearch Index"
msgid "Admin menu_Maintenance_ElasticSearch Index"
msgstr "ElasticSearch Index"
<<<<<<< HEAD

=======
>>>>>>> 200885a5
msgid "Password(reconfirmation)"
msgstr ""

msgid "password rule1"
msgstr "Please set a password with at least 8 characters."

msgid "password rule2"
msgstr "Please include at least one uppercase letter, lowercase letter, number, and symbol."

msgid "available characters"
<<<<<<< HEAD
msgstr "available characters"
=======
msgstr "available characters"

#: weko_admin/
#: msgid "CRIS Linkage"
msgid "Admin menu_Setting_CRIS Linkage"
msgstr "CRIS Linkage"
>>>>>>> 200885a5
<|MERGE_RESOLUTION|>--- conflicted
+++ resolved
@@ -694,10 +694,7 @@
 #: msgid "ElasticSearch Index"
 msgid "Admin menu_Maintenance_ElasticSearch Index"
 msgstr "ElasticSearch Index"
-<<<<<<< HEAD
-
-=======
->>>>>>> 200885a5
+
 msgid "Password(reconfirmation)"
 msgstr ""
 
@@ -708,13 +705,9 @@
 msgstr "Please include at least one uppercase letter, lowercase letter, number, and symbol."
 
 msgid "available characters"
-<<<<<<< HEAD
-msgstr "available characters"
-=======
 msgstr "available characters"
 
 #: weko_admin/
 #: msgid "CRIS Linkage"
 msgid "Admin menu_Setting_CRIS Linkage"
-msgstr "CRIS Linkage"
->>>>>>> 200885a5
+msgstr "CRIS Linkage"