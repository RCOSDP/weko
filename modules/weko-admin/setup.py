# -*- coding: utf-8 -*-
#
# This file is part of WEKO3.
# Copyright (C) 2017 National Institute of Informatics.
#
# WEKO3 is free software; you can redistribute it
# and/or modify it under the terms of the GNU General Public License as
# published by the Free Software Foundation; either version 2 of the
# License, or (at your option) any later version.
#
# WEKO3 is distributed in the hope that it will be
# useful, but WITHOUT ANY WARRANTY; without even the implied warranty of
# MERCHANTABILITY or FITNESS FOR A PARTICULAR PURPOSE.  See the GNU
# General Public License for more details.
#
# You should have received a copy of the GNU General Public License
# along with WEKO3; if not, write to the
# Free Software Foundation, Inc., 59 Temple Place, Suite 330, Boston,
# MA 02111-1307, USA.

"""Module providing admin capabilities."""

import os

from setuptools import find_packages, setup

readme = open('README.rst').read()
history = open('CHANGES.rst').read()

tests_require = [
    'Sphinx>=1.6.5',
    'check-manifest>=0.25',
    'coverage>=4.0',
    'isort>=4.2.2',
    'pydocstyle>=1.0.0',
    'pytest-cache>=1.0',
    'pytest-cov>=1.8.0',
    'pytest-pep8>=1.0.6',
    'pytest>=2.8.0',
]

extras_require = {
    'docs': [
        'Sphinx>=1.5.1',
    ],
    'tests': tests_require,
}

extras_require['all'] = []
for reqs in extras_require.values():
    extras_require['all'].extend(reqs)

setup_requires = [
    'Babel>=1.3',
    'pytest-runner>=2.6.2',
]

install_requires = [
    'WTForms>=2.0.1',
    'Flask-BabelEx>=0.9.3',
    'Flask-Breadcrumbs>=0.3.0',
    'Flask-WTF>=0.13.1',
    'Flask-Mail>=0.9.1',
    'invenio-db>=1.0.0b9',
    'invenio-accounts>=1.0.0b3',
    'invenio-assets>=1.0.0b7',
]

packages = find_packages()


# Get the version string. Cannot be done with import!
g = {}
with open(os.path.join('weko_admin', 'version.py'), 'rt') as fp:
    exec(fp.read(), g)
    version = g['__version__']

setup(
    name='weko-admin',
    version=version,
    description=__doc__,
    long_description=readme + '\n\n' + history,
    keywords='weko admin',
    license='GPLv2',
    author='National Institute of Informatics',
    author_email='wekosoftware@nii.ac.jp',
    url='https://github.com/wekosoftware/weko-admin',
    packages=packages,
    zip_safe=False,
    include_package_data=True,
    platforms='any',
    entry_points={
        'flask.commands': [
            'lifetime = weko_admin.cli:lifetime',
            'language = weko_admin.cli:language',
            'cert = weko_admin.cli:cert',
            'report = weko_admin.cli:report',
            'billing = weko_admin.cli:billing',
            'admin_settings = weko_admin.cli:admin_settings'
        ],
        'invenio_celery.tasks': [
            'weko_admin = weko_admin.tasks',
        ],
        'invenio_base.apps': [
            'weko_admin = weko_admin:WekoAdmin',
        ],
        'invenio_base.api_blueprints': [
            'weko_admin = weko_admin.views:blueprint_api',
        ],
        'invenio_admin.views': [
            'weko_admin_style = weko_admin.admin:style_adminview',
            'weko_admin_report = weko_admin.admin:report_adminview',
<<<<<<< HEAD
            'weko_admin_feedback_mail = '
            'weko_admin.admin:feedback_mail_adminview',
            'weko_admin_language = '
            'weko_admin.admin:language_adminview',
            'weko_admin_web_api_account = '
            'weko_admin.admin:web_api_account_adminview',
            'weko_admin_stats_settings = '
            'weko_admin.admin:stats_settings_adminview',
            'weko_admin_log_analysis = '
            'weko_admin.admin:log_analysis_settings_adminview',
            'weko_admin_ranking_settings = '
            'weko_admin.admin:ranking_settings_adminview',
            'weko_admin_search_settings = '
            'weko_admin.admin:search_settings_adminview',
            'weko_admin_site_license_settings = '
            'weko_admin.admin:site_license_settings_adminview',
            'weko_admin_file_preview_settings = '
            'weko_admin.admin:file_preview_settings_adminview',
            'weko_admin_item_export_settings = '
            'weko_admin.admin:item_export_settings_adminview'
=======
            'weko_admin_feedback_mail = weko_admin.admin:feedback_mail_adminview',
            'weko_admin_language = weko_admin.admin:language_adminview',
            'weko_admin_web_api_account = weko_admin.admin:web_api_account_adminview',
            'weko_admin_stats_settings = weko_admin.admin:stats_settings_adminview',
            'weko_admin_log_analysis = weko_admin.admin:log_analysis_settings_adminview',
            'weko_admin_ranking_settings = weko_admin.admin:ranking_settings_adminview',
            'weko_admin_search_settings = weko_admin.admin:search_settings_adminview',
            'weko_admin_site_license_settings = weko_admin.admin:site_license_settings_adminview',
            'weko_admin_site_license_send_mail_settings = weko_admin.admin:site_license_send_mail_settings_adminview',
            'weko_admin_file_preview_settings = weko_admin.admin:file_preview_settings_adminview',
            'weko_admin_item_export_settings = weko_admin.admin:item_export_settings_adminview'
>>>>>>> cfac21e3
        ],
        'invenio_access.actions': [
            'page_style_access = weko_admin.permissions:action_admin_access',
            'page_style_update = weko_admin.permissions:action_admin_update',
        ],
        'invenio_db.alembic': [
            'weko_admin = weko_admin:alembic',
        ],
        'invenio_assets.bundles': [
            'weko_admin_js = weko_admin.bundles:js',
            'weko_admin_search_js = weko_admin.bundles:search_management_js',
            'weko_admin_stats_report_js = weko_admin.bundles:stats_report_js',
            'weko_admin_react_bootstrap_js = '
            'weko_admin.bundles:react_bootstrap_js',
            'weko_admin_css = weko_admin.bundles:css',
            'weko_admin_quill_css = '
            'weko_admin.bundles:weko_admin_quill_sknow_css',
            'weko_admin_feedback_mail_css = '
            'weko_admin.bundles:weko_admin_feedback_mail_css',
            'weko_admin_date_picker_js = weko_admin.bundles:date_picker_js',
            'weko_admin_date_picker_css = weko_admin.bundles:date_picker_css',
            'weko_admin_custom_report = weko_admin.bundles:custom_report_js',
            'weko_admin_feedback_mail = weko_admin.bundles:feedback_mail_js',
            'weko_admin_statistics_reactjs_lib = '
            'weko_admin.bundles:statistics_reactjs_lib',
            'weko_admin_log_analysis_js = '
            'weko_admin.bundles:log_analysis_js',
            'weko_admin_admin_lte_js_dependecies = '
            'weko_admin.bundles:admin_lte_js_dependecies',
            'weko_admin_admin_lte_js = '
            'weko_admin.bundles:admin_lte_js',
            'weko_admin_angular_js = weko_admin.bundles:angular_js',
        ],
        'invenio_db.models': [
            'weko_admin = weko_admin.models',
        ],
        'invenio_i18n.translations': [
            'messages = weko_admin',
        ],
    },
    extras_require=extras_require,
    install_requires=install_requires,
    setup_requires=setup_requires,
    tests_require=tests_require,
    classifiers=[
        'Environment :: Web Environment',
        'Intended Audience :: Developers',
        'License :: OSI Approved :: GNU General Public License v2 (GPLv2)',
        'Operating System :: OS Independent',
        'Programming Language :: Python',
        'Topic :: Internet :: WWW/HTTP :: Dynamic Content',
        'Topic :: Software Development :: Libraries :: Python Modules',
        'Programming Language :: Python :: 3',
        'Programming Language :: Python :: 3.5',
        'Development Status :: 1 - Planning',
    ],
)<|MERGE_RESOLUTION|>--- conflicted
+++ resolved
@@ -110,28 +110,6 @@
         'invenio_admin.views': [
             'weko_admin_style = weko_admin.admin:style_adminview',
             'weko_admin_report = weko_admin.admin:report_adminview',
-<<<<<<< HEAD
-            'weko_admin_feedback_mail = '
-            'weko_admin.admin:feedback_mail_adminview',
-            'weko_admin_language = '
-            'weko_admin.admin:language_adminview',
-            'weko_admin_web_api_account = '
-            'weko_admin.admin:web_api_account_adminview',
-            'weko_admin_stats_settings = '
-            'weko_admin.admin:stats_settings_adminview',
-            'weko_admin_log_analysis = '
-            'weko_admin.admin:log_analysis_settings_adminview',
-            'weko_admin_ranking_settings = '
-            'weko_admin.admin:ranking_settings_adminview',
-            'weko_admin_search_settings = '
-            'weko_admin.admin:search_settings_adminview',
-            'weko_admin_site_license_settings = '
-            'weko_admin.admin:site_license_settings_adminview',
-            'weko_admin_file_preview_settings = '
-            'weko_admin.admin:file_preview_settings_adminview',
-            'weko_admin_item_export_settings = '
-            'weko_admin.admin:item_export_settings_adminview'
-=======
             'weko_admin_feedback_mail = weko_admin.admin:feedback_mail_adminview',
             'weko_admin_language = weko_admin.admin:language_adminview',
             'weko_admin_web_api_account = weko_admin.admin:web_api_account_adminview',
@@ -143,7 +121,6 @@
             'weko_admin_site_license_send_mail_settings = weko_admin.admin:site_license_send_mail_settings_adminview',
             'weko_admin_file_preview_settings = weko_admin.admin:file_preview_settings_adminview',
             'weko_admin_item_export_settings = weko_admin.admin:item_export_settings_adminview'
->>>>>>> cfac21e3
         ],
         'invenio_access.actions': [
             'page_style_access = weko_admin.permissions:action_admin_access',
@@ -156,17 +133,16 @@
             'weko_admin_js = weko_admin.bundles:js',
             'weko_admin_search_js = weko_admin.bundles:search_management_js',
             'weko_admin_stats_report_js = weko_admin.bundles:stats_report_js',
-            'weko_admin_react_bootstrap_js = '
-            'weko_admin.bundles:react_bootstrap_js',
+            'weko_admin_react_bootstrap_js = weko_admin.bundles:react_bootstrap_js',
             'weko_admin_css = weko_admin.bundles:css',
-            'weko_admin_quill_css = '
-            'weko_admin.bundles:weko_admin_quill_sknow_css',
-            'weko_admin_feedback_mail_css = '
-            'weko_admin.bundles:weko_admin_feedback_mail_css',
+            'weko_admin_quill_css = weko_admin.bundles:weko_admin_quill_sknow_css',
+            'weko_admin_feedback_mail_css = weko_admin.bundles:weko_admin_feedback_mail_css',
             'weko_admin_date_picker_js = weko_admin.bundles:date_picker_js',
             'weko_admin_date_picker_css = weko_admin.bundles:date_picker_css',
-            'weko_admin_custom_report = weko_admin.bundles:custom_report_js',
-            'weko_admin_feedback_mail = weko_admin.bundles:feedback_mail_js',
+            'weko_admin_custom_report = '
+            'weko_admin.bundles:custom_report_js',
+            'weko_admin_feedback_mail = '
+            'weko_admin.bundles:feedback_mail_js',
             'weko_admin_statistics_reactjs_lib = '
             'weko_admin.bundles:statistics_reactjs_lib',
             'weko_admin_log_analysis_js = '
