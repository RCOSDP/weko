# -*- coding: utf-8 -*-
#
# This file is part of WEKO3.
# Copyright (C) 2017 National Institute of Informatics.
#
# WEKO3 is free software; you can redistribute it
# and/or modify it under the terms of the GNU General Public License as
# published by the Free Software Foundation; either version 2 of the
# License, or (at your option) any later version.
#
# WEKO3 is distributed in the hope that it will be
# useful, but WITHOUT ANY WARRANTY; without even the implied warranty of
# MERCHANTABILITY or FITNESS FOR A PARTICULAR PURPOSE.  See the GNU
# General Public License for more details.
#
# You should have received a copy of the GNU General Public License
# along with WEKO3; if not, write to the
# Free Software Foundation, Inc., 59 Temple Place, Suite 330, Boston,
# MA 02111-1307, USA.

"""Module providing admin capabilities."""

import os

from setuptools import find_packages, setup

readme = open('README.rst').read()
history = open('CHANGES.rst').read()

tests_require = [
    'Sphinx>=1.6.5',
    'check-manifest>=0.25',
    'coverage>=4.0',
    'isort>=4.2.2',
    'pydocstyle>=1.0.0',
    'pytest-cache>=1.0',
    'pytest-cov>=1.8.0',
    'pytest-pep8>=1.0.6',
    'pytest>=2.8.0',
]

extras_require = {
    'docs': [
        'Sphinx>=1.5.1',
    ],
    'tests': tests_require,
}

extras_require['all'] = []
for reqs in extras_require.values():
    extras_require['all'].extend(reqs)

setup_requires = [
    'Babel>=1.3',
    'pytest-runner>=2.6.2',
]

install_requires = [
    'WTForms>=2.0.1',
    'Flask-BabelEx>=0.9.3',
    'Flask-Breadcrumbs>=0.3.0',
    'Flask-WTF>=0.13.1',
    'Flask-Mail>=0.9.1',
    'invenio-db>=1.0.0b9',
    'invenio-accounts>=1.0.0b3',
    'invenio-assets>=1.0.0b7',
]

packages = find_packages()


# Get the version string. Cannot be done with import!
g = {}
with open(os.path.join('weko_admin', 'version.py'), 'rt') as fp:
    exec(fp.read(), g)
    version = g['__version__']

setup(
    name='weko-admin',
    version=version,
    description=__doc__,
    long_description=readme + '\n\n' + history,
    keywords='weko admin',
    license='GPLv2',
    author='National Institute of Informatics',
    author_email='wekosoftware@nii.ac.jp',
    url='https://github.com/wekosoftware/weko-admin',
    packages=packages,
    zip_safe=False,
    include_package_data=True,
    platforms='any',
    entry_points={
        'flask.commands': [
            'lifetime = weko_admin.cli:lifetime',
            'language = weko_admin.cli:language',
            'cert = weko_admin.cli:cert',
            'report = weko_admin.cli:report',
            'billing = weko_admin.cli:billing',
            'admin_settings = weko_admin.cli:admin_settings'
        ],
        'invenio_celery.tasks': [
            'weko_admin = weko_admin.tasks',
        ],
        'invenio_base.apps': [
            'weko_admin = weko_admin:WekoAdmin',
        ],
        'invenio_base.api_blueprints': [
            'weko_admin = weko_admin.views:blueprint_api',
        ],
        'invenio_admin.views': [
            'weko_admin_style = weko_admin.admin:style_adminview',
            'weko_admin_report = weko_admin.admin:report_adminview',
            'weko_admin_feedback_mail = weko_admin.admin:feedback_mail_adminview',
            'weko_admin_language = weko_admin.admin:language_adminview',
            'weko_admin_web_api_account = weko_admin.admin:web_api_account_adminview',
            'weko_admin_stats_settings = weko_admin.admin:stats_settings_adminview',
            'weko_admin_log_analysis = weko_admin.admin:log_analysis_settings_adminview',
            'weko_admin_ranking_settings = weko_admin.admin:ranking_settings_adminview',
            'weko_admin_search_settings = weko_admin.admin:search_settings_adminview',
            'weko_admin_site_license_settings = weko_admin.admin:site_license_settings_adminview',
<<<<<<< HEAD
=======
            'weko_admin_site_license_send_mail_settings = weko_admin.admin:site_license_send_mail_settings_adminview',
>>>>>>> cfac21e3
            'weko_admin_file_preview_settings = weko_admin.admin:file_preview_settings_adminview',
            'weko_admin_item_export_settings = weko_admin.admin:item_export_settings_adminview'
        ],
        'invenio_access.actions': [
            'page_style_access = weko_admin.permissions:action_admin_access',
            'page_style_update = weko_admin.permissions:action_admin_update',
        ],
        'invenio_db.alembic': [
            'weko_admin = weko_admin:alembic',
        ],
        'invenio_assets.bundles': [
            'weko_admin_js = weko_admin.bundles:js',
            'weko_admin_search_js = weko_admin.bundles:search_management_js',
            'weko_admin_stats_report_js = weko_admin.bundles:stats_report_js',
            'weko_admin_react_bootstrap_js = weko_admin.bundles:react_bootstrap_js',
            'weko_admin_css = weko_admin.bundles:css',
            'weko_admin_quill_css = weko_admin.bundles:weko_admin_quill_sknow_css',
            'weko_admin_feedback_mail_css = weko_admin.bundles:weko_admin_feedback_mail_css',
            'weko_admin_date_picker_js = weko_admin.bundles:date_picker_js',
            'weko_admin_date_picker_css = weko_admin.bundles:date_picker_css',
            'weko_admin_custom_report = '
            'weko_admin.bundles:custom_report_js',
            'weko_admin_feedback_mail = '
            'weko_admin.bundles:feedback_mail_js',
            'weko_admin_statistics_reactjs_lib = '
            'weko_admin.bundles:statistics_reactjs_lib',
            'weko_admin_log_analysis_js = '
            'weko_admin.bundles:log_analysis_js',
            'weko_admin_admin_lte_js_dependecies = '
            'weko_admin.bundles:admin_lte_js_dependecies',
            'weko_admin_admin_lte_js = '
            'weko_admin.bundles:admin_lte_js',
            'weko_admin_angular_js = weko_admin.bundles:angular_js',
        ],
        'invenio_db.models': [
            'weko_admin = weko_admin.models',
        ],
        'invenio_i18n.translations': [
            'messages = weko_admin',
        ],
    },
    extras_require=extras_require,
    install_requires=install_requires,
    setup_requires=setup_requires,
    tests_require=tests_require,
    classifiers=[
        'Environment :: Web Environment',
        'Intended Audience :: Developers',
        'License :: OSI Approved :: GNU General Public License v2 (GPLv2)',
        'Operating System :: OS Independent',
        'Programming Language :: Python',
        'Topic :: Internet :: WWW/HTTP :: Dynamic Content',
        'Topic :: Software Development :: Libraries :: Python Modules',
        'Programming Language :: Python :: 3',
        'Programming Language :: Python :: 3.5',
        'Development Status :: 1 - Planning',
    ],
)<|MERGE_RESOLUTION|>--- conflicted
+++ resolved
@@ -118,10 +118,7 @@
             'weko_admin_ranking_settings = weko_admin.admin:ranking_settings_adminview',
             'weko_admin_search_settings = weko_admin.admin:search_settings_adminview',
             'weko_admin_site_license_settings = weko_admin.admin:site_license_settings_adminview',
-<<<<<<< HEAD
-=======
             'weko_admin_site_license_send_mail_settings = weko_admin.admin:site_license_send_mail_settings_adminview',
->>>>>>> cfac21e3
             'weko_admin_file_preview_settings = weko_admin.admin:file_preview_settings_adminview',
             'weko_admin_item_export_settings = weko_admin.admin:item_export_settings_adminview'
         ],
