--- conflicted
+++ resolved
@@ -1581,14 +1581,9 @@
     #test No.3 (W2023-22 3(5))
     with patch("weko_admin.utils.AdminSettings.get",return_value=None):
         result = get_restricted_access("not exist key")
-<<<<<<< HEAD
         assert result == {}
-    
-=======
-        assert result == None
 
     #test No.3 (W2023-22 3(5))
->>>>>>> e8d00a98
     # not key
     result = get_restricted_access("")
     assert result == admin_settings[5].settings
@@ -1715,7 +1710,6 @@
     result = update_restricted_access(param)
     assert result == True
     assert get_restricted_access() == expect
-<<<<<<< HEAD
     
     # validate_secret_URL_file_download is False
     # 15-1
@@ -1731,23 +1725,6 @@
     result = update_restricted_access(data)
     assert result == False
     
-=======
-    
-    # validate_secret_URL_file_download is False
-    # 15-1
-    data = {
-        "secret_URL_file_download": {
-            "secret_enable": True, 
-            "secret_expiration_date": None, #check this
-            "secret_expiration_date_unlimited_chk": False, #check this
-            "secret_download_limit": 10,
-            "secret_download_limit_unlimited_chk": False,
-        }
-    }
-    result = update_restricted_access(data)
-    assert result == False
-    
->>>>>>> e8d00a98
     # 15-2
     data = {
         "secret_URL_file_download": {
