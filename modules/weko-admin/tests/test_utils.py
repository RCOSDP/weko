--- conflicted
+++ resolved
@@ -1434,14 +1434,9 @@
         'favicon_name': 'JAIRO Cloud icon',
         'notify': [{'language': 'en', 'notify_name': ''}],
         'google_tracking_id_user': 'test_tracking_id',
-<<<<<<< HEAD
         'addthis_user_id': 'ra-5d8af23e9a3a2633',
         'ogp_image': '',
         'ogp_image_name': '',
-=======
-        'ogp_image': '', 
-        'ogp_image_name': '', 
->>>>>>> 3aa12c21
     }
     result = validation_site_info(site_info)
     assert result == {"error":'',
@@ -1455,7 +1450,6 @@
         'site_name': [
             {'index': 0, 'language': 'en', 'name': 'test site'},
             {'index': 1, 'language': 'ja', 'name': 'テスト サイト'}
-<<<<<<< HEAD
         ],
         'copy_right': 'test copy right ',
         'google_tracking_id_user': 'test_tracking_id',
@@ -1466,17 +1460,6 @@
         'favicon': '/static/favicon.ico',
         'ogp_image_name': '',
         'ogp_image': '',
-=======
-        ], 
-        'copy_right': 'test copy right ', 
-        'google_tracking_id_user': 'test_tracking_id', 
-        'keyword': 'test_keyword1\ntest_keyword2', 
-        'description': 'this is test description', 
-        'favicon_name': 'JAIRO Cloud icon', 
-        'favicon': '/static/favicon.ico', 
-        'ogp_image_name': '', 
-        'ogp_image': '', 
->>>>>>> 3aa12c21
         'notify': [{'language': 'en', 'notify_name': '', 'index': 0}]
     }
     test = {
@@ -1491,14 +1474,9 @@
         'favicon_name': 'JAIRO Cloud icon',
         'notify': [{'language': 'en', 'notify_name': ''}],
         'google_tracking_id_user': 'test_tracking_id',
-<<<<<<< HEAD
         'addthis_user_id': 'ra-5d8af23e9a3a2633',
         'ogp_image': '',
         'ogp_image_name': '',
-=======
-        'ogp_image': '', 
-        'ogp_image_name': '', 
->>>>>>> 3aa12c21
     }
     result = format_site_info_data(site_info)
     assert result == test
@@ -2279,19 +2257,11 @@
     app = Flask("test_weko_admin_app")
     # site_info is None
     overwrite_the_memory_config_with_db(app, None)
-<<<<<<< HEAD
-
-    # site_info.google_tracking_id_user, addthis_user_id is not exist
-    overwrite_the_memory_config_with_db(app, site_info_not_google)
-
-    # GOOGLE_TRACKING_ID_USER, ADDTHIS_USER_ID is not exist
-=======
-    
+
     # site_info.google_tracking_id_user is not exist
     overwrite_the_memory_config_with_db(app, site_info_not_google)
-    
+
     # GOOGLE_TRACKING_ID_USER is not exist
->>>>>>> 3aa12c21
     overwrite_the_memory_config_with_db(app, site_info_google1)
     assert app.config["GOOGLE_TRACKING_ID_USER"] == "test_tracking_id1"
 
