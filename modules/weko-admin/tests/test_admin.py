
import os
<<<<<<< HEAD
import io
=======
from os.path import dirname, join
import uuid
from flask import url_for,current_app,make_response
from flask_admin import Admin
from mock import patch
from mock import MagicMock, patch
>>>>>>> 3aa12c21
import json
import pytest
from datetime import datetime
from mock import MagicMock, patch
from .helpers import login, logout

from flask import url_for,current_app,make_response
from flask_admin import Admin
from flask_wtf import FlaskForm,Form
from sqlalchemy.exc import SQLAlchemyError
from wtforms.validators import ValidationError
from werkzeug.datastructures import ImmutableMultiDict

from invenio_access.models import ActionUsers
from invenio_accounts.testutils import login_user_via_session, create_test_user
from invenio_communities.models import Community
<<<<<<< HEAD
from invenio_oauth2server.models import Client
=======
from invenio_search import current_search_client
>>>>>>> 3aa12c21

from weko_admin.models import (
    AdminSettings,StatisticsEmail,LogAnalysisRestrictedCrawlerList, RankingSettings,
    SearchManagement, Identifier,FacetSearchSetting
)
from weko_index_tree.models import IndexStyle,Index
from weko_records.api import JsonldMapping
from weko_swordserver.api import SwordClient
from weko_workflow.api import WorkFlow
from weko_workflow.models import WorkFlow
from weko_records.models import ItemTypeJsonldMapping
from weko_swordserver.models import SwordClientModel

from weko_admin.admin import (
    StyleSettingView,LogAnalysisSettings,ItemExportSettingsView,IdentifierSettingView,
    identifier_adminview,facet_search_adminview,FacetSearchSettingView,SwordAPISettingsView,
    SwordAPIJsonldSettingsView, JsonldMappingView
)

from .test_views import assert_role

# .tox/c1/bin/pytest --cov=weko_admin tests/test_admin.py -vv -s --cov-branch --cov-report=term --basetemp=/code/modules/weko-admin/.tox/c1/tmp

#class StyleSettingView(BaseView):
# .tox/c1/bin/pytest --cov=weko_admin tests/test_admin.py::TestStyleSettingView -vv -s --cov-branch --cov-report=term --basetemp=/code/modules/weko-admin/.tox/c1/tmp
class TestStyleSettingView:
#    def index(self):
# .tox/c1/bin/pytest --cov=weko_admin tests/test_admin.py::TestStyleSettingView::test_index -vv -s -v --cov-branch --cov-report=term --basetemp=/code/modules/weko-admin/.tox/c1/tmp
    def test_index(self,client,users,mocker):
        login_user_via_session(client,email=users[0]["email"])

        url = url_for("stylesetting.index")

        # get
        scss_dir = os.path.join(current_app.instance_path, current_app.config['WEKO_THEME_INSTANCE_DATA_DIR'])
        os.makedirs(scss_dir, exist_ok=True)
        scss_file = os.path.join(scss_dir, '_variables.scss')
        with open(scss_file, "w") as f:
            f.write("$body-bg: #ffff;\n$panel-bg: #ffff;\n$footer-default-bg: #0d5f89;\n$navbar-default-bg: #0d5f89;\n$panel-default-border: #dddddd;\n$input-bg-transparent: rgba(255, 255, 255, 0);")
        mock_render = mocker.patch("weko_admin.admin.StyleSettingView.render",return_value=make_response())
        res = client.get(url)
        mock_render.assert_called_with(
            "weko_admin/admin/block_style.html",
            body_bg="#ffff"
        )

        # post
        class MockPermission:
            def __init__(self,flg):
                self.flg = flg
            def can(self):
                return self.flg
        with patch("weko_admin.admin.admin_permission_factory",return_value=MockPermission(False)):
            mock_render = mocker.patch("weko_admin.admin.StyleSettingView.render",return_value=make_response())
            mock_flash = mocker.patch("weko_admin.admin.flash")
            res = client.post(url)
            mock_render.assert_called_with(
                "weko_admin/admin/block_style.html",
                body_bg="#ffff"
            )
            mock_flash.assert_called_with("Denied access")
        with patch("weko_admin.admin.admin_permission_factory",return_value=MockPermission(True)):
            data={"body-bg":"#0d5f89"}
            test = ["$body-bg: #0d5f89;\n", "$panel-bg: #ffff;\n", "$footer-default-bg: #0d5f89;\n", "$navbar-default-bg: #0d5f89;\n", "$panel-default-border: #dddddd;\n", "$input-bg-transparent: rgba(255, 255, 255, 0);"]
            mock_render = mocker.patch("weko_admin.admin.StyleSettingView.render",return_value=make_response())
            mock_flash = mocker.patch("weko_admin.admin.flash")
            res = client.post(url,data=data)
            mock_render.assert_called_with(
                "weko_admin/admin/block_style.html",
                body_bg="#0d5f89"
            )
            mock_flash.assert_called_with('Successfully update color.',category="success")
            with open(scss_file, "r") as f:
                new_scss = f.readlines()
                assert new_scss == test

        # raise BaseException
        mock_render = mocker.patch("weko_admin.admin.StyleSettingView.render",return_value=make_response())
        current_app.config.update(
            WEKO_THEME_INSTANCE_DATA_DIR="not_exist_dir"
        )
        res = client.get(url)
        assert res.status_code == 200
        mock_render.assert_called_with(
            "weko_admin/admin/block_style.html",
            body_bg="#fff"
        )

#    def upload_editor(self):
# .tox/c1/bin/pytest --cov=weko_admin tests/test_admin.py::TestStyleSettingView::test_upload_editor -vv -s -v --cov-branch --cov-report=term --basetemp=/code/modules/weko-admin/.tox/c1/tmp
    @pytest.mark.parametrize("f_or_h,data,result,status_code,res_data",[
        ("footer",{"temp":"footer","content":"<div>this is new content</div>","isEmpty":"True"},"<div>this is contents</div>",200,{"code":0, "msg": "success"}),
        ("footer",{"temp":"footer","content":"<div>this is new content</div>","isEmpty":"False"},"<div>this is new content</div>",200,{"code":0, "msg": "success"}),
        ("header",{"temp":"header","content":"<div>this is new content</div>","isEmpty":"True"},"<div>this is contents</div>",200,{"code":0, "msg": "success"}),
        ("header",{"temp":"header","content":"<div>this is new content</div>","isEmpty":"False"},"<div>this is new content</div>",200,{"code":0, "msg": "success"}),
        ("error",{"temp":"others","content":"<div>this is new content</div>","isEmpty":"True"},None,500,None),
        ("error",{"temp":"header"},None,500,None)
    ])
    def test_upload_editor(self, client, users,f_or_h,data,result,status_code,res_data):
        login_user_via_session(client,email=users[0]["email"])
        url = url_for("stylesetting.upload_editor")
        from weko_theme.views import blueprint as theme_bp
        path_to_instance = os.path.join("../../../../../",current_app.instance_path)

        current_app.config.update(
            THEME_FOOTER_WYSIWYG_TEMPLATE=os.path.join(path_to_instance,"footer_wysiwtg_template.html"),
            THEME_HEADER_WYSIWYG_TEMPLATE=os.path.join(path_to_instance,"header_wysiwtg_template.html")
        )
        target_file = str()
        if f_or_h == "footer":
            target_file = os.path.join(theme_bp.root_path, theme_bp.template_folder, current_app.config["THEME_FOOTER_WYSIWYG_TEMPLATE"])
        elif f_or_h == "header":
            target_file = os.path.join(theme_bp.root_path, theme_bp.template_folder, current_app.config["THEME_HEADER_WYSIWYG_TEMPLATE"])
        else:
            pass
        if target_file:
            with open(target_file, "w") as f:
                f.write("<div>this is first contents</div>")

        with patch("weko_admin.admin.StyleSettingView.get_contents", side_effect=(["<div>this is contents</div>"])):
            res = client.post(url, json=data)
            assert res.status_code == status_code
            if res_data:
                assert json.loads(res.data) == res_data
                with open(target_file, "r") as f:
                    assert f.read() == result


#    def get_contents(self, f_path):
# .tox/c1/bin/pytest --cov=weko_admin tests/test_admin.py::TestStyleSettingView::test_get_contents -vv -s --cov-branch --cov-report=term --basetemp=/code/modules/weko-admin/.tox/c1/tmp
    def test_get_contents(self,client,mocker):
        path = os.path.join(current_app.instance_path,os.path.dirname(__file__),"data/_variables.scss")
        result = StyleSettingView().get_contents(path)
        test = [
            "$body-bg: #ffff;\n",
            "$panel-bg: #ffff;\n",
            "$footer-default-bg: #0d5f89;\n",
            "$navbar-default-bg: #0d5f89;\n",
            "$panel-default-border: #dddddd;\n",
            "$input-bg-transparent: rgba(255, 255, 255, 0);"
        ]
        assert result == test

        # raise Exception
        path = "not_exist_path"
        mock_abort = mocker.patch("weko_admin.admin.abort",return_value=make_response())
        result = StyleSettingView().get_contents(path)
        mock_abort.assert_called_with(500)

#    def cmp_files(self, f_path1, f_path2):
# .tox/c1/bin/pytest --cov=weko_admin tests/test_admin.py::TestStyleSettingView::test_cmp_files -vv -s --cov-branch --cov-report=term --basetemp=/code/modules/weko-admin/.tox/c1/tmp
    def test_cmp_files(self,app,client,mocker):
        path1=os.path.join(current_app.instance_path,os.path.dirname(__file__),"data/_variables.scss")
        path2=os.path.join(current_app.instance_path,os.path.dirname(__file__),"data/actions.json")
        result = StyleSettingView().cmp_files(path1,path2)
        assert result == False

        result = StyleSettingView().cmp_files(path1,path1)
        assert result == True

        mock_abort = mocker.patch("weko_admin.admin.abort",return_value=make_response())
        path1 = "not_exist_path1"
        path2 = "not_exist_path2"
        result = StyleSettingView().cmp_files(path1,path2)
        mock_abort.assert_called_with(500)


#class ReportView(BaseView):
# .tox/c1/bin/pytest --cov=weko_admin tests/test_admin.py::TestStyleSettingView -vv -s --cov-branch --cov-report=term --basetemp=/code/modules/weko-admin/.tox/c1/tmp
class TestReportView:
#    def index(self):
# .tox/c1/bin/pytest --cov=weko_admin tests/test_admin.py::TestReportView::test_index -vv -s --cov-branch --cov-report=term --basetemp=/code/modules/weko-admin/.tox/c1/tmp
<<<<<<< HEAD
    def test_index(self,db,client,indexes,users,admin_settings,statistic_email_addrs,mocker):
=======
    def test_index(self,client,db,users,admin_settings,statistic_email_addrs,esindex,mocker):
>>>>>>> 3aa12c21
        login_user_via_session(client,email=users[0]["email"])
        url = url_for("report.index")
        
        def make_index(id, parent, position, index_name, index_name_english,public_state,public_date):
            return Index(
                id=id,
                parent=parent,position=position,
                index_name=index_name,index_name_english=index_name_english,
                public_state=public_state,public_date=public_date
            )
        def create_record(recid, item_title, pubdate, publish_status, paths):
            metadata = {
                "item_1617186331708": {"attribute_name": "Title","attribute_value_mlt": [{"subitem_1551255647225": item_title,"subitem_1551255648112": "ja"}]},
                "item_1617258105262": {"attribute_name": "Resource Type","attribute_value_mlt": [{"resourcetype": "conference paper","resourceuri": "http://purl.org/coar/resource_type/c_5794"}]},
                "pubdate": {"attribute_name": "PubDate","attribute_value": pubdate},
                "item_title": item_title,
                "item_type_id": "1",
                "control_number": str(recid),
                "author_link": [],
                "_oai": {"id": "oai:weko3.example.org:{0:08}".format(recid),"sets": paths},
                "weko_shared_id": -1,
                "owner": "1",
                "publish_date": pubdate,
                "title": [item_title],
                "relation_version_is_last": True,
                "path": paths,
                "publish_status": publish_status
            }
            es_data = {
                "type":["conference paper"],
                "title":metadata["title"],
                "control_number":metadata["control_number"],
                "_oai":metadata["_oai"],
                "_item_metadata":metadata,
                "itemtype":"",
                "publish_date":metadata["publish_date"],
                "path":paths,
                "publish_status":publish_status,
                "_created": "2024-01-17T05:37:57.652396+00:00",
                "_updated": "2024-01-17T05:37:57.652396+00:00",
                "feedback_mail_list":[],
                "relation_version_is_last":True
            }
            
            current_search_client.index(
                index=current_app.config["INDEXER_DEFAULT_INDEX"],
                doc_type="item-v1.0.0",
                id=uuid.uuid4(),
                body=es_data,
                refresh="true"
            )
        
        # indexes is []
        mock_render = mocker.patch("weko_admin.admin.ReportView.render",return_value=make_response())
        client.get(url)
        args,kwargs = mock_render.call_args
        test = {"total":0,"open":0,"private":0}
        assert args[0] == "weko_admin/admin/report.html"
        assert kwargs["result"] == test
<<<<<<< HEAD
        assert [email.email_address for email in kwargs["emails"]] == ["test.taro@test.org"]
        assert kwargs["current_schedule"] == {'frequency': 'daily', 'details': '', 'enabled': False}
        assert kwargs["repositories"] == [{"id": "Root Index"}]

        client.get(url, query_string={"repo_id": "comm1"})
        args,kwargs = mock_render.call_args
        assert args[0] == "weko_admin/admin/report.html"
        assert kwargs["result"] == test

        result = client.get(url, query_string={"repo_id": "invalid_id"})
        assert result.status_code == 403

        setting = AdminSettings(id=10,name='report_email_schedule_settings',settings={"Root Index": {"details": "", "enabled": False, "frequency": "daily"}})
        db.session.add(setting)
        db.session.commit()
        client.get(url, query_string={"repo_id": "comm1"})
        args,kwargs = mock_render.call_args
        assert args[0] == "weko_admin/admin/report.html"
        assert kwargs["current_schedule"] == {"details": "", "enabled": False, "frequency": "daily"}


=======
        assert [email.email_address for email in kwargs["emails"]] == ["test.taro@test.org"] 
        assert kwargs["current_schedule"] == {"details":"","enabled":False,"frequency":"daily"}
        
        with db.session.begin_nested():
            db.session.add(make_index(1,0,0,'公開','publish',True,None))
            db.session.add(make_index(11,1,0,'公開_公開','publish',True,None))
            db.session.add(make_index(12,1,1,'公開_未公開','publish_notpublish',False,None))
            db.session.add(make_index(13,1,2,'公開_未来公開','publish_feature',True,datetime.strptime("2100/09/21","%Y/%m/%d")))
            db.session.add(make_index(2,0,1,'非公開','notpublish',False,None))
            db.session.add(make_index(21,2,0,'非公開_公開','notpublish_publish',True,None))
            db.session.add(make_index(22,2,1,'非公開_非公開','notpublish_notpublish',False,None))
            db.session.add(make_index(23,2,2,'非公開_未来公開','notpublish_feature',True,datetime.strptime("2100/09/21","%Y/%m/%d")))
            db.session.add(make_index(3,0,2,'未来公開','feature',True,datetime.strptime("2100/09/21","%Y/%m/%d")))
            db.session.add(make_index(31,3,0,'未来公開_公開','feature_publish',True,None))
            db.session.add(make_index(32,3,1,'未来公開_非公開','feature_notpublish',False,None))
            db.session.add(make_index(33,3,2,'未来公開_未来公開','feature_feature',True,datetime.strptime("2100/09/21","%Y/%m/%d")))
        db.session.commit()
        
        
        create_record(1,"公開インデックス下公開アイテム","2024-01-12","0",["1"])
        create_record(2,"公開インデックス下非公開アイテム","2024-01-12","1",["1"])
        create_record(3,"公開インデックス下未来公開アイテム","2100-01-12","0",["1"])
        create_record(4,"非公開インデックス下公開アイテム","2024-01-12","0",["2"])
        create_record(5,"非公開インデックス下非公開アイテム","2024-01-12","1",["2"])
        create_record(6,"非公開インデックス下未来公開アイテム","2100-01-12","0",["2"])
        create_record(7,"未来公開インデックス下公開アイテム","2024-01-12","0",["3"])
        create_record(8,"未来公開インデックス下非公開アイテム","2024-01-12","1",["3"])
        create_record(9,"未来公開インデックス下未来公開アイテム","2100-01-12","0",["3"])
        create_record(10,"非公開_公開インデックス下公開アイテム","2024-01-12","0",["21"])
        create_record(11,"非公開_未来公開インデックス下公開アイテム","2024-01-12","0",["23"])
        create_record(12,"公開+非公開インデックス下公開アイテム","2024-01-12","0",["1", "2"])
        create_record(13,"非公開+未来公開インデックス下公開アイテム","2024-01-12","0",["2","3"])
        create_record(14,"非公開+非公開_公開インデックス下公開アイテム","2024-01-12","0",["2", "21"])

        mock_render = mocker.patch("weko_admin.admin.ReportView.render",return_value=make_response())
        client.get(url)
        args,kwargs = mock_render.call_args
        test = {"total":14,"open":2,"private":12}
        assert args[0] == "weko_admin/admin/report.html"
        assert kwargs["result"] == test
        assert [email.email_address for email in kwargs["emails"]] == ["test.taro@test.org"] 
        assert kwargs["current_schedule"] == {"details":"","enabled":False,"frequency":"daily"}

        # raise Error
>>>>>>> 3aa12c21
        with patch("weko_index_tree.api.Indexes.get_public_indexes_list",return_value=[]):
            with patch("invenio_stats.utils.get_aggregations",return_value={}):
                with patch("weko_admin.admin.ReportView.render",side_effect=Exception("test_error")):
                    result = client.get(url)
                    assert result.status_code == 400

# .tox/c1/bin/pytest --cov=weko_admin tests/test_admin.py::TestReportView::test_index_comadmin -vv -s --cov-branch --cov-report=term --basetemp=/code/modules/weko-admin/.tox/c1/tmp
    def test_index_comadmin(self,client,indexes,users,admin_settings,statistic_email_addrs,community, mocker):
        login_user_via_session(client,email=users[2]["email"])
        url = url_for("report.index")
        agg={
            "took": 274,
            "timed_out": False,
            "_shards": {
                "total": 1,
                "successful": 1,
                "skipped": 0,
                "failed": 0
            },
            "hits": {
                "total": 2,
                "max_score": 0.0,
                "hits": [
                ]
            },
            "aggregations": {
                "aggs_public": {
                    "doc_count": 1
                }
            }
        }
        mocker.patch("invenio_stats.utils.get_aggregations",return_value=agg)
        mock_render = mocker.patch("weko_admin.admin.ReportView.render",return_value=make_response())
        test = {
            "total":2,
            "open":1,
            "private":1
        }
        client.get(url, data={'repo_id': "Root Index"})
        args,kwargs = mock_render.call_args
        assert args[0] == "weko_admin/admin/report.html"
        assert kwargs["result"] == test
        assert [email.email_address for email in kwargs["emails"]] == []
        assert kwargs["current_schedule"] == {'frequency': 'daily', 'details': '', 'enabled': False}
        assert kwargs["repositories"][0]["id"] == "comm1"

#    def get_file_stats_output(self):
# .tox/c1/bin/pytest --cov=weko_admin tests/test_admin.py::TestReportView::test_get_file_stats_output -vv -s --cov-branch --cov-report=term --basetemp=/code/modules/weko-admin/.tox/c1/tmp
    def test_get_file_stats_output(self,client,users,statistic_email_addrs,mocker):
        login_user_via_session(client,email=users[0]["email"])
        url = url_for("report.get_file_stats_output")
        stats_json = {
            "file_download": {"all": [],"all_groups": [],"date": "2022-10","open_access": []},
            "file_preview": {"all": [],"all_groups": [],"date": "2022-10","open_access": []},
            "billing_file_download": {"all": [],"all_groups": [],"date": "2022-10","open_access": []},
            "billing_file_preview": {"all": [],"all_groups": [],"date": "2022-10","open_access": []},
            "detail_view": {
            "all": [
                {
                  "index_names": "人文社会系 (Faculty of Humanities and Social Sciences)",
                  "pid_value": "3",
                  "record_id": "6f8da14f-5a24-4e07-a5cb-04e8ef1c11b3",
                  "record_name": "test_doi",
                  "same_title": "True",
                  "total_all": "2",
                  "total_not_login": "0"
                },
                {
                  "index_names": "コンテンツタイプ (Contents Type)-/-会議発表論文, 人文社会系 (Faculty of Humanities and Social Sciences)",
                  "pid_value": "1",
                  "record_id": "99203669-c376-4f5a-ade3-8139e7785a9d",
                  "record_name": "test full item",
                  "same_title": "True",
                  "total_all": "2",
                  "total_not_login": "1"
                }
            ],
            "date": "2022-10-01-2022-10-31"
            },
            "index_access": {
                "all": [
                  {"index_name": "コンテンツタイプ (Contents Type)-/-会議発表論文","view_count": "2"},
                  {"index_name": "人文社会系 (Faculty of Humanities and Social Sciences)","view_count": "4"}
                ],
                "date": "2022-10",
                "total": "6"
            },
            "file_using_per_user": {
                "all": {},
                "date": "2022-10"
            },
            "top_page_access": {
              "all": {
                "192.168.56.1": {
                  "count": "17",
                  "host": "None",
                  "ip": "192.168.56.1"
                }
              },
              "date": "2022-10"
            },
            "search_count": {
              "all": [],
              "date": "2022-10"
            },
            "user_roles": {
              "all": [
                { "count": "1", "role_name": "Community Administrator" },
                {"count": "1","role_name": "Repository Administrator"},
                  {"count": "1","role_name": "Contributor"},
                  {"count": "1","role_name": "System Administrator"},
                  {"count": "4","role_name": "Registered Users"}
              ]
            },
            "site_access": {
              "date": "2022-10",
              "institution_name": [],
              "other": [
                {
                  "file_download": "0",
                  "file_preview": "0",
                  "record_view": "4",
                  "search": "0",
                  "top_view": "17"
                }
              ],
              "site_license": [
                {
                  "file_download": "0",
                  "file_preview": "0",
                  "record_view": "0",
                  "search": "0",
                  "top_view": "0"
                }
              ]
            }
        }
        data = {
            "report":json.dumps(stats_json),"year":"2022","month":"10","send_email":"False"
        }
        mocker.patch("weko_admin.admin.package_reports",return_value=io.BytesIO())
        result = client.post(url,data=data)
        assert result.headers["Content-Type"] == "application/x-zip-compressed"
        assert result.headers["Content-Disposition"] == "attachment; filename=logReport_2022-10.zip"
        assert result.data==b""

        # send_email is "True"
        data = {
            "report":json.dumps(stats_json),"year":"2022","month":"10","send_email":"True"
        }
        ## send_mail is true
        mock_send = mocker.patch("weko_admin.admin.send_mail",return_value=True)
        mock_flash = mocker.patch("weko_admin.admin.flash")
        mock_redirect = mocker.patch("weko_admin.admin.redirect",return_value=make_response())
        result = client.post(url,data=data)
        mock_flash.assert_called_with(True,"error")
        mock_redirect.assert_called_with("/admin/report/")
        args,kwargs = mock_send.call_args
        assert args[0] == "2022-10 Log report."
        assert args[1] == ["test.taro@test.org"]

        ## send_mail is false
        mock_send = mocker.patch("weko_admin.admin.send_mail",return_value=False)
        mock_flash = mocker.patch("weko_admin.admin.flash")
        mock_redirect = mocker.patch("weko_admin.admin.redirect",return_value=make_response())
        result = client.post(url,data=data)
        mock_flash.assert_called_with('Successfully sent the reports to the recepients.')
        mock_redirect.assert_called_with("/admin/report/")
        args,kwargs = mock_send.call_args
        assert args[0] == "2022-10 Log report."
        assert args[1] == ["test.taro@test.org"]

        # raise Exception
        mocker.patch("weko_admin.admin.package_reports",side_effect=Exception("test_error"))
        mock_flash = mocker.patch("weko_admin.admin.flash")
        mock_redirect = mocker.patch("weko_admin.admin.redirect",return_value=make_response())
        result = client.post(url,data=data)
        mock_flash.assert_called_with('Unexpected error occurred.',"error")
        mock_redirect.assert_called_with("/admin/report/")


#    def get_user_report_data(self):
# .tox/c1/bin/pytest --cov=weko_admin tests/test_admin.py::TestReportView::test_get_user_report_data -vv -s --cov-branch --cov-report=term --basetemp=/code/modules/weko-admin/.tox/c1/tmp
    def test_get_user_report_data(self,client,users,mocker):
        login_user_via_session(client,email=users[0]["email"])
        url = url_for("report.get_user_report_data")
        user_report = {
            "all":[
                {"role_name":"System Administrator","count":1},
                {"role_name":"Repository Administrator","count":2},
                {"role_name":"Contributor","count":1},
                {"role_name":"Community Administrator","count":1},
                {"role_name":"General","count":1},
                {"role_name":"Original Role","count":2},
                {"role_name":"Student","count":1},
                {"role_name":"Registered Users","count":9}
            ],
        }
        mocker.patch("weko_admin.admin.get_user_report",return_value=user_report)
        result = client.get(url)
        assert json.loads(result.data) == user_report

#    def set_email_schedule(self):
# .tox/c1/bin/pytest --cov=weko_admin tests/test_admin.py::TestReportView::test_set_email_schedule -vv -s --cov-branch --cov-report=term --basetemp=/code/modules/weko-admin/.tox/c1/tmp
    def test_set_email_schedule(self,client,users,mocker):
        login_user_via_session(client,email=users[0]["email"])
        url = url_for("report.set_email_schedule")
        mocker.patch("weko_admin.admin.redirect",return_value=make_response())

        # frequency is daily
        data = {
            "frequency":"daily","monthly_details":"1","weekly_details":"0","dis_enable_schedule":"False","repository_select":"Root Index"
        }
        test = {"Root Index": {"frequency":"daily","details":"","enabled":False}}
        result = client.post(url,data=data)
        assert result.status_code == 200
        assert AdminSettings.query.filter_by(name="report_email_schedule_settings").one_or_none().settings == test

        # frequency is weekly
        data = {
            "frequency":"weekly","monthly_details":"1","weekly_details":"0","dis_enable_schedule":"True","repository_select":"Root Index"
        }
        test = {"Root Index": {"frequency":"weekly","details":"0","enabled":True}}
        result = client.post(url,data=data)
        assert result.status_code == 200
        assert AdminSettings.query.filter_by(name="report_email_schedule_settings").one_or_none().settings == test

        # frequency is monthly
        data = {
            "frequency":"monthly","monthly_details":"1","weekly_details":"0","dis_enable_schedule":"True","repository_select":"Root Index"
        }
        test = {"Root Index": {"frequency":"monthly","details":"1","enabled":True}}
        result = client.post(url,data=data)
        assert result.status_code == 200
        assert AdminSettings.query.filter_by(name="report_email_schedule_settings").one_or_none().settings == test

        # raise Exception
        with patch("weko_admin.admin.AdminSettings.update",side_effect=Exception("test_error")):
            mock_flash = mocker.patch("weko_admin.admin.flash")
            result = client.post(url,data=data)
            mock_flash.assert_called_with('Could Not Save Changes.',"error")


#    def get_email_address(self):
# .tox/c1/bin/pytest --cov=weko_admin tests/test_admin.py::TestReportView::test_get_email_address -vv -s --cov-branch --cov-report=term --basetemp=/code/modules/weko-admin/.tox/c1/tmp
    def test_get_email_address(self,client,users,statistic_email_addrs,mocker):
        login_user_via_session(client,email=users[0]["email"])
        url = url_for("report.get_email_address")
        data = {"inputEmail":["test.smith@test.org","","not_correct_email_address"], "repository_select": "Root Index"}

        mocker.patch("weko_admin.admin.redirect",return_value=make_response())
        mock_flash = mocker.patch("weko_admin.admin.flash")
        result = client.post(url,data=data)
        assert result.status_code == 200
        email_list = [row.email_address for row in StatisticsEmail.query.all()]
        assert "test.smith@test.org" in email_list
        assert "test.taro@test.org" not in email_list
        mock_flash.assert_called_with("Please check email input fields.",category="error")


#class FeedbackMailView(BaseView):
#    def index(self):
# .tox/c1/bin/pytest --cov=weko_admin tests/test_admin.py::test_FeedbackMailView_index -vv -s --cov-branch --cov-report=term --basetemp=/code/modules/weko-admin/.tox/c1/tmp
def test_FeedbackMailView_index(client,users,mocker):
    login_user_via_session(client,email=users[0]["email"])
    url = url_for("feedbackmail.index")
    # get
    mock_render = mocker.patch("weko_admin.admin.FeedbackMailView.render",return_value=make_response())
    result = client.get(url)
    assert result.status_code == 200
    mock_render.assert_called_with("weko_admin/admin/feedback_mail.html")

    # post
    mock_render = mocker.patch("weko_admin.admin.FeedbackMailView.render",return_value=make_response())
    result = client.post(url)
    assert result.status_code == 200
    mock_render.assert_called_with("weko_admin/admin/feedback_mail.html")

#class LanguageSettingView(BaseView):
#    def index(self):
# .tox/c1/bin/pytest --cov=weko_admin tests/test_admin.py::test_LanguageSettingView_index -vv -s --cov-branch --cov-report=term --basetemp=/code/modules/weko-admin/.tox/c1/tmp
def test_LanguageSettingView_index(client,users,mocker):
    login_user_via_session(client,email=users[0]["email"])
    url = url_for("language.index")
    # get
    mock_render = mocker.patch("weko_admin.admin.LanguageSettingView.render",return_value=make_response())
    result = client.get(url)
    assert result.status_code == 200
    mock_render.assert_called_with("weko_admin/admin/lang_settings.html")

    # post
    mock_render = mocker.patch("weko_admin.admin.LanguageSettingView.render",return_value=make_response())
    result = client.post(url)
    assert result.status_code == 200
    mock_render.assert_called_with("weko_admin/admin/lang_settings.html")


#class WebApiAccount(BaseView):
#    def index(self):
# .tox/c1/bin/pytest --cov=weko_admin tests/test_admin.py::test_LanguageSettingView_index -vv -s --cov-branch --cov-report=term --basetemp=/code/modules/weko-admin/.tox/c1/tmp
def test_WebApiAccount_index(client,users,mocker):
    login_user_via_session(client,email=users[0]["email"])
    url = url_for("webapiaccount.index")
    # get
    mock_render = mocker.patch("weko_admin.admin.WebApiAccount.render",return_value=make_response())
    result = client.get(url)
    assert result.status_code == 200
    mock_render.assert_called_with("weko_admin/admin/web_api_account.html")

    # post
    mock_render = mocker.patch("weko_admin.admin.WebApiAccount.render",return_value=make_response())
    result = client.post(url)
    assert result.status_code == 200
    mock_render.assert_called_with("weko_admin/admin/web_api_account.html")


#class StatsSettingsView(BaseView):
#    def index(self):
# .tox/c1/bin/pytest --cov=weko_admin tests/test_admin.py::test_StatsSettingsView_index -vv -s --cov-branch --cov-report=term --basetemp=/code/modules/weko-admin/.tox/c1/tmp
def test_StatsSettingsView_index(client,users,admin_settings,mocker):
    login_user_via_session(client,email=users[0]["email"])
    url = url_for("statssettings.index")
    # get
    mock_render = mocker.patch("weko_admin.admin.StatsSettingsView.render",return_value=make_response())
    result = client.get(url)
    assert result.status_code == 200
    mock_render.assert_called_with("weko_admin/admin/stats_settings.html",display_stats=False)
    ## not exist admin_setting
    with patch("weko_admin.admin.AdminSettings.get",return_value=None):
        mock_render = mocker.patch("weko_admin.admin.StatsSettingsView.render",return_value=make_response())
        result = client.get(url)
        assert result.status_code == 200
        mock_render.assert_called_with("weko_admin/admin/stats_settings.html",display_stats=True)

    # post
    mock_redirect = mocker.patch("weko_admin.admin.redirect",return_value=make_response())
    data = {"record_stats_radio":"True"}
    result = client.post(url,data=data)
    assert result.status_code == 200
    assert AdminSettings.query.filter_by(name="display_stats_settings").one().settings == {"display_stats":True}
    mock_redirect.assert_called_with(url_for("statssettings.index"))

#class LogAnalysisSettings(BaseView):
# .tox/c1/bin/pytest --cov=weko_admin tests/test_admin.py::TestLogAnalysisSettings -vv -s --cov-branch --cov-report=term --basetemp=/code/modules/weko-admin/.tox/c1/tmp
class TestLogAnalysisSettings:
#    def index(self):
# .tox/c1/bin/pytest --cov=weko_admin tests/test_admin.py::TestLogAnalysisSettings::test_index -vv -s --cov-branch --cov-report=term --basetemp=/code/modules/weko-admin/.tox/c1/tmp
    def test_index(self,db,client,users,log_crawler_list,restricted_ip_addr,mocker):
        login_user_via_session(client,email=users[0]["email"])
        url = url_for("loganalysissetting.index")

        mock_render = mocker.patch("weko_admin.admin.LogAnalysisSettings.render",return_value=make_response())
        result = client.get(url)
        assert result.status_code == 200
        args, kwargs = mock_render.call_args
        assert args[0] == "weko_admin/admin/log_analysis_settings.html"
        assert kwargs["restricted_ip_addresses"][0].ip_address == "123.456.789.012"
        assert kwargs["shared_crawlers"][0].list_url == "https://bitbucket.org/niijp/jairo-crawler-list/raw/master/test_Crawler-List_ip_blacklist.txt"


        # not shared_crawlers
        LogAnalysisRestrictedCrawlerList.query.delete()
        db.session.commit()
        mock_render = mocker.patch("weko_admin.admin.LogAnalysisSettings.render",return_value=make_response())
        result = client.get(url)
        assert result.status_code == 200
        args, kwargs = mock_render.call_args
        assert args[0] == "weko_admin/admin/log_analysis_settings.html"
        assert kwargs["restricted_ip_addresses"][0].ip_address == "123.456.789.012"
        assert [crawler.list_url for crawler in kwargs["shared_crawlers"]] == current_app.config["WEKO_ADMIN_DEFAULT_CRAWLER_LISTS"]


        # raise Exception
        with patch("weko_admin.admin.LogAnalysisRestrictedIpAddress.get_all",side_effect=Exception("test_error")):
            mock_render = mocker.patch("weko_admin.admin.LogAnalysisSettings.render",return_value=make_response())
            mock_flash = mocker.patch("weko_admin.admin.flash")
            result = client.get(url)
            assert result.status_code == 200
            mock_flash.assert_called_with("Could not get restricted data.","error")
            args, kwargs = mock_render.call_args
            assert args[0] == "weko_admin/admin/log_analysis_settings.html"
            assert kwargs["restricted_ip_addresses"] == []
            assert kwargs["shared_crawlers"] == []

        # post
        data = {
            "ip_address_0_id":"1",
            "address_list_0":["987","654","321","098"],
            "shared_crawler_0_id":"1","shared_crawler_0_check":"on","shared_crawler_0":"https://bitbucket.org/niijp/jairo-crawler-list/raw/master/test2_Crawler-List_ip_blacklist.txt",
            "shared_crawler_1_id":"2","shared_crawler_1_check":"on","shared_crawler_1":"https://bitbucket.org/niijp/jairo-crawler-list/raw/master/test2_Crawler-List_useragent.txt",
        }
        mock_render = mocker.patch("weko_admin.admin.LogAnalysisSettings.render",return_value=make_response())
        result = client.post(url,data=data)
        assert result.status_code == 200
        args, kwargs = mock_render.call_args
        assert args[0] == "weko_admin/admin/log_analysis_settings.html"
        assert kwargs["restricted_ip_addresses"][0].ip_address == "987.654.321.098"
        assert [crawler.list_url for crawler in kwargs["shared_crawlers"]] == ["https://bitbucket.org/niijp/jairo-crawler-list/raw/master/test2_Crawler-List_ip_blacklist.txt","https://bitbucket.org/niijp/jairo-crawler-list/raw/master/test2_Crawler-List_useragent.txt"]

        # raise Exception
        data = {
            "ip_address_0_id":"1",
            "address_list_0":["123","456","789","012"],
            "shared_crawler_0_id":"1","shared_crawler_0_check":"on","shared_crawler_0":"https://bitbucket.org/niijp/jairo-crawler-list/raw/master/test2_Crawler-List_ip_blacklist.txt",
            "shared_crawler_1_id":"2","shared_crawler_1_check":"on","shared_crawler_1":"https://bitbucket.org/niijp/jairo-crawler-list/raw/master/test2_Crawler-List_useragent.txt",
        }
        with patch("weko_admin.admin.LogAnalysisRestrictedIpAddress.update_table",side_effect=Exception("test_error")):
            mock_render = mocker.patch("weko_admin.admin.LogAnalysisSettings.render",return_value=make_response())
            mock_flash = mocker.patch("weko_admin.admin.flash")
            result = client.post(url,data=data)
            assert result.status_code == 200
            args, kwargs = mock_render.call_args
            assert args[0] == "weko_admin/admin/log_analysis_settings.html"
            assert kwargs["restricted_ip_addresses"][0].ip_address == "987.654.321.098"
            assert [crawler.list_url for crawler in kwargs["shared_crawlers"]] == ["https://bitbucket.org/niijp/jairo-crawler-list/raw/master/test2_Crawler-List_ip_blacklist.txt","https://bitbucket.org/niijp/jairo-crawler-list/raw/master/test2_Crawler-List_useragent.txt"]
            mock_flash.assert_called_with("Could not save data.","error")


#    def parse_form_data(self, raw_data):
# .tox/c1/bin/pytest --cov=weko_admin tests/test_admin.py::TestLogAnalysisSettings::test_parse_form_data -vv -s --cov-branch --cov-report=term --basetemp=/code/modules/weko-admin/.tox/c1/tmp
    def test_parse_form_data(self):
        raw_data = ImmutableMultiDict([
            ('ip_address_0_id', '1'), ('address_list_0', '123'),
            ('address_list_0', '456'), ('address_list_0', '789'),
            ('address_list_0', '012'), ('address_list_1', ''),
            ('address_list_1', ''), ('address_list_1', ''),
            ('address_list_1', ''), ('shared_crawler_0_id', '1'),
            ('shared_crawler_0_check', 'on'),
            ('shared_crawler_0', 'https://bitbucket.org/niijp/jairo-crawler-list/raw/master/JAIRO_Crawler-List_ip_blacklist.txt'),
            ('shared_crawler_1_id', '2'),
            ('shared_crawler_1_check', 'on'),
            ('shared_crawler_1', 'https://bitbucket.org/niijp/jairo-crawler-list/raw/master/JAIRO_Crawler-List_useragent.txt')])
        test_crawler=[
            {"id":"1","is_active":True,"list_url":'https://bitbucket.org/niijp/jairo-crawler-list/raw/master/JAIRO_Crawler-List_ip_blacklist.txt'},
            {"id":"2","is_active":True,"list_url":"https://bitbucket.org/niijp/jairo-crawler-list/raw/master/JAIRO_Crawler-List_useragent.txt"}
        ]
        test_addr = ["123.456.789.012"]
        crawler_list, addr_list = LogAnalysisSettings().parse_form_data(raw_data)
        assert crawler_list == test_crawler
        assert addr_list == test_addr

#class RankingSettingsView(BaseView):
#    def index(self):
# .tox/c1/bin/pytest --cov=weko_admin tests/test_admin.py::test_RankingSettingsView_indes -vv -s --cov-branch --cov-report=term --basetemp=/code/modules/weko-admin/.tox/c1/tmp
def test_RankingSettingsView_indes(client,users,ranking_settings,mocker):
    login_user_via_session(client,email=users[0]["email"])
    url = url_for("rankingsettings.index")

    # get, ranking_setting is exist
    mock_render = mocker.patch("weko_admin.admin.RankingSettingsView.render",return_value=make_response())
    result = client.get(url)
    assert result.status_code == 200
    args, kwargs = mock_render.call_args
    assert args[0] == "weko_admin/admin/ranking_settings.html"
    assert kwargs["is_show"] == True
    assert kwargs["new_item_period"] == 14
    assert kwargs["statistical_period"] == 365
    assert kwargs["display_rank"] == 10
    assert kwargs["rankings"] == {"new_items":True,"most_reviewed_items":True,"most_downloaded_items":True,"most_searched_keywords":True,"created_most_items_user":True}

    # get, ranking_setting is not exist
    with patch("weko_admin.admin.RankingSettings.get",return_value=None):
        mock_render = mocker.patch("weko_admin.admin.RankingSettingsView.render",return_value=make_response())
        result = client.get(url)
        assert result.status_code == 200
        args, kwargs = mock_render.call_args
        assert args[0] == "weko_admin/admin/ranking_settings.html"
        assert kwargs["is_show"] == False
        assert kwargs["new_item_period"] == 14
        assert kwargs["statistical_period"] == 365
        assert kwargs["display_rank"] == 10
        assert kwargs["rankings"] == {'most_reviewed_items': False,'most_downloaded_items': False,'created_most_items_user': False,'most_searched_keywords': False,'new_items': False}

    # post, submit is not ranking_setting
    data = {
        "is_show":"True","new_item_period":"20","statistical_period":"730","display_rank":"15","most_reviewed_items":"on","most_downloaded_items":"on","created_most_items_user":"on","most_searched_keywords":"off","new_items":"on","submit":"not_save_ranking_settings"
    }
    mock_render = mocker.patch("weko_admin.admin.RankingSettingsView.render",return_value=make_response())
    result = client.post(url,data=data)
    assert result.status_code == 200
    args, kwargs = mock_render.call_args
    assert args[0] == "weko_admin/admin/ranking_settings.html"
    assert kwargs["is_show"] == True
    assert kwargs["new_item_period"] == 14
    assert kwargs["statistical_period"] == 365
    assert kwargs["display_rank"] == 10
    assert kwargs["rankings"] == {"new_items":True,"most_reviewed_items":True,"most_downloaded_items":True,"most_searched_keywords":True,"created_most_items_user":True}


    # post
    data = {
        "is_show":"True","new_item_period":"20","statistical_period":"730","display_rank":"15","most_reviewed_items":"on","most_downloaded_items":"on","created_most_items_user":"on","new_items":"on","submit":"save_ranking_settings"
    }
    mock_redirect=mocker.patch("weko_admin.admin.redirect",return_value=make_response())
    mock_flash = mocker.patch("weko_admin.admin.flash")
    result = client.post(url,data=data)
    assert result.status_code==200
    mock_flash.assert_called_with("Successfully Changed Settings.")
    mock_redirect.assert_called_with(url_for('rankingsettings.index'))
    ranking_setting = RankingSettings.query.filter_by(id=0).one()
    assert ranking_setting.new_item_period == 20
    assert ranking_setting.statistical_period == 730
    assert ranking_setting.display_rank == 15
    assert ranking_setting.rankings == {"new_items":True,"most_reviewed_items":True,"most_downloaded_items":True,"most_searched_keywords":False,"created_most_items_user":True}

    # not new_item_period<1 or new_item_period > 30
    data = {
        "is_show":"True","new_item_period":"100","statistical_period":"730","display_rank":"15","most_reviewed_items":"on","most_downloaded_items":"on","created_most_items_user":"on","new_items":"on","submit":"save_ranking_settings"
    }
    mock_redirect=mocker.patch("weko_admin.admin.redirect",return_value=make_response())
    mock_flash = mocker.patch("weko_admin.admin.flash")
    result = client.post(url,data=data)
    assert result.status_code==200
    mock_flash.assert_called_with("Failurely Changed Settings.","error")
    mock_redirect.assert_called_with(url_for('rankingsettings.index'))

    # not new_statistical_period<1 or new_statistical_period > 3650
    data = {
        "is_show":"True","new_item_period":"10","statistical_period":"7300","display_rank":"15","most_reviewed_items":"on","most_downloaded_items":"on","created_most_items_user":"on","new_items":"on","submit":"save_ranking_settings"
    }
    mock_redirect=mocker.patch("weko_admin.admin.redirect",return_value=make_response())
    mock_flash = mocker.patch("weko_admin.admin.flash")
    result = client.post(url,data=data)
    assert result.status_code==200
    mock_flash.assert_called_with("Failurely Changed Settings.","error")
    mock_redirect.assert_called_with(url_for('rankingsettings.index'))

    # not new_display_rank<1 or new_display_rank > 100
    data = {
        "is_show":"True","new_item_period":"10","statistical_period":"730","display_rank":"150","most_reviewed_items":"on","most_downloaded_items":"on","created_most_items_user":"on","new_items":"on","submit":"save_ranking_settings"
    }
    mock_redirect=mocker.patch("weko_admin.admin.redirect",return_value=make_response())
    mock_flash = mocker.patch("weko_admin.admin.flash")
    result = client.post(url,data=data)
    assert result.status_code==200
    mock_flash.assert_called_with("Failurely Changed Settings.","error")
    mock_redirect.assert_called_with(url_for('rankingsettings.index'))

#class SearchSettingsView(BaseView):
#    def index(self):
# .tox/c1/bin/pytest --cov=weko_admin tests/test_admin.py::test_SearchSettingsView_index -vv -s --cov-branch --cov-report=term --basetemp=/code/modules/weko-admin/.tox/c1/tmp
def test_SearchSettingsView_index(client,db,users,item_type,admin_settings,index_style,search_management,mocker):

    login_user_via_session(client,email=users[0]["email"])
    url = url_for("searchsettings.index")
    # get
    mock_render = mocker.patch("weko_admin.admin.SearchSettingsView.render",return_value=make_response())
    result = client.get(url)
    assert result.status_code == 200
    test = {"init_disp_setting":{"init_disp_index":"","init_disp_screen_setting":"0","init_disp_index_disp_method":"0"},
            "search_author_flg":"name",
            "index_tree_style":{"width_options":["1", "2", "3", "4", "5", "6", "7", "8", "9", "10", "11"],"width":"3","height":""}}
    args, kwargs = mock_render.call_args
    assert args[0] == "weko_admin/admin/search_management_settings.html"
    assert kwargs["widths"] == ['1', '2', '3', '4', '5', '6', '7', '8', '9', '10', '11']
    assert kwargs["setting_data"] == json.dumps(test)
    assert [item.name for item in kwargs["lists"]] == ['テストアイテムタイプ1','テストアイテムタイプ2']
    # raise Exception
    with patch("weko_admin.admin.ItemTypes.get_latest",side_effect=BaseException("test_error")):
        result = client.get(url)
        assert result.status_code == 500
    # post
    SearchManagement.query.delete()
    IndexStyle.query.delete()
    db.session.commit()
    # search_author_flg update, index_style create, search_management create
    data = {
        "search_author_flg":"age",
        "index_tree_style":{"width":"5","height":"10"},
        "dlt_dis_num_selected":10,
        "dlt_index_sort_selected":"controlnumber_asc",
        "sort_options":{},
        "detail_condition":{},
        "display_control":{"display_community":{"id":"display_community","status":True},"display_index_tree":{"id":"display_index_tree","status":True},"display_facet_search":{"id":"display_facet_search","status":True}},
        "init_disp_setting":{"init_disp_index":"","init_disp_screen_setting":"0","init_disp_index_disp_method":"0"}
    }
    res = client.post(url,json=data)
    assert res.status_code == 201
    assert json.loads(res.data) == {"status": 201, "message": "Search setting was successfully updated."}
    assert SearchManagement.get().default_dis_num == 10
    assert IndexStyle.get("weko").width == "5"
    assert IndexStyle.get("weko").height == "10"
    # index_style update
    data = {
        "search_author_flg":"age",
        "index_tree_style":{"width":"10","height":"20"},
        "dlt_dis_num_selected":10,
        "dlt_index_sort_selected":"controlnumber_asc",
        "sort_options":{},
        "detail_condition":{},
        "display_control":{"display_community":{"id":"display_community","status":True},"display_index_tree":{"id":"display_index_tree","status":True},"display_facet_search":{"id":"display_facet_search","status":True}},
        "init_disp_setting":{"init_disp_index":"","init_disp_screen_setting":"0","init_disp_index_disp_method":"0"}
    }
    res = client.post(url,json=data)
    assert res.status_code == 201
    assert json.loads(res.data) == {"status": 201, "message": "Search setting was successfully updated."}
    assert SearchManagement.get().default_dis_num == 10
    assert IndexStyle.get("weko").width == "10"
    assert IndexStyle.get("weko").height == "20"
    # not search_author_flg update, not index_style update, search_management update
    data = {
        "dlt_dis_num_selected":20,
        "dlt_index_sort_selected":"controlnumber_asc",
        "sort_options":{},
        "detail_condition":{},
        "display_control":{"display_community":{"id":"display_community","status":True},"display_index_tree":{"id":"display_index_tree","status":True},"display_facet_search":{"id":"display_facet_search","status":True}},
        "init_disp_setting":{"init_disp_index":"","init_disp_screen_setting":"0","init_disp_index_disp_method":"0"}
    }
    res = client.post(url,json=data)
    assert res.status_code == 201
    assert json.loads(res.data) == {"status": 201, "message": "Search setting was successfully updated."}
    assert SearchManagement.get().default_dis_num == 20
    assert IndexStyle.get("weko").width == "10"
    assert IndexStyle.get("weko").height == "20"

    # not exist ITEM_SEARCH_FLG in app.config
    items_display_settings = AdminSettings.query.filter_by(id=1).one()
    items_display_settings.settings = {"items_display_email": False, "item_display_open_date": False}
    db.session.merge(items_display_settings)
    db.session.commit()
    current_app.config.pop("ITEM_SEARCH_FLG")
    # raise Exception
    data = {"search_author_flg":"age"}
    with patch("weko_admin.admin.SearchManagement.create",side_effect=BaseException("test_error")):
        res = client.post(url,json=data)
        assert res.status_code == 500
        assert json.loads(res.data) == {"status": 500, "message": "Failed to update search setting."}

#class SiteLicenseSettingsView(BaseView):
#    def index(self):
# .tox/c1/bin/pytest --cov=weko_admin tests/test_admin.py::test_SiteLicenseSettingsView_index -vv -s --cov-branch --cov-report=term --basetemp=/code/modules/weko-admin/.tox/c1/tmp
def test_SiteLicenseSettingsView_index(client,users,item_type,site_license,mocker):
    login_user_via_session(client,email=users[0]["email"])
    url = url_for("sitelicensesettings.index")
    response_json = {
        "site_license":[
            {"addresses":[{"finish_ip_address":["987","654","321","098"],"start_ip_address":["123","456","789","012"]}],
             "domain_name":"test_domain",
             "mail_address":"test@mail.com",
             "organization_name":"test data",
             "receive_mail_flag":"T"}
        ],
        "item_type":{"deny":[{"id":"2","name":"テストアイテムタイプ2"}],"allow":[{"id":"1","name":"テストアイテムタイプ1"}]}
    }
    mocker.patch("weko_admin.admin.get_response_json",return_value=response_json)
    mock_render = mocker.patch("weko_admin.admin.SiteLicenseSettingsView.render",return_value=make_response())
    result = client.get(url)
    assert result.status_code == 200
    mock_render.assert_called_with(
        "weko_admin/admin/site_license_settings.html",
        result=json.dumps(response_json)
    )

    # raise Exception
    with patch("weko_admin.admin.SiteLicense.get_records",side_effect=BaseException):
        result = client.get(url)
        assert result.status_code == 500

    data = {
        "site_license": [{
            "organization_name": "test_organization",
            "mail_address": "test.taro@test.org",
            "domain_name": "test_domain",
            "receive_mail_flag": "F",
            "addresses": [{
                "start_ip_address": ["1","2","3","4"],
                "finish_ip_address": ["5","6","7","8"]
            }]
        }],
        "item_type": {
            "deny": [
                {"id": "31003","name": "利用報告-Data Usage Report"}
            ],
            "allow": [
                {"id": "1","name": "Thesis"}
            ]
        }
    }
    res = client.post(url,json=data)
    assert res.status_code == 201
    assert json.loads(res.data) == {"status": 201, "message": 'Site license was successfully updated.'}

    # not exist site_license
    data = {
        "item_type": {
            "deny": [
                {"id": "31003","name": "利用報告-Data Usage Report"}
            ],
            "allow": [
                {"id": "1","name": "Thesis"}
            ]
        }
    }
    res = client.post(url,json=data)
    assert res.status_code == 201
    assert json.loads(res.data) == {"status": 201, "message": 'Site license was successfully updated.'}

    # not exist address in license
    data = {
        "site_license": [{}]
    }
    res = client.post(url,json=data)
    assert res.status_code == 500
    assert json.loads(res.data) == {"status": 500, "message": 'Failed to update site license.'}

    # contain "" in address
    data = {
        "site_license": [{
            "addresses": [{
                "start_ip_address": ["","","",""],
                "finish_ip_address": []
            }]
        }]
    }
    res = client.post(url,json=data)
    assert res.status_code == 500
    assert json.loads(res.data) == {"status": 500, "message": 'Failed to update site license.'}

    # raise Exception in ipaddress.ip_address
    data = {
        "site_license": [{
            "addresses": [{
                "start_ip_address": ["a","b"],
                "finish_ip_address": ["a","b"]
            }]
        }]
    }
    res = client.post(url,json=data)
    assert res.status_code == 500
    assert json.loads(res.data) == {"status": 500, "message": 'Failed to update site license.'}



#class SiteLicenseSendMailSettingsView(BaseView):
#    def index(self):
# .tox/c1/bin/pytest --cov=weko_admin tests/test_admin.py::test_SiteLicenseSendMailSettingsView_index -vv -s --cov-branch --cov-report=term --basetemp=/code/modules/weko-admin/.tox/c1/tmp
def test_SiteLicenseSendMailSettingsView_index(client, db, users,site_license,mocker):
    setting = AdminSettings(id=3,name='site_license_mail_settings',settings={"Root Index": {"auto_send_flag": False}})
    db.session.add(setting)
    db.session.commit()

    login_user_via_session(client,email=users[0]["email"])
    url = url_for("sitelicensesendmail.index")

    # get
    mock_render = mocker.patch("weko_admin.admin.SiteLicenseSendMailSettingsView.render",return_value = make_response())
    res = client.get(url)
    assert res.status_code == 200
    args, kwargs = mock_render.call_args
    assert args[0] == "weko_admin/admin/site_license_send_mail_settings.html"
    assert kwargs["auto_send"] == False
    assert kwargs["sitelicenses"][0].organization_name == "test data"

    login_user_via_session(client,email=users[2]["email"])
    mocker.patch("weko_admin.admin.Community.get_repositories_by_user",return_value=[MagicMock(id="Root Index")])
    res = client.get(url)
    assert res.status_code == 200

    # post
    login_user_via_session(client,email=users[0]["email"])
    data = {
        "auto_send_flag": True,
        "checked_list": {
            "test data": "F",
            "other data": "T"
        },
        "repository_id": "Root Index"
    }
    mock_render = mocker.patch("weko_admin.admin.SiteLicenseSendMailSettingsView.render",return_value = make_response())
    res = client.post(url, json=data)
    assert res.status_code == 200
    args, kwargs = mock_render.call_args
    assert args[0] == "weko_admin/admin/site_license_send_mail_settings.html"
    assert kwargs["auto_send"] == True
    assert kwargs["sitelicenses"][0].receive_mail_flag == "F"

    login_user_via_session(client,email=users[2]["email"])
    res = client.post(url, json=data)
    assert res.status_code == 200

#class FilePreviewSettingsView(BaseView):
#    def index(self):
# .tox/c1/bin/pytest --cov=weko_admin tests/test_admin.py::test_FilePreviewSettingsView_index -vv -s --cov-branch --cov-report=term --basetemp=/code/modules/weko-admin/.tox/c1/tmp
def test_FilePreviewSettingsView_index(client, db, users, admin_settings, mocker):
    login_user_via_session(client,email=users[0]["email"])
    url = url_for("filepreview.index")
    # get
    mock_render = mocker.patch("weko_admin.admin.FilePreviewSettingsView.render", return_value = make_response())
    res = client.get(url)
    assert res.status_code == 200
    args, kwargs = mock_render.call_args
    assert args[0] == "weko_admin/admin/file_preview_settings.html"
    assert kwargs["settings"].path == "/tmp/file"
    assert kwargs["settings"].pdf_ttl == 1800

    # not exist admin_settings
    AdminSettings.query.filter_by(name="convert_pdf_settings").delete()
    db.session.commit()
    mock_render = mocker.patch("weko_admin.admin.FilePreviewSettingsView.render", return_value = make_response())
    res = client.get(url)
    assert res.status_code == 200
    args, kwargs = mock_render.call_args
    assert args[0] == "weko_admin/admin/file_preview_settings.html"
    assert kwargs["settings"].path == "/tmp"
    assert kwargs["settings"].pdf_ttl == 3600

    # post
    redirect_url = "/admin/filepreview/"
    # not exist submit in data
    data = {}
    mock_flash = mocker.patch("weko_admin.admin.flash")
    mock_redirect = mocker.patch("weko_admin.admin.redirect", return_value=make_response())
    res = client.post(url,data=data)
    assert res.status_code == 200
    mock_flash.assert_called_with("Failurely Changed Settings.", "error")
    mock_redirect.assert_called_with(redirect_url)

    # not exist path in data
    data = {
        "submit": "save_settings",
    }
    mock_flash = mocker.patch("weko_admin.admin.flash")
    mock_redirect = mocker.patch("weko_admin.admin.redirect", return_value=make_response())
    res = client.post(url,data=data)
    assert res.status_code == 200
    mock_flash.assert_called_with("Failurely Changed Settings.", "error")
    mock_redirect.assert_called_with(redirect_url)

    with patch("weko_admin.admin.remove_dir_with_file"):
        # not exist old_path
        data = {
            "submit": "save_settings",
            "path": "/tmp",
            "pdf_ttl": 3600
        }
        mock_flash = mocker.patch("weko_admin.admin.flash")
        mock_redirect = mocker.patch("weko_admin.admin.redirect", return_value=make_response())
        res = client.post(url,data=data)
        assert res.status_code == 200
        mock_flash.assert_called_with("Successfully Changed Settings.")
        mock_redirect.assert_called_with(redirect_url)
        settings = AdminSettings.get("convert_pdf_settings")
        assert settings.path == "/tmp"
        assert settings.pdf_ttl == 3600

        # new_path = old_path
        data = {
            "submit": "save_settings",
            "path": "/new_tmp",
            "pdf_ttl": 7200
        }
        mock_flash = mocker.patch("weko_admin.admin.flash")
        mock_redirect = mocker.patch("weko_admin.admin.redirect", return_value=make_response())
        res = client.post(url,data=data)
        assert res.status_code == 200
        mock_flash.assert_called_with("Successfully Changed Settings.")
        mock_redirect.assert_called_with(redirect_url)
        settings = AdminSettings.get("convert_pdf_settings")
        assert settings.path == "/new_tmp"
        assert settings.pdf_ttl == 7200


#class ItemExportSettingsView(BaseView):
# .tox/c1/bin/pytest --cov=weko_admin tests/test_admin.py::TestItemExportSettingsView -vv -s --cov-branch --cov-report=term --basetemp=/code/modules/weko-admin/.tox/c1/tmp
class TestItemExportSettingsView:
#    def index(self):
# .tox/c1/bin/pytest --cov=weko_admin tests/test_admin.py::TestItemExportSettingsView::test_index -vv -s --cov-branch --cov-report=term --basetemp=/code/modules/weko-admin/.tox/c1/tmp
    def test_index(self, client, users, admin_settings, mocker):
        login_user_via_session(client,email=users[0]["email"])
        url = url_for("itemexportsettings.index")
        current_settings = {"allow_item_exporting": True, "enable_contents_exporting": True}
        mocker.patch("weko_admin.admin.ItemExportSettingsView._get_current_settings", return_value=current_settings)
        mocker.patch("weko_admin.admin.str_to_bool",side_effect=lambda x: x.lower() in ["true", "t"])
        # get
        mock_render = mocker.patch("weko_admin.admin.ItemExportSettingsView.render", return_value=make_response())
        res = client.get(url)
        assert res.status_code == 200
        args, kwargs = mock_render.call_args
        assert args[0] == "weko_admin/admin/item_export_settings.html"
        assert kwargs["settings"] == current_settings

        # post
        data = {
            "item_export_radio": "False",
            "export_contents_radio": "False",
        }
        mock_flash = mocker.patch("weko_admin.admin.flash")
        mock_redirect = mocker.patch("weko_admin.admin.redirect", return_value=make_response())
        res = client.post(url, data=data)
        assert res.status_code == 200
        mock_flash.assert_called_with("Successfully Changed Settings")
        mock_redirect.assert_called_with("/admin/itemexportsettings/")
        settings = AdminSettings.get("item_export_settings")
        assert settings.allow_item_exporting == False
        assert settings.enable_contents_exporting == False


        with patch("weko_admin.admin.AdminSettings.update", side_effect=Exception("test_error")):
            data = {
                "item_export_radio": "True",
                "export_contents_radio": "True",
            }
            mock_flash = mocker.patch("weko_admin.admin.flash")
            mock_redirect = mocker.patch("weko_admin.admin.redirect", return_value=make_response())
            res = client.post(url, data=data)
            assert res.status_code == 200
            mock_flash.assert_called_with("Failed To Change Settings", "error")
            mock_redirect.assert_called_with("/admin/itemexportsettings/")
            settings = AdminSettings.get("item_export_settings")
            assert settings.allow_item_exporting == False
            assert settings.enable_contents_exporting == False


#    def _get_current_settings(self):
# .tox/c1/bin/pytest --cov=weko_admin tests/test_admin.py::TestItemExportSettingsView::test_get_current_settings -vv -s --cov-branch --cov-report=term --basetemp=/code/modules/weko-admin/.tox/c1/tmp
    def test_get_current_settings(self, admin_settings):
        result = ItemExportSettingsView()._get_current_settings()
        assert result.allow_item_exporting == True
        assert result.enable_contents_exporting == True


#class SiteInfoView(BaseView):
#    def index(self):
# .tox/c1/bin/pytest --cov=weko_admin tests/test_admin.py::test_SiteInfoView_index -vv -s --cov-branch --cov-report=term --basetemp=/code/modules/weko-admin/.tox/c1/tmp
def test_SiteInfoView_index(client, users, mocker):
    login_user_via_session(client,email=users[0]["email"])
    url = url_for("site_info.index")
    mock_render = mocker.patch("weko_admin.admin.SiteInfoView.render", return_value=make_response())
    res = client.get(url)
    assert res.status_code == 200
    args, kwargs = mock_render.call_args
    assert args[0] == "weko_admin/admin/site_info.html"
    assert kwargs["enable_notify"] == False

@pytest.fixture()
def setup_view_identifier(admin_app, admin_db):
    admin = Admin(admin_app)
    identifier_adminview_copy = dict(identifier_adminview)
    identifier_model = identifier_adminview_copy.pop("model")
    identifier_view = identifier_adminview_copy.pop("modelview")
    admin.add_view(identifier_view(identifier_model, admin_db.session,**identifier_adminview_copy))

    ds = admin_app.extensions['invenio-accounts'].datastore
    sysadmin = create_test_user(email='sysadmin@test.org')
    sysadmin_role = ds.create_role(name='System Administrator')
    ds.add_role_to_user(sysadmin, sysadmin_role)
    action_users = [
            ActionUsers(action='superuser-access', user=sysadmin),
        ]
    admin_db.session.add_all(action_users)
    test_index = Index(
            index_name="testIndexOne",
            browsing_role="Contributor",
            public_state=True,
            id=11,
        )
    admin_db.session.add(test_index)
    comm = Community.create(
        community_id="test_comm",
        role_id=sysadmin_role.id,
        id_user=sysadmin.id,
        title="Test comm",
        description="this is test comm",
        root_node_id=11,
    )
    admin_db.session.add(comm)
    admin_db.session.commit()

    return admin_app, admin_db, admin, sysadmin

#class IdentifierSettingView(ModelView):
# .tox/c1/bin/pytest --cov=weko_admin tests/test_admin.py::TestIdentifierSettingView -vv -s --cov-branch --cov-report=term --basetemp=/code/modules/weko-admin/.tox/c1/tmp
class TestIdentifierSettingView:
#    def _validator_halfwidth_input(form, field):
# .tox/c1/bin/pytest --cov=weko_admin tests/test_admin.py::TestIdentifierSettingView::test_validator_halfwidth_input -vv -s --cov-branch --cov-report=term --basetemp=/code/modules/weko-admin/.tox/c1/tmp
    def test_validator_halfwidth_input(self, setup_view_identifier, mocker):
        app, db, _, _ = setup_view_identifier
        view = IdentifierSettingView(Identifier, db.session)
        data = dict(
                repository="Root Index",
                jalc_flag=True,
                jalc_crossref_flag=True,
                jalc_datacite_flag=True,
                ndl_jalc_flag=True,
                jalc_doi="",
                jalc_crossref_doi="あいうえお",
                jalc_datacite_doi="abcde",
                ndl_jalc_doi="4567",
                suffix="",
            )
        with app.test_request_context(method="POST",data=data):
            create_form = view.create_form()
            # data is None
            validator = create_form.jalc_doi.validators[0]
            validator(create_form, create_form.jalc_doi)

            # data is not None
            # validate failed
            validator = create_form.jalc_crossref_doi.validators[0]
            with pytest.raises(ValidationError) as e:
                validator(create_form, create_form.jalc_crossref_doi)
            assert str(e.value) == "Only allow half with 1-bytes character in input"

            # validate pass
            validator = create_form.jalc_datacite_doi.validators[0]
            validator(create_form, create_form.jalc_datacite_doi)


#    def validate_form(self, form):
# .tox/c1/bin/pytest --cov=weko_admin tests/test_admin.py::TestIdentifierSettingView::test_validate_form -vv -s --cov-branch --cov-report=term --basetemp=/code/modules/weko-admin/.tox/c1/tmp
    def test_validate_form(self, setup_view_identifier):
        app, db, _, _ = setup_view_identifier
        view = IdentifierSettingView(Identifier, db.session)
        iden = Identifier(
            repository="Root Index",
            jalc_flag=True,
            jalc_crossref_flag=True,
            jalc_datacite_flag=True,
            ndl_jalc_flag=True,
            jalc_doi="1234",
            jalc_crossref_doi="2345",
            jalc_datacite_doi="3456",
            ndl_jalc_doi="4567",
            suffix="test_suffix",
            created_userId="1",
            created_date=datetime(2022,12,1,11,22,33,4444),
            updated_userId="1",
            updated_date=datetime(2022,12,10,11,22,33,4444),
        )
        db.session.add(iden)
        db.session.commit()


        data = dict(
                repository="test_comm",
                jalc_flag="y",
                jalc_crossref_flag="y",
                jalc_datacite_flag="y",
                ndl_jalc_flag="y",
                jalc_doi="9876",
                jalc_crossref_doi="8765",
                jalc_datacite_doi="7654",
                ndl_jalc_doi="6543",
                suffix="",
            )
        with app.test_request_context(method="POST",data=data):
            create_form = view.create_form()
            result = view.validate_form(create_form)
            result == False
        # already exist repository create
        data = dict(
                repository="Root Index",
                jalc_flag=True,
                jalc_crossref_flag=True,
                jalc_datacite_flag=True,
                ndl_jalc_flag=True,
                jalc_doi="9876",
                jalc_crossref_doi="8765",
                jalc_datacite_doi="7654",
                ndl_jalc_doi="6543",
                suffix="",
            )
        with app.test_request_context(method="POST",data=data):
            create_form = view.create_form()
            result = view.validate_form(create_form)
            assert result == False

        # not exist repository
        data = dict(
                repository="New Index",
                jalc_flag=True,
                jalc_crossref_flag=True,
                jalc_datacite_flag=True,
                ndl_jalc_flag=True,
                jalc_doi="9876",
                jalc_crossref_doi="8765",
                jalc_datacite_doi="7654",
                ndl_jalc_doi="6543",
                suffix="",
            )
        with app.test_request_context(method="POST",data=data):
            create_form = view.create_form()
            result = view.validate_form(create_form)
            assert result == False


#    def on_model_change(self, form, model, is_created):
# .tox/c1/bin/pytest --cov=weko_admin tests/test_admin.py::TestIdentifierSettingView::test_on_model_change -vv -s --cov-branch --cov-report=term --basetemp=/code/modules/weko-admin/.tox/c1/tmp
    def test_on_model_change(self, setup_view_identifier, mocker):
        app, _, _, user = setup_view_identifier
        with app.test_client() as client:
            login_user_via_session(client,email=user.email)
            # is_created is True
            url = url_for("identifier.create_view")
            data = dict(
                repository="Root Index",
                jalc_flag=True,
                jalc_crossref_flag=True,
                jalc_datacite_flag=True,
                ndl_jalc_flag=True,
                jalc_doi="1234",
                jalc_crossref_doi="2345",
                jalc_datacite_doi="3456",
                ndl_jalc_doi="4567",
                suffix="",
            )
            client.post(url,data=data)
            result = Identifier.query.first()
            assert result.repository == "Root Index"
            assert result.jalc_doi == "1234"


            # is_created is False
            url = url_for("identifier.edit_view",id=result.id)
            data = dict(
                repository="Root Index",
                jalc_flag="y",
                jalc_crossref_flag="y",
                jalc_datacite_flag="y",
                ndl_jalc_flag="y",
                jalc_doi="9876",
                jalc_crossref_doi="8765",
                jalc_datacite_doi="7654",
                ndl_jalc_doi="6543",
                suffix="",
                repo_selected="Root Index"
            )

            client.post(url,data=data)
            result = Identifier.query.first()
            assert result.repository == "Root Index"
            assert result.jalc_doi == "9876"


#    def on_form_prefill(self, form, id):
# .tox/c1/bin/pytest --cov=weko_admin tests/test_admin.py::TestIdentifierSettingView::test_on_form_prefill -vv -s --cov-branch --cov-report=term --basetemp=/code/modules/weko-admin/.tox/c1/tmp
    def test_on_form_prefill(self, setup_view_identifier, mocker):
        app, db, _, user = setup_view_identifier
        iden = Identifier(
            repository="Root Index",
            jalc_flag=True,
            jalc_crossref_flag=True,
            jalc_datacite_flag=True,
            ndl_jalc_flag=True,
            jalc_doi="1234",
            jalc_crossref_doi="2345",
            jalc_datacite_doi="3456",
            ndl_jalc_doi="4567",
            suffix="test_suffix",
            created_userId="1",
            created_date=datetime(2022,12,1,11,22,33,4444),
            updated_userId="1",
            updated_date=datetime(2022,12,10,11,22,33,4444),
        )
        db.session.add(iden)
        db.session.commit()

        with app.test_client() as client:
            login_user_via_session(client,email=user.email)
            url = url_for("identifier.edit_view",id="1",url="/admin/identifier/")
            mock_render = mocker.patch("flask_admin.base.render_template", return_value=make_response())
            res = client.get(url)
            args, kwargs = mock_render.call_args
            assert args[0] == "weko_records_ui/admin/pidstore_identifier_editor.html"

#    def create_form(self, obj=None):
#    def edit_form(self, obj):
#    def _use_append_repository(self, form):
#    def _use_append_repository_edit(self, form):
#    def _get_community_list(self):

# .tox/c1/bin/pytest --cov=weko_admin tests/test_admin.py::TestIdentifierSettingView::test_get_comunity_list -vv -s --cov-branch --cov-report=term --basetemp=/code/modules/weko-admin/.tox/c1/tmp
    def test_get_comunity_list(self, setup_view_identifier, mocker):
        app, _, _, user = setup_view_identifier
        with app.test_client() as client:
            login_user_via_session(client,email=user.email)
            url = url_for("identifier.create_view")
            data = dict(
                repository="Root Index",
                jalc_flag=True,
                jalc_crossref_flag=True,
                jalc_datacite_flag=True,
                ndl_jalc_flag=True,
                jalc_doi="1234",
                jalc_crossref_doi="2345",
                jalc_datacite_doi="3456",
                ndl_jalc_doi="4567",
                suffix="",
            )
            with patch("flask_sqlalchemy._QueryProperty.__get__") as mock_query:
                mock_query.return_value.all.side_effect = Exception("test_error")
                mock_render = mocker.patch("flask_admin.base.render_template", return_value=make_response())
                client.post(url,data=data)
                args, kwargs = mock_render.call_args
                assert args[0] == "weko_records_ui/admin/pidstore_identifier_creator.html"

#class RestrictedAccessSettingView(BaseView):
#    def index(self):
# .tox/c1/bin/pytest --cov=weko_admin tests/test_admin.py::test_RestrictedAccessSettingView_index -vv -s --cov-branch --cov-report=term --basetemp=/code/modules/weko-admin/.tox/c1/tmp
def test_RestrictedAccessSettingView_index(client, users, admin_settings, mocker):
    login_user_via_session(client,email=users[0]["email"])
    url = url_for("restricted_access.index")
    mock_render = mocker.patch("weko_admin.admin.RestrictedAccessSettingView.render", return_value=make_response())
    res = client.get(url)
    assert res.status_code == 200
    args, kwargs = mock_render.call_args
    assert args[0] == "weko_admin/admin/restricted_access_settings.html"
    assert json.loads(kwargs["data"]) == {"content_file_download": {"expiration_date": 30,"expiration_date_unlimited_chk": False,"download_limit": 10,"download_limit_unlimited_chk": False,},"usage_report_workflow_access": {"expiration_date_access": 500,"expiration_date_access_unlimited_chk": False,},"terms_and_conditions": []}
    assert kwargs["items_per_page"] == 25
    assert kwargs["maxint"] == 9999999


@pytest.fixture()
def setup_view_facetsearch(admin_app, admin_db):
    admin = Admin(admin_app)
    facet_adminview_copy = dict(facet_search_adminview)
    facet_model = facet_adminview_copy.pop("model")
    facet_view = facet_adminview_copy.pop("modelview")
    view = facet_view(facet_model, admin_db.session,**facet_adminview_copy)
    admin.add_view(view)
    ds = admin_app.extensions['invenio-accounts'].datastore
    sysadmin = create_test_user(email='sysadmin@test.org')
    sysadmin_role = ds.create_role(name='System Administrator')
    ds.add_role_to_user(sysadmin, sysadmin_role)
    action_users = [
            ActionUsers(action='superuser-access', user=sysadmin),
        ]
    admin_db.session.add_all(action_users)
    admin_db.session.commit()

    return admin_app, admin_db, admin, sysadmin, view
#class FacetSearchSettingView(ModelView):
# .tox/c1/bin/pytest --cov=weko_admin tests/test_admin.py::TestFacetSearchSettingView -vv -s --cov-branch --cov-report=term --basetemp=/code/modules/weko-admin/.tox/c1/tmp
class TestFacetSearchSettingView:
#    def search_placeholder(self):
# .tox/c1/bin/pytest --cov=weko_admin tests/test_admin.py::TestFacetSearchSettingView::test_search_placeholder -vv -s --cov-branch --cov-report=term --basetemp=/code/modules/weko-admin/.tox/c1/tmp
    def test_search_placeholder(self, setup_view_facetsearch, mocker):
        app, db, admin, user, view = setup_view_facetsearch
        view = FacetSearchSettingView(FacetSearchSetting, db.session)
        assert view.search_placeholder() == "Search"

#    def create_view(self):
# .tox/c1/bin/pytest --cov=weko_admin tests/test_admin.py::TestFacetSearchSettingView::test_create_view -vv -s --cov-branch --cov-report=term --basetemp=/code/modules/weko-admin/.tox/c1/tmp
    def test_create_view(self, setup_view_facetsearch, mocker):
        app, db, admin, user, view = setup_view_facetsearch
        with app.test_client() as client:
            login_user_via_session(client,email=user.email)
            url = url_for("facet-search.create_view",url="/admin/facet-search/")
            # can_create is True
            mapping_list = ["","path","title"]
            mocker.patch("weko_admin.admin.get_item_mapping_list",return_value=mapping_list)
            detail_condition = [["title", "text"],["creator", "text"]]
            mocker.patch("weko_admin.admin.get_detail_search_list",return_value=detail_condition)
            mock_render = mocker.patch("weko_admin.admin.FacetSearchSettingView.render", return_value=make_response())
            test = {
                "name_en": "",
                "name_jp": "",
                "mapping": "",
                "active": True,
                "aggregations": [],
                "display_number": 5,
                "is_open": True,
                "search_condition": "OR",
                "ui_type": "CheckboxList",
                "mapping_list": mapping_list,
                "detail_condition": detail_condition
            }
            client.get(url)
            args, kwargs = mock_render.call_args
            assert args[0] == "weko_admin/admin/facet_search_setting.html"
            assert json.loads(kwargs["data"]) == test
            assert kwargs["type_str"] == "new"

            # can_create is False
            view.can_create = False
            mock_redirect = mocker.patch("weko_admin.admin.redirect", return_value=make_response())
            client.get(url)
            mock_redirect.assert_called_with("/admin/facet-search/")

#    def edit_view(self, id=None):
# .tox/c1/bin/pytest --cov=weko_admin tests/test_admin.py::TestFacetSearchSettingView::test_edit_view -vv -s --cov-branch --cov-report=term --basetemp=/code/modules/weko-admin/.tox/c1/tmp
    def test_edit_view(self, setup_view_facetsearch, mocker):
        app, db, admin, user, view = setup_view_facetsearch
        language = FacetSearchSetting(
            name_en="Data Language",
            name_jp="データの言語",
            mapping="language",
            aggregations=[],
            active=True,
            ui_type="SelectBox",
            display_number="1",
            is_open=True,
            search_condition="OR"
        )
        db.session.add(language)
        db.session.commit()
        mapping_list = ["","path","title"]
        mocker.patch("weko_admin.admin.get_item_mapping_list",return_value=mapping_list)
        detail_condition = [["title", "text"],["creator", "text"]]
        mocker.patch("weko_admin.admin.get_detail_search_list",return_value=detail_condition)

        with app.test_client() as client:
            login_user_via_session(client,email=user.email)
            url = url_for("facet-search.edit_view",id=1,url="/admin/facet-search/")
            # can_edit is True
            mock_render = mocker.patch("weko_admin.admin.FacetSearchSettingView.render", return_value=make_response())
            test = {
                "name_en": "Data Language",
                "name_jp": "データの言語",
                "mapping": "language",
                "active": True,
                "aggregations": [],
                "display_number": 1,
                "is_open": True,
                "search_condition": "OR",
                "ui_type": "SelectBox",
                "mapping_list": mapping_list,
                "detail_condition": detail_condition
            }
            client.get(url)
            args, kwargs = mock_render.call_args
            assert args[0] == "weko_admin/admin/facet_search_setting.html"
            assert json.loads(kwargs["data"]) == test
            assert kwargs["type_str"] == "edit"
            assert kwargs["id"] == 1

            # can_edit is False
            view.can_edit = False
            mock_redirect = mocker.patch("weko_admin.admin.redirect", return_value=make_response())
            client.get(url)
            mock_redirect.assert_called_with("/admin/facet-search/")

#    def details_view(self, id=None):
# .tox/c1/bin/pytest --cov=weko_admin tests/test_admin.py::TestFacetSearchSettingView::test_details_view -vv -s --cov-branch --cov-report=term --basetemp=/code/modules/weko-admin/.tox/c1/tmp
    def test_details_view(self, setup_view_facetsearch, mocker):
        app, db, admin, user, view = setup_view_facetsearch
        language = FacetSearchSetting(
            name_en="Data Language",
            name_jp="データの言語",
            mapping="language",
            aggregations=[],
            active=True,
            ui_type="SelectBox",
            display_number="1",
            is_open=True,
            search_condition="OR"
        )
        db.session.add(language)
        db.session.commit()
        mapping_list = ["","path","title"]
        mocker.patch("weko_admin.admin.get_item_mapping_list",return_value=mapping_list)
        detail_condition = [["title", "text"],["creator", "text"]]
        mocker.patch("weko_admin.admin.get_detail_search_list",return_value=detail_condition)

        with app.test_client() as client:
            login_user_via_session(client,email=user.email)
            url = url_for("facet-search.details_view",id=1,url="/admin/facet-search/")
            # can_edit is True
            mock_render = mocker.patch("weko_admin.admin.FacetSearchSettingView.render", return_value=make_response())
            test = {
                "name_en": "Data Language",
                "name_jp": "データの言語",
                "mapping": "language",
                "active": True,
                "aggregations": [],
                "display_number": 1,
                "is_open": True,
                "search_condition": "OR",
                "ui_type": "SelectBox",
                "mapping_list": mapping_list
            }
            client.get(url)
            args, kwargs = mock_render.call_args
            assert args[0] == "weko_admin/admin/facet_search_setting.html"
            assert json.loads(kwargs["data"]) == test
            assert kwargs["type_str"] == "details"
            assert kwargs["id"] == 1

            # can_edit is False
            view.can_edit = False
            mock_redirect = mocker.patch("weko_admin.admin.redirect", return_value=make_response())
            client.get(url)
            mock_redirect.assert_called_with("/admin/facet-search/")

#    def delete(self, id=None):
# .tox/c1/bin/pytest --cov=weko_admin tests/test_admin.py::TestFacetSearchSettingView::test_delete -vv -s --cov-branch --cov-report=term --basetemp=/code/modules/weko-admin/.tox/c1/tmp
    def test_delete(self, setup_view_facetsearch, mocker):

        app, db, admin, user, view = setup_view_facetsearch
        language = FacetSearchSetting(
            name_en="Data Language",
            name_jp="データの言語",
            mapping="language",
            aggregations=[],
            active=True,
            ui_type="SelectBox",
            display_number="1",
            is_open=True,
            search_condition="OR"
        )
        db.session.add(language)
        db.session.commit()

        with app.test_client() as client:
            login_user_via_session(client,email=user.email)
            url = url_for("facet-search.delete",id=1,url="/admin/facet-search/")
            # can_delete is False
            view.can_delete = False
            mock_redirect = mocker.patch("weko_admin.admin.redirect", return_value=make_response())
            client.get(url)
            mock_redirect.assert_called_with("/admin/facet-search/")

            # can_delete is True
            view.can_delete = True

            mock_render = mocker.patch("weko_admin.admin.FacetSearchSettingView.render", return_value=make_response())
            test = {
                "name_en": "Data Language",
                "name_jp": "データの言語",
                "mapping": "language",
                "active": True,
                "aggregations": [],
                "ui_type":"SelectBox",
                "display_number":1,
                "is_open":True,
                "search_condition":"OR"
            }
            client.get(url)
            args, kwargs = mock_render.call_args
            assert args[0] == "weko_admin/admin/facet_search_setting.html"
            assert json.loads(kwargs["data"]) == test
            assert kwargs["type_str"] == "delete"
            assert kwargs["id"] == 1

            url = url_for("facet-search.delete",url="/admin/facet-search/")

            mock_render = mocker.patch("weko_admin.admin.FacetSearchSettingView.render", return_value=make_response())
            client.get(url,data={"id":1})
            args, kwargs = mock_render.call_args
            assert args[0] == "weko_admin/admin/facet_search_setting.html"
            assert json.loads(kwargs["data"]) == test
            assert kwargs["type_str"] == "delete"
            assert kwargs["id"] == "1"
#    'view_class': StyleSettingView,
#    'view_class': ReportView,
#    'view_class': FeedbackMailView,
#    'view_class': StatsSettingsView,
#    'view_class': LogAnalysisSettings,
#    'view_class': LanguageSettingView,
#    'view_class': WebApiAccount,
#    'view_class': RankingSettingsView,
#    'view_class': SearchSettingsView,
#    'view_class': SiteLicenseSettingsView,
#    'view_class': SiteLicenseSendMailSettingsView,
#    'view_class': FilePreviewSettingsView,
#    'view_class': ItemExportSettingsView,
#    'view_class': SiteInfoView,
#    'view_class': RestrictedAccessSettingView,
#
from flask_babelex import gettext as _
class TestsReindexElasticSearchView:

    @pytest.mark.parametrize("index,is_permission,status_code",[
                            (0,False,200),# sysadmin
                            (1,False,403),# repoadmin
                            (2,False,403),# comadmin
                            (3,False,403),# contributor
                            (4,False,403),# generaluser
                            ])
    def test_ReindexElasticSearchView_index_acl(self, client,users,admin_settings,mocker,index, is_permission ,status_code):
        login_user_via_session(client,email=users[index]["email"])
        url = url_for("reindex_es.index")
        # with patch("weko_admin.admin.check_reindex_is_running", return_value="{\"isError\":False ,\"isExecuting\":False,\"disabled_Btn\":False }"):
        with mocker.patch("weko_admin.admin.is_reindex_running", return_value=False):
            mocker_render = mocker.patch("weko_admin.admin.ReindexElasticSearchView.render",return_value=make_response())
            res = client.get(url)
        assert_role(res,is_permission,status_code)

        if status_code == 200 :
            mocker_render.assert_called_with(
                template='weko_admin/admin/reindex_elasticsearch.html'
                ,isError=False
                ,isExecuting=False
                ,disabled_Btn=False
            )
        else:
            mocker_render.assert_not_called()


    def test_ReindexElasticSearchView_index_guest(self, client,users,admin_settings,mocker):
        url = url_for("reindex_es.index")
        # with patch("weko_admin.admin.check_reindex_is_running", return_value="{\"isError\":False ,\"isExecuting\":False,\"disabled_Btn\":False }"):
        with mocker.patch("weko_admin.admin.is_reindex_running", return_value=False):
            mocker_render = mocker.patch("weko_admin.admin.ReindexElasticSearchView.render",return_value=make_response())
            res = client.get(url)
        assert res.status_code == 302
        mocker_render.assert_not_called()

    def test_ReindexElasticSearchView_index_raise(self, client,users,admin_settings,mocker):
        login_user_via_session(client,email=users[0]["email"])# sysadmin
        url = url_for("reindex_es.index")
        with mocker.patch("weko_admin.admin.is_reindex_running", side_effect=BaseException("test_error")):
            mocker_render = mocker.patch("weko_admin.admin.ReindexElasticSearchView.render",return_value=make_response())
            res = client.get(url)
        assert res.status_code == 500
        mocker_render.assert_not_called()

    @pytest.mark.parametrize("index,is_permission,status_code",[
                            (0,False,200),# sysadmin
                            (1,False,403),# repoadmin
                            (2,False,403),# comadmin
                            (3,False,403),# contributor
                            (4,False,403),# generaluser
                            ])
    def test_ReindexElasticSearchView_reindex_acl(self, client,users,mocker,index,admin_settings, is_permission ,status_code):
        login_user_via_session(client,email=users[index]["email"])
        url = url_for("reindex_es.reindex" , is_db_to_es=False)
        with mocker.patch("weko_admin.admin.is_reindex_running", return_value=False):
            mocker.patch("weko_admin.admin.reindex", return_value='completed')
            res = client.get(url)
            assert res.status_code == 405
            assert res.data != str({"responce" : _('completed')})
        with mocker.patch("weko_admin.admin.is_reindex_running", return_value=False):
            mocker.patch("weko_admin.admin.reindex", return_value='completed')
            res = client.post(url)
            assert_role(res,is_permission,status_code)
            if res.status_code == 200:
                assert json.loads(res.data) == {"responce" : _('completed')}
            else:
                assert res.data != str({"responce" : _('completed')})

    def test_ReindexElasticSearchView_reindex_guest(self, client,users,admin_settings):
        url = url_for("reindex_es.reindex" , is_db_to_es=False)
        res = client.get(url)
        assert res.status_code == 405
        res = client.post(url)
        assert res.status_code == 302


    def test_ReindexElasticSearchView_reindex_param1(self, client,users,mocker,admin_settings):
        login_user_via_session(client,email=users[0]["email"])# sysadmin
        url = url_for("reindex_es.reindex" , is_db_to_es=False)
        with mocker.patch("weko_admin.admin.is_reindex_running", return_value=False):
            mocker.patch("weko_admin.admin.reindex", return_value='completed')
            res = client.post(url)
            assert res.status_code == 200
            assert json.loads(res.data) == {"responce" : _('completed')}
    def test_ReindexElasticSearchView_reindex_param2(self, client,users,mocker,admin_settings):
        login_user_via_session(client,email=users[0]["email"])# sysadmin
        url = url_for("reindex_es.reindex" , is_db_to_es=True)
        with mocker.patch("weko_admin.admin.is_reindex_running", return_value=False):
            mocker.patch("weko_admin.admin.reindex", return_value='completed')
            res = client.post(url)
            assert res.status_code == 200
            assert json.loads(res.data) == {"responce" : _('completed')}
    def test_ReindexElasticSearchView_reindex_param3(self, client,users,mocker,admin_settings):
        login_user_via_session(client,email=users[0]["email"])# sysadmin
        url = url_for("reindex_es.reindex" , is_db_to_es="aaa")
        with mocker.patch("weko_admin.admin.is_reindex_running", return_value=False):
            mocker.patch("weko_admin.admin.reindex", return_value='completed')
            res = client.post(url)
            assert res.status_code == 200
            assert json.loads(res.data) == {"responce" : _('completed')}
    def test_ReindexElasticSearchView_reindex_param4(self, client,users,mocker,admin_settings):
        login_user_via_session(client,email=users[0]["email"])# sysadmin
        url = url_for("reindex_es.reindex" )
        with mocker.patch("weko_admin.admin.is_reindex_running", return_value=False):
            mocker.patch("weko_admin.admin.reindex", return_value='completed')
            res = client.post(url)
            assert res.status_code == 200
            assert json.loads(res.data) == {"responce" : _('completed')}

    def test_ReindexElasticSearchView_reindex_chk_executing(self, client,users,admin_settings):
        login_user_via_session(client,email=users[0]["email"])# sysadmin
        url = url_for("reindex_es.reindex" , is_db_to_es=False)

        with patch("weko_admin.admin.is_reindex_running", return_value=True):
            res = client.post(url)
            assert res.status_code == 400
            assert json.loads(res.data).get("error") ==  _('executing...')

    def test_ReindexElasticSearchView_reindex_chk_err(self, client,users,mocker,admin_settings):
        login_user_via_session(client,email=users[0]["email"])# sysadmin
        url = url_for("reindex_es.reindex" , is_db_to_es=False)
        with mocker.patch("weko_admin.admin.is_reindex_running", return_value=False):
            # patch("weko_admin.admin.reindex", return_value='completed')
            mocker.patch("weko_admin.admin.AdminSettings.get", return_value=dict({"has_errored": True}))
            res = client.post(url)
            assert res.status_code == 400
            assert json.loads(res.data).get("error") == _('haserror')


    def test_ReindexElasticSearchView_reindex_return(self, client,users,mocker,admin_settings):
        login_user_via_session(client,email=users[0]["email"])# sysadmin
        url = url_for("reindex_es.reindex" , is_db_to_es=False)

        with mocker.patch("weko_admin.admin.is_reindex_running", side_effect=BaseException("test_error")):
            res = client.post(url)
            assert res.status_code == 500
            assert json.loads(res.data).get("error") != None
            admin_setting = AdminSettings.get('elastic_reindex_settings',False)
            assert True == admin_setting.get('has_errored')

    def test_ReindexElasticSearchView_reindex_return2(self, client,users,mocker,admin_settings):
        login_user_via_session(client,email=users[0]["email"])# sysadmin
        url = url_for("reindex_es.reindex" , is_db_to_es=False)
        with mocker.patch("weko_admin.admin.is_reindex_running", return_value=False):
            with mocker.patch("weko_admin.admin.reindex.apply_async", side_effect=BaseException("test_error")):
                res = client.post(url)
                assert res.status_code == 500
                assert json.loads(res.data).get("error") != None
                admin_setting = AdminSettings.get('elastic_reindex_settings',False)
                assert True == admin_setting.get('has_errored')

    @pytest.mark.parametrize("index,is_permission,status_code",[
                            (0,False,200),# sysadmin
                            (1,False,403),# repoadmin
                            (2,False,403),# comadmin
                            (3,False,403),# contributor
                            (4,False,403),# generaluser
                            ])
    def test_ReindexElasticSearchView_check_reindex_is_running_acl(self, client,users,admin_settings,index, is_permission ,status_code):
        login_user_via_session(client,email=users[index]["email"])
        url = url_for("reindex_es.check_reindex_is_running")
        with patch("weko_admin.admin.is_reindex_running", return_value=False):
            res = client.get(url)
        assert_role(res,is_permission,status_code)

        if status_code == 200:
            assert json.loads(res.data) == dict({ "isError":False ,"isExecuting":False,"disabled_Btn":False })
        else:
            assert res.data != str(dict({ "isError":False ,"isExecuting":False,"disabled_Btn":False }))

    def test_ReindexElasticSearchView_check_reindex_is_running_running(self, client,users,admin_settings):
        login_user_via_session(client,email=users[0]["email"])# sysadmin
        url = url_for("reindex_es.check_reindex_is_running")
        with patch("weko_admin.admin.is_reindex_running", return_value=True):
            res = client.get(url)
            assert res.status_code == 200
            assert json.loads(res.data) == dict({ "isError":False ,"isExecuting":True,"disabled_Btn":True })

    def test_ReindexElasticSearchView_check_reindex_iserror(self, client,users,admin_settings,mocker):
        login_user_via_session(client,email=users[0]["email"])# sysadmin
        url = url_for("reindex_es.check_reindex_is_running")
        with mocker.patch("weko_admin.admin.is_reindex_running", return_value=False):
            mocker.patch("weko_admin.admin.AdminSettings.get", return_value=dict({"has_errored": True}))
            res = client.get(url)
            assert res.status_code == 200
            assert json.loads(res.data) == dict({ "isError":True ,"isExecuting":False,"disabled_Btn":True })

    def test_ReindexElasticSearchView_check_reindex_is_running_guest(self, client,users,admin_settings):
        url = url_for("reindex_es.check_reindex_is_running")
        res = client.get(url)
        assert res.status_code == 302
        assert res.data != str(dict({ "isError":False ,"isExecuting":False,"disabled_Btn":False }))

    def test_ReindexElasticSearchView_check_reindex_is_running_err(self, client,users,admin_settings):
        login_user_via_session(client,email=users[0]["email"])# sysadmin
        url = url_for("reindex_es.check_reindex_is_running")
        with patch("weko_admin.admin.AdminSettings.get", side_effect=BaseException("test_error")):
            res = client.get(url)
            assert res.status_code == 500
            assert res.data != str(dict({ "isError":False ,"isExecuting":False,"disabled_Btn":False }))

# class SwordAPISettingsView(BaseView):
# .tox/c1/bin/pytest --cov=weko_admin tests/test_admin.py::TestSwordAPISettingsView -vv -s --cov-branch --cov-report=term --basetemp=/code/modules/weko-admin/.tox/c1/tmp
class TestSwordAPISettingsView:
#    def index(self):
# .tox/c1/bin/pytest --cov=weko_admin tests/test_admin.py::TestSwordAPISettingsView::test_index -vv -s --cov-branch --cov-report=term --basetemp=/code/modules/weko-admin/.tox/c1/tmp --full-trace

    def test_index(self, client, users, db, admin_settings, mocker):
        url = url_for("swordapi.index")
        url_xml = url_for("swordapi.index", tab='xml')

        #no administrator
        res = client.get(url)
        assert res.status_code == 302

        login_user_via_session(client,email=users[7]["email"])
        res = client.get(url)
        assert res.status_code == 403


        # tsv/csv get
        # old_format exit and xml setting is workflow
        login_user_via_session(client,email=users[0]["email"])# sysadmin
        deleted_workflow = WorkFlow(
            id = "1",
            flows_name = "test_workflow"
        )
        mock_render = mocker.patch("weko_admin.admin.SwordAPISettingsView.render", return_value=make_response())
        with patch("weko_admin.admin.WorkFlow.get_workflows_by_roles", return_value=["workflow 1"]):
            with patch("weko_admin.admin.WorkFlow.get_deleted_workflow_list", return_value=[deleted_workflow]):
             res = client.get(url)
        assert res.status_code == 200
        current_settings = {
            'TSV/CSV': {'active': True, 'registration_type': 'Direct', 'duplicate_check': False},
            'XML': {'active': False, 'registration_type': 'Workflow', 'workflow': '31001', 'duplicate_check': False}
        }

        args, kwargs = mock_render.call_args
        assert args[0] == "weko_admin/admin/sword_api_settings.html"
        assert kwargs["current_settings"] == current_settings
        assert json.loads(kwargs["current_settings_json"]) == current_settings
        assert kwargs["active_value"] == "checked"
        assert kwargs["deleted_workflow_name_dict"] == '{"1": "test_workflow"}'
        assert kwargs["workflows"] == ["workflow 1"]
        assert kwargs["duplicate_check_value"] == ""

        # xml get
        # old_format exit and xml setting is workflow
        login_user_via_session(client,email=users[0]["email"])# sysadmin
        deleted_workflow = WorkFlow(
            id = "1",
            flows_name = "test_workflow"
        )
        mock_render = mocker.patch("weko_admin.admin.SwordAPISettingsView.render", return_value=make_response())
        with patch("weko_admin.admin.WorkFlow.get_workflows_by_roles", return_value=["workflow 1"]):
            with patch("weko_admin.admin.WorkFlow.get_deleted_workflow_list", return_value=[deleted_workflow]):
             res = client.get(url_xml)
        assert res.status_code == 200
        current_settings = {
            'TSV/CSV': {'active': True, 'registration_type': 'Direct', 'duplicate_check': False},
            'XML': {'active': False, 'registration_type': 'Workflow', 'workflow': '31001', 'duplicate_check': False}
        }

        args, kwargs = mock_render.call_args
        assert args[0] == "weko_admin/admin/sword_api_settings.html"
        assert kwargs["current_settings"] == current_settings
        assert json.loads(kwargs["current_settings_json"]) == current_settings
        assert kwargs["active_value"] == ""
        assert kwargs["deleted_workflow_name_dict"] == '{"1": "test_workflow"}'
        assert kwargs["workflows"] == ["workflow 1"]
        assert kwargs["duplicate_check_value"] == ""

        # tsv/csv get
        # new_format exit
        AdminSettings.query.filter_by(name="sword_api_setting").delete()
        setting = AdminSettings(
            id=10, name="sword_api_setting",
            settings={
                'TSV/CSV': {'active': False, 'registration_type': 'Direct', 'duplicate_check': True},
                'XML': {'active': True, 'registration_type': 'Direct', 'workflow': '31001', 'duplicate_check': True}
            })
        db.session.add(setting)
        db.session.commit()
        mock_render = mocker.patch("weko_admin.admin.SwordAPISettingsView.render", return_value=make_response())
        with patch("weko_admin.admin.WorkFlow.get_workflows_by_roles", return_value=["workflow 1"]):
            with patch("weko_admin.admin.WorkFlow.get_deleted_workflow_list", return_value=[deleted_workflow]):
             res = client.get(url)
        assert res.status_code == 200
        current_settings = setting.settings
        args, kwargs = mock_render.call_args
        assert args[0] == "weko_admin/admin/sword_api_settings.html"
        assert kwargs["current_settings"] == current_settings
        assert json.loads(kwargs["current_settings_json"]) == current_settings
        assert kwargs["active_value"] == ""
        assert kwargs["deleted_workflow_name_dict"] == '{"1": "test_workflow"}'
        assert kwargs["workflows"] == ["workflow 1"]
        assert kwargs["duplicate_check_value"] == "checked"

        # xml get
        # new_format exit
        mock_render = mocker.patch("weko_admin.admin.SwordAPISettingsView.render", return_value=make_response())
        with patch("weko_admin.admin.WorkFlow.get_workflows_by_roles", return_value=["workflow 1"]):
            with patch("weko_admin.admin.WorkFlow.get_deleted_workflow_list", return_value=[deleted_workflow]):
             res = client.get(url_xml)
        assert res.status_code == 200
        args, kwargs = mock_render.call_args
        assert args[0] == "weko_admin/admin/sword_api_settings.html"
        assert kwargs["current_settings"] == current_settings
        assert json.loads(kwargs["current_settings_json"]) == current_settings
        assert kwargs["active_value"] == "checked"
        assert kwargs["deleted_workflow_name_dict"] == '{"1": "test_workflow"}'
        assert kwargs["workflows"] == ["workflow 1"]
        assert kwargs["duplicate_check_value"] == "checked"


        # not exist admin_settings
        default_settings = {
            'TSV/CSV': {
                "active": True,
                "registration_type": "Direct",
                "duplicate_check": False,
            },
            'XML': {
                "active": False,
                "registration_type": "Workflow",
                "workflow": "-1",
                "duplicate_check": False,
            }
        }

        AdminSettings.query.filter_by(name="sword_api_setting").delete()
        db.session.commit()
        mock_render = mocker.patch("weko_admin.admin.SwordAPISettingsView.render", return_value = make_response())
        res = client.get(url)
        assert res.status_code == 200
        args, kwargs = mock_render.call_args
        assert args[0] == "weko_admin/admin/sword_api_settings.html"
        assert kwargs["current_settings"] == default_settings
        assert json.loads(kwargs["current_settings_json"]) == default_settings


        # tsv/csv post
        # success
        login_user_via_session(client,email=users[0]["email"])# sysadmin
        res = client.post(url,
            data=json.dumps({'active': True, 'registration_type': 'Direct', 'workflow': '', 'duplicate_check': False}),
            content_type='application/json'
        )
        assert res.status_code == 200

        # xml post
        # success
        login_user_via_session(client,email=users[0]["email"])# sysadmin
        res = client.post(url_xml,
            data=json.dumps({'active': True, 'registration_type': 'Direct', 'workflow': '31001', 'duplicate_check': False}),
            content_type='application/json'
        )
        assert res.status_code == 200


# class SwordAPIJsonldSettingsView(ModelView):
# .tox/c1/bin/pytest --cov=weko_admin tests/test_admin.py::TestSwordAPIJsonldSettingsView -vv -s --cov-branch --cov-report=term --basetemp=/code/modules/weko-admin/.tox/c1/tmp
class TestSwordAPIJsonldSettingsView:
    # def create_view(self):
    # .tox/c1/bin/pytest --cov=weko_admin tests/test_admin.py::TestSwordAPIJsonldSettingsView::test_create_view -vv -s --cov-branch --cov-report=term --basetemp=/code/modules/weko-admin/.tox/c1/tmp
    def test_create_view(self, client, db, users, item_type, flows, tokens, sword_mapping, mocker):
        url = url_for("swordapi/jsonld.create_view")

        #no administrator
        res = client.get(url)
        assert res.status_code == 302

        login_user_via_session(client,email=users[7]["email"])
        res = client.get(url)
        assert res.status_code == 403


        # get
        # old_format exit and xml setting is workflow
        login_user_via_session(client,email=users[0]["email"])# sysadmin
        mock_render = mocker.patch("weko_admin.admin.SwordAPIJsonldSettingsView.render", return_value=make_response())
        deleted_workflow = WorkFlow(
            id = "1",
            flows_name = "test_workflow"
        )
        with patch("weko_admin.admin.WorkFlow.get_workflows_by_roles", return_value=["workflow 1"]):
            with patch("weko_admin.admin.WorkFlow.get_deleted_workflow_list", return_value=[deleted_workflow]):
                res = client.get(url)
        assert res.status_code == 200
        args, kwargs = mock_render.call_args
        assert args[0] == "weko_admin/admin/sword_api_jsonld_settings.html"
        assert kwargs["workflows"]
        assert kwargs["can_edit"]

        # post
        # success registration_type:Direct, active:True
        login_user_via_session(client,email=users[0]["email"])# sysadmin
        with patch("weko_admin.admin.JsonLdMapper.validate", return_value=None):
            res = client.post(
                url,
                data=json.dumps({
                    'application': tokens[0]["client"].client_id,
                    'registration_type': 'Direct',
                    'mapping_id': '1',
                    'active': 'True',
                    'metadata_api_selected':[]
                }),
                content_type='application/json'
            )
        assert res.status_code == 200

        # post
        # success registration_type:Workflow, active:false
        login_user_via_session(client,email=users[0]["email"])# sysadmin
        with patch("weko_admin.admin.JsonLdMapper.validate", return_value=None):
            res = client.post(
                url,
                data=json.dumps({
                    'application': tokens[1]["client"].client_id,
                    'registration_type': 'Workflow',
                    'workflow_id': flows["workflow"][0].id,
                    'mapping_id': '1',
                    'active': 'False',
                    'metadata_api_selected':[]
                }),
                content_type='application/json'
            )
        assert res.status_code == 200

        # post
        # invalid mapping
        login_user_via_session(client,email=users[0]["email"])# sysadmin
        with patch("weko_admin.admin.JsonLdMapper.validate", return_value=["test_error"]):
            res = client.post(
                url,
                data=json.dumps({
                    'application': tokens[0]["client"].client_id,
                    'registration_type': 'Direct',
                    'mapping_id': '1',
                    'active': 'True',
                    'metadata_api_selected':[]
                }),
                content_type='application/json'
            )
        assert res.status_code == 400

        # post
        # error in validate
        login_user_via_session(client,email=users[0]["email"])# sysadmin
        with patch("weko_admin.admin.JsonLdMapper.validate", side_effect=KeyError("test_key_error")):
            res = client.post(
                url,
                data=json.dumps({
                    'application': tokens[0]["client"].client_id,
                    'registration_type': 'Direct',
                    'mapping_id': '1',
                    'active': 'True',
                    'metadata_api_selected':[]
                }),
                content_type='application/json'
            )
        assert res.status_code == 400


        # post
        # Error
        login_user_via_session(client,email=users[0]["email"])# sysadmin
        with patch("weko_admin.admin.JsonLdMapper.validate", return_value=None):
            with patch("weko_admin.admin.SwordClient.register", side_effect=SQLAlchemyError("test_db_error")):
                res = client.post(
                    url,
                    data=json.dumps({
                        'application': tokens[0]["client"].client_id,
                        'registration_type': 'Workflow',
                        'mapping_id': '1',
                        'active': 'False'
                    }),
                    content_type='application/json'
                )
        assert res.status_code == 400

        # post
        # error original disabled
        login_user_via_session(client,email=users[0]["email"])# sysadmin
        with patch("weko_admin.admin.JsonLdMapper.validate", return_value=None):
            res = client.post(
                url,
                data=json.dumps({
                    'application': tokens[0]["client"].client_id,
                    'registration_type': 'Direct',
                    'mapping_id': '1',
                    'active': 'True',
                    'metadata_api_selected':["JaLC API"]
                }),
                content_type='application/json'
            )
        assert json.loads(res.data) == {"error": "Cannot disable 'Original'."}
        assert res.status_code == 400

    # def edit_view(self, id):
    # .tox/c1/bin/pytest --cov=weko_admin tests/test_admin.py::TestSwordAPIJsonldSettingsView::test_edit_view -vv -s --cov-branch --cov-report=term --basetemp=/code/modules/weko-admin/.tox/c1/tmp
    def test_edit_view(self, client, db, users, item_type, flows, tokens, sword_mapping, sword_client, mocker):
        url = url_for("swordapi/jsonld.edit_view", id=1)

        #no administrator
        res = client.get(url)
        assert res.status_code == 302

        login_user_via_session(client,email=users[7]["email"])
        res = client.get(url)
        assert res.status_code == 403

        mock_render = mocker.patch("weko_admin.admin.SwordAPIJsonldSettingsView.render", return_value=make_response())

        # get
        # model_none
        url_none = url_for("swordapi/jsonld.edit_view", id=999)
        login_user_via_session(client,email=users[0]["email"])# sysadmin
        res = client.get(url_none)
        assert res.status_code == 404

        mock_can_edit = mocker.patch("weko_admin.admin.SwordAPIJsonldSettingsView._is_editable", return_value=True)

        # get
        # work_flow_id exit
        deleted_workflow = WorkFlow().query.filter_by(id=31001).first()
        deleted_workflow.is_deleted = True
        db.session.commit()
        login_user_via_session(client,email=users[0]["email"])# sysadmin
        res = client.get(url)
        assert res.status_code == 200
        args, kwargs = mock_render.call_args
        assert args[0] == "weko_admin/admin/sword_api_jsonld_settings.html"
        assert kwargs["workflows"]
        assert kwargs["can_edit"]

        # get
        # cannot edit
        mock_can_edit.return_value = False
        login_user_via_session(client,email=users[0]["email"])# sysadmin
        res = client.get(url)
        assert res.status_code == 200

        mock_can_edit.return_value = True
        # post
        # success registration_type:Direct, active:True
        login_user_via_session(client,email=users[0]["email"])# sysadmin
        with patch("weko_admin.admin.JsonLdMapper.validate", return_value=None):
            res = client.post(
                url,
                data=json.dumps({
                    'registration_type': 'Direct',
                    'workflow_id': 31001,
                    'mapping_id': '1',
                    'active': 'True',
                    'metadata_api_selected':[]
                }),
                content_type='application/json'
            )
        assert res.status_code == 200

        # post
        # success registration_type:Workflow, active:false
        login_user_via_session(client,email=users[0]["email"])# sysadmin
        with patch("weko_admin.admin.JsonLdMapper.validate", return_value=None):
            res = client.post(
                url,
                data=json.dumps({
                    'registration_type': 'Workflow',
                    'workflow_id':31001,
                    'mapping_id': '1',
                    'active': 'False',
                    'metadata_api_selected': ["Original"]
                }),
                content_type='application/json'
            )
        assert res.status_code == 200

        # post
        # canntot edit
        mock_can_edit.return_value = False
        login_user_via_session(client,email=users[0]["email"])
        res = client.post(
            url,
            data=json.dumps({
                'registration_type': 'Workflow',
                'workflow_id':31001,
                'mapping_id': '1',
                'active': 'False',
                'metadata_api_selected':[]
            }),
            content_type='application/json'
        )
        assert res.status_code == 400
        assert json.loads(res.data) == "Unapproved items exit."

        # post
        # invalid mapping
        mock_can_edit.return_value = True
        login_user_via_session(client,email=users[0]["email"])# sysadmin
        with patch("weko_admin.admin.JsonLdMapper.validate", return_value=["test_error"]):
            res = client.post(
                url,
                data=json.dumps({
                    'registration_type': 'Direct',
                    'workflow_id': 31001,
                    'mapping_id': '1',
                    'active': 'True',
                    'metadata_api_selected':[]
                }),
                content_type='application/json'
            )
        assert res.status_code == 400
        assert json.loads(res.data) == {"error": "Invalid jsonld mapping."}

        # post
        # error in validate
        login_user_via_session(client,email=users[0]["email"])# sysadmin
        with patch("weko_admin.admin.JsonLdMapper.validate", side_effect=KeyError("test_key_error")):
            res = client.post(url,
                data=json.dumps({'registration_type': 'Workflow',
                                'workflow_id':31001,
                                'mapping_id': '1',
                                'active': 'False',
                                'Meta_data_API_selected':[]}),
                content_type='application/json')
        assert res.status_code == 400
        assert json.loads(res.data) == {"error": "Failed to validate jsonld mapping."}

        # post
        # error in update
        login_user_via_session(client,email=users[0]["email"])# sysadmin
        with patch("weko_admin.admin.JsonLdMapper.validate", return_value=None):
            with patch("weko_admin.admin.SwordClient.update", side_effect=SQLAlchemyError("test_db_error")):
                res = client.post(url,
                    data=json.dumps({'registration_type': 'Workflow',
                                    'workflow_id':31001,
                                    'mapping_id': '1',
                                    'active': 'False',
                                    'Meta_data_API_selected':[]}),
                    content_type='application/json')
        assert res.status_code == 400
        assert json.loads(res.data) == {"error": "Failed to update application settings: Test name"}

        # post
        # error original disabled
        login_user_via_session(client,email=users[0]["email"])# sysadmin
        with patch("weko_admin.admin.JsonLdMapper.validate", return_value=None):
            res = client.post(
                url,
                data=json.dumps({
                    'registration_type': 'Direct',
                    'workflow_id': 31001,
                    'mapping_id': '1',
                    'active': 'True',
                    'metadata_api_selected':["JaLC API"]
                }),
                content_type='application/json'
            )
        assert res.status_code == 400
        assert json.loads(res.data) == {"error": "Cannot disable 'Original'."}

    def test_get_query_in_role_ids(self, client, users, db, mocker):
        login(client,obj=users[0]["obj"])
        view = SwordAPIJsonldSettingsView(SwordClientModel, db.session)
        view.get_query()

        current_app.config['WEKO_ADMIN_SWORD_API_JSON_LD_FULL_AUTHORITY_ROLE'] = 1
        view.get_query()

    def test_get_count_query(self, client, users, db, mocker):
        login(client,obj=users[0]["obj"])
        view = SwordAPIJsonldSettingsView(SwordClientModel, db.session)
        view.get_count_query()

    def test_format(self, app, client, users, db, sword_client, sword_mapping, mocker):
        login(client,obj=users[0]["obj"])
        view = SwordAPIJsonldSettingsView(SwordClientModel, db.session)
        model = SwordClientModel.query.filter_by(id=1).one()
        view._format_application_name(None, model, None)
        view._format_application_name(None, None, None)
        view._format_active(None, model, None)
        model.active = False
        view._format_active(None, model, None)
        view._format_creator(None, model, None)
        view._format_creator(None, None, None)
        view._format_registration_type(None, model, None)
        view._format_registration_type(None, None, None)
        model.registration_type_id = 2
        view._format_registration_type(None, model, None)
        model.registration_type_id = 3
        view._format_registration_type(None, model, None)
        view._format_metadata_collection(None, model, None)
        model.meta_data_api = "['test']"
        view._format_metadata_collection(None, model, None)
        view._format_duplicate_check(None, model, None)
        model.duplicate_check = True
        view._format_duplicate_check(None, model, None)
        view._format_workflow_name(None, model, None)
        model.workflow_id = 1
        view._format_workflow_name(None, model, None)
        view._format_mapping_name(None, model, None)
        model.mapping_id = None
        view._format_mapping_name(None, model, None)
        model.mapping_id = 9999
        view._format_mapping_name(None, model, None)


    # def validate_mapping(self, id):
    # .tox/c1/bin/pytest --cov=weko_admin tests/test_admin.py::TestSwordAPIJsonldSettingsView::test_validate_mapping -vv -s --cov-branch --cov-report=term --basetemp=/code/modules/weko-admin/.tox/c1/tmp
    def test_validate_mapping(self, client, users, db, sword_mapping, mocker):
        login_user_via_session(client,email=users[0]["email"])
        current_app.config['WEKO_ADMIN_SWORD_API_JSON_LD_FULL_AUTHORITY_ROLE'] = 1

        with patch("weko_admin.admin.JsonLdMapper.validate", return_value=None):
            url = url_for("swordapi/jsonld.validate_mapping", id=1)
            res = client.get(url)
        assert res.status_code == 200
        assert json.loads(res.data) == {"results": True}

        with patch("weko_admin.admin.JsonLdMapper.validate", return_value=["test_error"]):
            url = url_for("swordapi/jsonld.validate_mapping", id=1)
            res = client.get(url)
        assert res.status_code == 200
        assert json.loads(res.data) == {"results": False}

        with patch("weko_admin.admin.JsonLdMapper.validate", side_effect=KeyError("test_key_error")):
            url = url_for("swordapi/jsonld.validate_mapping", id=1)
            res = client.get(url)
        assert res.status_code == 400
        assert json.loads(res.data) == {"error": "Failed to validate jsonld mapping."}

    # def delete_data(self):
    # .tox/c1/bin/pytest --cov=weko_admin tests/test_admin.py::TestSwordAPIJsonldSettingsView::delete_data -vv -s --cov-branch --cov-report=term --basetemp=/code/modules/weko-admin/.tox/c1/tmp
    def test_delete_data(self, app, client, users, db, sword_client, sword_mapping, mocker):
        url = url_for("swordapi/jsonld.delete_data")
        login_user_via_session(client,email=users[0]["email"])

        # model is none
        res = client.post(
            url,
            data={
                'id': '9999',
            },
            content_type='application/x-www-form-urlencoded'
        )
        assert res.status_code == 404

        # editable
        res = client.post(
            url,
            data={
                'id': '1',
            },
            content_type='application/x-www-form-urlencoded'
        )
        assert res.status_code == 302

        # editable and error
        with patch("weko_admin.admin.SwordClient.remove", side_effect=SQLAlchemyError("test_db_error")):
            res = client.post(
                url,
                data={
                    'id': '2',
                },
                content_type='application/x-www-form-urlencoded'
            )
        assert res.status_code == 302

        # not editable
        with patch("weko_admin.admin.SwordAPIJsonldSettingsView._is_editable", return_value=False):
            res = client.post(
                url,
                data={
                    'id': '3',
                },
                content_type='application/x-www-form-urlencoded'
            )
            assert res.status_code == 302


    # def _is_editable(self, workflow_id):
    # .tox/c1/bin/pytest --cov=weko_admin tests/test_admin.py::TestSwordAPIJsonldSettingsView::_is_editable -vv -s --cov-branch --cov-report=term --basetemp=/code/modules/weko-admin/.tox/c1/tmp
    def test_is_editable(self, app, client, users, db, sword_client, sword_mapping, mocker):
        login_user_via_session(client,email=users[0]["email"])# sysadmin
        current_app.config['WEKO_ADMIN_SWORD_API_JSON_LD_FULL_AUTHORITY_ROLE'] = users[0]["id"]
        view = SwordAPIJsonldSettingsView(SwordClientModel, db.session)
        view._is_editable(1)

        view._is_editable(None)


# class JsonldMappingView(ModelView):
# .tox/c1/bin/pytest --cov=weko_admin tests/test_admin.py::TestJsonldMappingView::test_create_view -vv -s --cov-branch --cov-report=term --basetemp=/code/modules/weko-admin/.tox/c1/tmp
class TestJsonldMappingView:

    def test_create_view(self, client, users, item_type, db, mocker):
        url = url_for("jsonld-mapping.create_view")

        #no administrator
        res = client.get(url)
        assert res.status_code == 302

        login_user_via_session(client,email=users[7]["email"])
        res = client.get(url)
        assert res.status_code == 403


        # get
        login_user_via_session(client,email=users[0]["email"])# sysadmin
        mock_render = mocker.patch("weko_admin.admin.JsonldMappingView.render", return_value=make_response())
        res = client.get(url)
        assert res.status_code == 200

        # post
        # success
        login_user_via_session(client,email=users[0]["email"])# sysadmin
        with patch("weko_admin.admin.JsonldMapping.create", return_value=None):
            res = client.post(url,
                data=json.dumps({'name': '1',
                                    'mapping': {},
                                    'item_type_id': item_type[0]["obj"].id}),
                content_type='application/json')
        assert res.status_code == 200

        # post
        # Error
        login_user_via_session(client,email=users[0]["email"])# sysadmin
        with patch("weko_admin.admin.JsonldMapping.create", side_effect=SQLAlchemyError("test_error")):
            res = client.post(url,
                data=json.dumps({'name': '1',
                                    'mapping': {},
                                    'item_type_id': item_type[0]["obj"].id}),
                content_type='application/json')
        assert res.status_code == 500


    def test_edit_view(self, client, users, item_type, flows, db, mocker):
        url = url_for("jsonld-mapping.edit_view", id=1)

        #no administrator
        res = client.get(url)
        assert res.status_code == 302

        login_user_via_session(client,email=users[7]["email"])
        res = client.get(url)
        assert res.status_code == 403


        # get
        # model_none
        url_none = url_for("jsonld-mapping.edit_view", id=999)
        login_user_via_session(client,email=users[0]["email"])# sysadmin
        mock_render = mocker.patch("weko_admin.admin.JsonldMappingView.render", return_value=make_response())
        res = client.get(url_none)
        assert res.status_code == 404


        # get
        # work_flow_id exit
        settings = list()
        settings.append(Client(name=1,description=1,website=1,user_id=1,client_id="1",client_secret="KDjy6ntGKUX",is_confidential=True,is_internal=False,_redirect_uris="https://" ,_default_scopes="NULL"))
        db.session.add_all(settings)
        db.session.commit()
        settings = list()
        settings.append(ItemTypeJsonldMapping(id=1,name="sample1",mapping="{data:{}}",item_type_id=item_type[0]["obj"].id,version_id=6,is_deleted=False))
        db.session.add_all(settings)
        db.session.commit()
        login_user_via_session(client,email=users[0]["email"])# sysadmin
        mock_render = mocker.patch("weko_admin.admin.JsonldMappingView.render", return_value=make_response())
        deleted_workflow = WorkFlow(
            id = "1",
            flows_name = "test_workflow"
        )
        with patch("weko_admin.admin.WorkFlow.get_workflows_by_roles", return_value=["workflow 1"]):
            with patch("weko_admin.admin.WorkFlow.get_deleted_workflow_list", return_value=[deleted_workflow]):
                with patch("weko_admin.admin.WorkActivity.count_waiting_approval_by_workflow_id", return_value=2):
                    res = client.get(url)
        assert res.status_code == 200
        with patch("weko_admin.admin.WorkFlow.get_workflows_by_roles", return_value=["workflow 1"]):
            with patch("weko_admin.admin.WorkFlow.get_deleted_workflow_list", return_value=[deleted_workflow]):
                with patch("weko_admin.admin.WorkActivity.count_waiting_approval_by_workflow_id", return_value=0):
                    res = client.get(url)
        assert res.status_code == 200
        with patch("weko_admin.admin.WorkFlow.get_workflows_by_roles", return_value=["workflow 1"]):
            with patch("weko_admin.admin.WorkFlow.get_deleted_workflow_list", return_value=[deleted_workflow]):
                with patch("weko_admin.admin.JsonldMappingView._is_editable", return_value=False):
                    with patch("weko_admin.admin.SwordClient.get_clients_by_mapping_id", return_value=True):
                       res = client.get(url)
        assert res.status_code == 200

        # post
        # success registration_type:Direct, active:True
        login_user_via_session(client,email=users[0]["email"])# sysadmin
        res = client.post(url,
            data=json.dumps({'name': '1',
                            'mapping':{},
                            'item_type_id': item_type[0]["obj"].id}),
            content_type='application/json')
        assert res.status_code == 200

        # post
        # not can_edit error
        login_user_via_session(client,email=users[0]["email"])# sysadmin
        with patch("weko_admin.admin.JsonldMappingView._is_editable", return_value=False):
            res = client.post(url,
            data=json.dumps({'name': '1',
                            'mapping':{},
                            'item_type_id': item_type[0]["obj"].id}),
                content_type='application/json')
        assert res.status_code == 400

        # post
        # not can_change_item_type error
        login_user_via_session(client,email=users[0]["email"])# sysadmin
        with patch("weko_admin.admin.JsonldMappingView._is_editable", return_value=True):
            with patch("weko_admin.admin.SwordClient.get_clients_by_mapping_id", return_value=True):
                res = client.post(url,
                data=json.dumps({'name': '1',
                                'mapping':{},
                                'item_type_id': '0'}),
                    content_type='application/json')
        assert res.status_code == 400

        # post
        # error
        login_user_via_session(client,email=users[0]["email"])# sysadmin
        with patch("weko_admin.admin.JsonldMappingView._is_editable", return_value=True):
            with patch("weko_admin.admin.db.session.commit", side_effect=SQLAlchemyError ("test_error")):
                res = client.post(url,
                data=json.dumps({'name': '1',
                                'mapping':{},
                                'item_type_id': item_type[0]["obj"].id}),
                    content_type='application/json')
        assert res.status_code == 400

    def test_delete(self, client, users, item_type, db, mocker, sword_client, sword_mapping):
        url = url_for("jsonld-mapping.delete", id=1)

        #no administrator
        res = client.delete(url)
        assert res.status_code == 302

        login_user_via_session(client,email=users[7]["email"])
        res = client.delete(url)
        assert res.status_code == 403

        # not editable
        login_user_via_session(client,email=users[0]["email"])# sysadmin
        with patch("weko_admin.admin.JsonldMappingView._is_editable", return_value=False):
            res = client.delete(url)
        assert res.status_code == 400

        # delete
        # work_flow_id exit
        with patch("weko_admin.admin.JsonldMappingView._is_editable", return_value=True):
            res = client.delete(url)
        assert res.status_code == 200

        # error
        login_user_via_session(client,email=users[0]["email"])# sysadmin
        with patch("weko_admin.admin.JsonldMapping.delete", side_effect=SQLAlchemyError("test_error")):
            res = client.delete(url)
        assert res.status_code == 400

        # model_none
        url_none = url_for("jsonld-mapping.delete", id=0)
        res = client.delete(url_none)
        assert res.status_code == 404


    def test_get_query(self, client, users, db, mocker):
        login_user_via_session(client,email=users[0]["email"])# sysadmin
        view = JsonldMappingView(ItemTypeJsonldMapping, db.session)
        view.get_query()

    def test_is_editable(self, app, client, users, db, sword_client, sword_mapping, mocker):
        login_user_via_session(client,email=users[0]["email"])# sysadmin
        view = JsonldMappingView(ItemTypeJsonldMapping, db.session)
        view._is_editable(1)
        view._is_editable(2)

    def test_format(self, app, client, users, db, sword_client, sword_mapping, mocker):
        login_user_via_session(client,email=users[0]["email"])# sysadmin
        view = JsonldMappingView(ItemTypeJsonldMapping, db.session)
        model = ItemTypeJsonldMapping.query.filter_by(id=1).one()
        view._item_type_name(None, model, None)
        view._formated_jsonld_mapping(None, model, None)

    def test_validate_mapping(self, app, client, users, db, sword_client, sword_mapping, mocker):
        login_user_via_session(client,email=users[0]["email"])
        current_app.config['WEKO_ADMIN_SWORD_API_JSON_LD_FULL_AUTHORITY_ROLE'] = users[0]["id"]
        url = url_for("jsonld-mapping.validate_mapping")
        with patch("weko_admin.admin.JsonLdMapper.validate", return_value=1):
            res = client.post(
                    url,
                    data=json.dumps({'itemtype_id': '1',
                                    'mapping':{},
                                    'mapping_id': '1'}),
                        content_type='application/json')
        assert res.status_code == 200

        with patch("weko_admin.admin.JsonLdMapper.validate", return_value=1):
            res = client.post(
                    url,
                    data=json.dumps({'itemtype_id': '1',
                                    'mapping':None,
                                    'mapping_id': '1'}),
                        content_type='application/json')
        assert res.status_code == 200<|MERGE_RESOLUTION|>--- conflicted
+++ resolved
@@ -1,15 +1,12 @@
 
 import os
-<<<<<<< HEAD
 import io
-=======
 from os.path import dirname, join
 import uuid
 from flask import url_for,current_app,make_response
 from flask_admin import Admin
 from mock import patch
 from mock import MagicMock, patch
->>>>>>> 3aa12c21
 import json
 import pytest
 from datetime import datetime
@@ -26,11 +23,8 @@
 from invenio_access.models import ActionUsers
 from invenio_accounts.testutils import login_user_via_session, create_test_user
 from invenio_communities.models import Community
-<<<<<<< HEAD
 from invenio_oauth2server.models import Client
-=======
 from invenio_search import current_search_client
->>>>>>> 3aa12c21
 
 from weko_admin.models import (
     AdminSettings,StatisticsEmail,LogAnalysisRestrictedCrawlerList, RankingSettings,
@@ -203,14 +197,10 @@
 class TestReportView:
 #    def index(self):
 # .tox/c1/bin/pytest --cov=weko_admin tests/test_admin.py::TestReportView::test_index -vv -s --cov-branch --cov-report=term --basetemp=/code/modules/weko-admin/.tox/c1/tmp
-<<<<<<< HEAD
-    def test_index(self,db,client,indexes,users,admin_settings,statistic_email_addrs,mocker):
-=======
-    def test_index(self,client,db,users,admin_settings,statistic_email_addrs,esindex,mocker):
->>>>>>> 3aa12c21
+    def test_index(self,db,client,indexes,users,admin_settings,statistic_email_addrs,esindex,mocker):
         login_user_via_session(client,email=users[0]["email"])
         url = url_for("report.index")
-        
+
         def make_index(id, parent, position, index_name, index_name_english,public_state,public_date):
             return Index(
                 id=id,
@@ -251,7 +241,7 @@
                 "feedback_mail_list":[],
                 "relation_version_is_last":True
             }
-            
+
             current_search_client.index(
                 index=current_app.config["INDEXER_DEFAULT_INDEX"],
                 doc_type="item-v1.0.0",
@@ -259,7 +249,7 @@
                 body=es_data,
                 refresh="true"
             )
-        
+
         # indexes is []
         mock_render = mocker.patch("weko_admin.admin.ReportView.render",return_value=make_response())
         client.get(url)
@@ -267,9 +257,8 @@
         test = {"total":0,"open":0,"private":0}
         assert args[0] == "weko_admin/admin/report.html"
         assert kwargs["result"] == test
-<<<<<<< HEAD
         assert [email.email_address for email in kwargs["emails"]] == ["test.taro@test.org"]
-        assert kwargs["current_schedule"] == {'frequency': 'daily', 'details': '', 'enabled': False}
+        assert kwargs["current_schedule"] == {"details":"","enabled":False,"frequency":"daily"}
         assert kwargs["repositories"] == [{"id": "Root Index"}]
 
         client.get(url, query_string={"repo_id": "comm1"})
@@ -288,11 +277,6 @@
         assert args[0] == "weko_admin/admin/report.html"
         assert kwargs["current_schedule"] == {"details": "", "enabled": False, "frequency": "daily"}
 
-
-=======
-        assert [email.email_address for email in kwargs["emails"]] == ["test.taro@test.org"] 
-        assert kwargs["current_schedule"] == {"details":"","enabled":False,"frequency":"daily"}
-        
         with db.session.begin_nested():
             db.session.add(make_index(1,0,0,'公開','publish',True,None))
             db.session.add(make_index(11,1,0,'公開_公開','publish',True,None))
@@ -307,8 +291,7 @@
             db.session.add(make_index(32,3,1,'未来公開_非公開','feature_notpublish',False,None))
             db.session.add(make_index(33,3,2,'未来公開_未来公開','feature_feature',True,datetime.strptime("2100/09/21","%Y/%m/%d")))
         db.session.commit()
-        
-        
+
         create_record(1,"公開インデックス下公開アイテム","2024-01-12","0",["1"])
         create_record(2,"公開インデックス下非公開アイテム","2024-01-12","1",["1"])
         create_record(3,"公開インデックス下未来公開アイテム","2100-01-12","0",["1"])
@@ -330,11 +313,10 @@
         test = {"total":14,"open":2,"private":12}
         assert args[0] == "weko_admin/admin/report.html"
         assert kwargs["result"] == test
-        assert [email.email_address for email in kwargs["emails"]] == ["test.taro@test.org"] 
+        assert [email.email_address for email in kwargs["emails"]] == ["test.taro@test.org"]
         assert kwargs["current_schedule"] == {"details":"","enabled":False,"frequency":"daily"}
 
         # raise Error
->>>>>>> 3aa12c21
         with patch("weko_index_tree.api.Indexes.get_public_indexes_list",return_value=[]):
             with patch("invenio_stats.utils.get_aggregations",return_value={}):
                 with patch("weko_admin.admin.ReportView.render",side_effect=Exception("test_error")):
