
import os
import io
import json
import pytest
from datetime import datetime
from mock import MagicMock, patch
from .helpers import login, logout

from flask import url_for,current_app,make_response
from flask_admin import Admin
from flask_wtf import FlaskForm,Form
from sqlalchemy.exc import SQLAlchemyError
from wtforms.validators import ValidationError
from werkzeug.datastructures import ImmutableMultiDict

from invenio_access.models import ActionUsers
from invenio_accounts.testutils import login_user_via_session, create_test_user
from invenio_communities.models import Community
from invenio_oauth2server.models import Client

from weko_admin.models import (
    AdminSettings,StatisticsEmail,LogAnalysisRestrictedCrawlerList, RankingSettings,
    SearchManagement, Identifier,FacetSearchSetting
)
from weko_index_tree.models import IndexStyle,Index
from weko_records.api import JsonldMapping
from weko_swordserver.api import SwordClient
from weko_workflow.api import WorkFlow
from weko_workflow.models import WorkFlow
from weko_records.models import ItemTypeJsonldMapping
from weko_swordserver.models import SwordClientModel

from weko_admin.admin import (
    StyleSettingView,LogAnalysisSettings,ItemExportSettingsView,IdentifierSettingView,
    identifier_adminview,facet_search_adminview,FacetSearchSettingView,SwordAPISettingsView,
    SwordAPIJsonldSettingsView, JsonldMappingView
)

from .test_views import assert_role

# .tox/c1/bin/pytest --cov=weko_admin tests/test_admin.py -vv -s --cov-branch --cov-report=term --basetemp=/code/modules/weko-admin/.tox/c1/tmp

#class StyleSettingView(BaseView):
# .tox/c1/bin/pytest --cov=weko_admin tests/test_admin.py::TestStyleSettingView -vv -s --cov-branch --cov-report=term --basetemp=/code/modules/weko-admin/.tox/c1/tmp
class TestStyleSettingView:
#    def index(self):
# .tox/c1/bin/pytest --cov=weko_admin tests/test_admin.py::TestStyleSettingView::test_index -vv -s -v --cov-branch --cov-report=term --basetemp=/code/modules/weko-admin/.tox/c1/tmp
    def test_index(self,client,users,mocker):
        login_user_via_session(client,email=users[0]["email"])

        url = url_for("stylesetting.index")

        # get
        scss_dir = os.path.join(current_app.instance_path, current_app.config['WEKO_THEME_INSTANCE_DATA_DIR'])
        os.makedirs(scss_dir, exist_ok=True)
        scss_file = os.path.join(scss_dir, '_variables.scss')
        with open(scss_file, "w") as f:
            f.write("$body-bg: #ffff;\n$panel-bg: #ffff;\n$footer-default-bg: #0d5f89;\n$navbar-default-bg: #0d5f89;\n$panel-default-border: #dddddd;\n$input-bg-transparent: rgba(255, 255, 255, 0);")
        mock_render = mocker.patch("weko_admin.admin.StyleSettingView.render",return_value=make_response())
        res = client.get(url)
        mock_render.assert_called_with(
            "weko_admin/admin/block_style.html",
            body_bg="#ffff"
        )

        # post
        class MockPermission:
            def __init__(self,flg):
                self.flg = flg
            def can(self):
                return self.flg
        with patch("weko_admin.admin.admin_permission_factory",return_value=MockPermission(False)):
            mock_render = mocker.patch("weko_admin.admin.StyleSettingView.render",return_value=make_response())
            mock_flash = mocker.patch("weko_admin.admin.flash")
            res = client.post(url)
            mock_render.assert_called_with(
                "weko_admin/admin/block_style.html",
                body_bg="#ffff"
            )
            mock_flash.assert_called_with("Denied access")
        with patch("weko_admin.admin.admin_permission_factory",return_value=MockPermission(True)):
            data={"body-bg":"#0d5f89"}
            test = ["$body-bg: #0d5f89;\n", "$panel-bg: #ffff;\n", "$footer-default-bg: #0d5f89;\n", "$navbar-default-bg: #0d5f89;\n", "$panel-default-border: #dddddd;\n", "$input-bg-transparent: rgba(255, 255, 255, 0);"]
            mock_render = mocker.patch("weko_admin.admin.StyleSettingView.render",return_value=make_response())
            mock_flash = mocker.patch("weko_admin.admin.flash")
            res = client.post(url,data=data)
            mock_render.assert_called_with(
                "weko_admin/admin/block_style.html",
                body_bg="#0d5f89"
            )
            mock_flash.assert_called_with('Successfully update color.',category="success")
            with open(scss_file, "r") as f:
                new_scss = f.readlines()
                assert new_scss == test

        # raise BaseException
        mock_render = mocker.patch("weko_admin.admin.StyleSettingView.render",return_value=make_response())
        current_app.config.update(
            WEKO_THEME_INSTANCE_DATA_DIR="not_exist_dir"
        )
        res = client.get(url)
        assert res.status_code == 200
        mock_render.assert_called_with(
            "weko_admin/admin/block_style.html",
            body_bg="#fff"
        )

#    def upload_editor(self):
# .tox/c1/bin/pytest --cov=weko_admin tests/test_admin.py::TestStyleSettingView::test_upload_editor -vv -s -v --cov-branch --cov-report=term --basetemp=/code/modules/weko-admin/.tox/c1/tmp
    @pytest.mark.parametrize("f_or_h,data,result,status_code,res_data",[
        ("footer",{"temp":"footer","content":"<div>this is new content</div>","isEmpty":"True"},"<div>this is contents</div>",200,{"code":0, "msg": "success"}),
        ("footer",{"temp":"footer","content":"<div>this is new content</div>","isEmpty":"False"},"<div>this is new content</div>",200,{"code":0, "msg": "success"}),
        ("header",{"temp":"header","content":"<div>this is new content</div>","isEmpty":"True"},"<div>this is contents</div>",200,{"code":0, "msg": "success"}),
        ("header",{"temp":"header","content":"<div>this is new content</div>","isEmpty":"False"},"<div>this is new content</div>",200,{"code":0, "msg": "success"}),
        ("error",{"temp":"others","content":"<div>this is new content</div>","isEmpty":"True"},None,500,None),
        ("error",{"temp":"header"},None,500,None)
    ])
    def test_upload_editor(self, client, users,f_or_h,data,result,status_code,res_data):
        login_user_via_session(client,email=users[0]["email"])
        url = url_for("stylesetting.upload_editor")
        from weko_theme.views import blueprint as theme_bp
        path_to_instance = os.path.join("../../../../../",current_app.instance_path)

        current_app.config.update(
            THEME_FOOTER_WYSIWYG_TEMPLATE=os.path.join(path_to_instance,"footer_wysiwtg_template.html"),
            THEME_HEADER_WYSIWYG_TEMPLATE=os.path.join(path_to_instance,"header_wysiwtg_template.html")
        )
        target_file = str()
        if f_or_h == "footer":
            target_file = os.path.join(theme_bp.root_path, theme_bp.template_folder, current_app.config["THEME_FOOTER_WYSIWYG_TEMPLATE"])
        elif f_or_h == "header":
            target_file = os.path.join(theme_bp.root_path, theme_bp.template_folder, current_app.config["THEME_HEADER_WYSIWYG_TEMPLATE"])
        else:
            pass
        if target_file:
            with open(target_file, "w") as f:
                f.write("<div>this is first contents</div>")

        with patch("weko_admin.admin.StyleSettingView.get_contents", side_effect=(["<div>this is contents</div>"])):
            res = client.post(url, json=data)
            assert res.status_code == status_code
            if res_data:
                assert json.loads(res.data) == res_data
                with open(target_file, "r") as f:
                    assert f.read() == result


#    def get_contents(self, f_path):
# .tox/c1/bin/pytest --cov=weko_admin tests/test_admin.py::TestStyleSettingView::test_get_contents -vv -s --cov-branch --cov-report=term --basetemp=/code/modules/weko-admin/.tox/c1/tmp
    def test_get_contents(self,client,mocker):
        path = os.path.join(current_app.instance_path,os.path.dirname(__file__),"data/_variables.scss")
        result = StyleSettingView().get_contents(path)
        test = [
            "$body-bg: #ffff;\n",
            "$panel-bg: #ffff;\n",
            "$footer-default-bg: #0d5f89;\n",
            "$navbar-default-bg: #0d5f89;\n",
            "$panel-default-border: #dddddd;\n",
            "$input-bg-transparent: rgba(255, 255, 255, 0);"
        ]
        assert result == test

        # raise Exception
        path = "not_exist_path"
        mock_abort = mocker.patch("weko_admin.admin.abort",return_value=make_response())
        result = StyleSettingView().get_contents(path)
        mock_abort.assert_called_with(500)

#    def cmp_files(self, f_path1, f_path2):
# .tox/c1/bin/pytest --cov=weko_admin tests/test_admin.py::TestStyleSettingView::test_cmp_files -vv -s --cov-branch --cov-report=term --basetemp=/code/modules/weko-admin/.tox/c1/tmp
    def test_cmp_files(self,app,client,mocker):
        path1=os.path.join(current_app.instance_path,os.path.dirname(__file__),"data/_variables.scss")
        path2=os.path.join(current_app.instance_path,os.path.dirname(__file__),"data/actions.json")
        result = StyleSettingView().cmp_files(path1,path2)
        assert result == False

        result = StyleSettingView().cmp_files(path1,path1)
        assert result == True

        mock_abort = mocker.patch("weko_admin.admin.abort",return_value=make_response())
        path1 = "not_exist_path1"
        path2 = "not_exist_path2"
        result = StyleSettingView().cmp_files(path1,path2)
        mock_abort.assert_called_with(500)


#class ReportView(BaseView):
# .tox/c1/bin/pytest --cov=weko_admin tests/test_admin.py::TestStyleSettingView -vv -s --cov-branch --cov-report=term --basetemp=/code/modules/weko-admin/.tox/c1/tmp
class TestReportView:
#    def index(self):
# .tox/c1/bin/pytest --cov=weko_admin tests/test_admin.py::TestReportView::test_index -vv -s --cov-branch --cov-report=term --basetemp=/code/modules/weko-admin/.tox/c1/tmp
    def test_index(self,db,client,indexes,users,statistic_email_addrs,mocker):
        login_user_via_session(client,email=users[0]["email"])
        url = url_for("report.index")
        agg={
            "took": 274,
            "timed_out": False,
            "_shards": {
                "total": 1,
                "successful": 1,
                "skipped": 0,
                "failed": 0
            },
            "hits": {
                "total": 2,
                "max_score": 0.0,
                "hits": [
                ]
            },
            "aggregations": {
                "aggs_public": {
                    "doc_count": 1
                }
            }
        }
        mocker.patch("invenio_stats.utils.get_aggregations",return_value=agg)
        mock_render = mocker.patch("weko_admin.admin.ReportView.render",return_value=make_response())
        test = {
            "total":2,
            "open":1,
            "private":1
        }
        client.get(url)
        args,kwargs = mock_render.call_args
        assert args[0] == "weko_admin/admin/report.html"
        assert kwargs["result"] == test
        assert [email.email_address for email in kwargs["emails"]] == ["test.taro@test.org"]
        assert kwargs["current_schedule"] == {'frequency': 'daily', 'details': '', 'enabled': False}
        assert kwargs["repositories"] == [{"id": "Root Index"}]

        client.get(url, query_string={"repo_id": "comm1"})
        args,kwargs = mock_render.call_args
        assert args[0] == "weko_admin/admin/report.html"
        assert kwargs["result"] == test

        result = client.get(url, query_string={"repo_id": "invalid_id"})
        assert result.status_code == 403

        setting = AdminSettings(name='report_email_schedule_settings',settings={"Root Index": {"details": "", "enabled": False, "frequency": "daily"}})
        db.session.add(setting)
        db.session.commit()
        client.get(url, query_string={"repo_id": "comm1"})
        args,kwargs = mock_render.call_args
        assert args[0] == "weko_admin/admin/report.html"
        assert kwargs["current_schedule"] == {"details": "", "enabled": False, "frequency": "daily"}


        with patch("weko_index_tree.api.Indexes.get_public_indexes_list",return_value=[]):
            with patch("invenio_stats.utils.get_aggregations",return_value={}):
                with patch("weko_admin.admin.ReportView.render",side_effect=Exception("test_error")):
                    result = client.get(url)
                    assert result.status_code == 400

# .tox/c1/bin/pytest --cov=weko_admin tests/test_admin.py::TestReportView::test_index_comadmin -vv -s --cov-branch --cov-report=term --basetemp=/code/modules/weko-admin/.tox/c1/tmp
    def test_index_comadmin(self,client,indexes,users,admin_settings,statistic_email_addrs,community, mocker):
        login_user_via_session(client,email=users[2]["email"])
        url = url_for("report.index")
        agg={
            "took": 274,
            "timed_out": False,
            "_shards": {
                "total": 1,
                "successful": 1,
                "skipped": 0,
                "failed": 0
            },
            "hits": {
                "total": 2,
                "max_score": 0.0,
                "hits": [
                ]
            },
            "aggregations": {
                "aggs_public": {
                    "doc_count": 1
                }
            }
        }
        mocker.patch("invenio_stats.utils.get_aggregations",return_value=agg)
        mock_render = mocker.patch("weko_admin.admin.ReportView.render",return_value=make_response())
        test = {
            "total":2,
            "open":1,
            "private":1
        }
        client.get(url, data={'repo_id': "Root Index"})
        args,kwargs = mock_render.call_args
        assert args[0] == "weko_admin/admin/report.html"
        assert kwargs["result"] == test
        assert [email.email_address for email in kwargs["emails"]] == []
        assert kwargs["current_schedule"] == {'frequency': 'daily', 'details': '', 'enabled': False}
        assert kwargs["repositories"][0]["id"] == "comm1"

#    def get_file_stats_output(self):
# .tox/c1/bin/pytest --cov=weko_admin tests/test_admin.py::TestReportView::test_get_file_stats_output -vv -s --cov-branch --cov-report=term --basetemp=/code/modules/weko-admin/.tox/c1/tmp
    def test_get_file_stats_output(self,client,users,statistic_email_addrs,mocker):
        login_user_via_session(client,email=users[0]["email"])
        url = url_for("report.get_file_stats_output")
        stats_json = {
            "file_download": {"all": [],"all_groups": [],"date": "2022-10","open_access": []},
            "file_preview": {"all": [],"all_groups": [],"date": "2022-10","open_access": []},
            "billing_file_download": {"all": [],"all_groups": [],"date": "2022-10","open_access": []},
            "billing_file_preview": {"all": [],"all_groups": [],"date": "2022-10","open_access": []},
            "detail_view": {
            "all": [
                {
                  "index_names": "人文社会系 (Faculty of Humanities and Social Sciences)",
                  "pid_value": "3",
                  "record_id": "6f8da14f-5a24-4e07-a5cb-04e8ef1c11b3",
                  "record_name": "test_doi",
                  "same_title": "True",
                  "total_all": "2",
                  "total_not_login": "0"
                },
                {
                  "index_names": "コンテンツタイプ (Contents Type)-/-会議発表論文, 人文社会系 (Faculty of Humanities and Social Sciences)",
                  "pid_value": "1",
                  "record_id": "99203669-c376-4f5a-ade3-8139e7785a9d",
                  "record_name": "test full item",
                  "same_title": "True",
                  "total_all": "2",
                  "total_not_login": "1"
                }
            ],
            "date": "2022-10-01-2022-10-31"
            },
            "index_access": {
                "all": [
                  {"index_name": "コンテンツタイプ (Contents Type)-/-会議発表論文","view_count": "2"},
                  {"index_name": "人文社会系 (Faculty of Humanities and Social Sciences)","view_count": "4"}
                ],
                "date": "2022-10",
                "total": "6"
            },
            "file_using_per_user": {
                "all": {},
                "date": "2022-10"
            },
            "top_page_access": {
              "all": {
                "192.168.56.1": {
                  "count": "17",
                  "host": "None",
                  "ip": "192.168.56.1"
                }
              },
              "date": "2022-10"
            },
            "search_count": {
              "all": [],
              "date": "2022-10"
            },
            "user_roles": {
              "all": [
                { "count": "1", "role_name": "Community Administrator" },
                {"count": "1","role_name": "Repository Administrator"},
                  {"count": "1","role_name": "Contributor"},
                  {"count": "1","role_name": "System Administrator"},
                  {"count": "4","role_name": "Registered Users"}
              ]
            },
            "site_access": {
              "date": "2022-10",
              "institution_name": [],
              "other": [
                {
                  "file_download": "0",
                  "file_preview": "0",
                  "record_view": "4",
                  "search": "0",
                  "top_view": "17"
                }
              ],
              "site_license": [
                {
                  "file_download": "0",
                  "file_preview": "0",
                  "record_view": "0",
                  "search": "0",
                  "top_view": "0"
                }
              ]
            }
        }
        data = {
            "report":json.dumps(stats_json),"year":"2022","month":"10","send_email":"False"
        }
        mocker.patch("weko_admin.admin.package_reports",return_value=io.BytesIO())
        result = client.post(url,data=data)
        assert result.headers["Content-Type"] == "application/x-zip-compressed"
        assert result.headers["Content-Disposition"] == "attachment; filename=logReport_2022-10.zip"
        assert result.data==b""

        # send_email is "True"
        data = {
            "report":json.dumps(stats_json),"year":"2022","month":"10","send_email":"True"
        }
        ## send_mail is true
        mock_send = mocker.patch("weko_admin.admin.send_mail",return_value=True)
        mock_flash = mocker.patch("weko_admin.admin.flash")
        mock_redirect = mocker.patch("weko_admin.admin.redirect",return_value=make_response())
        result = client.post(url,data=data)
        mock_flash.assert_called_with(True,"error")
        mock_redirect.assert_called_with("/admin/report/")
        args,kwargs = mock_send.call_args
        assert args[0] == "2022-10 Log report."
        assert args[1] == ["test.taro@test.org"]

        ## send_mail is false
        mock_send = mocker.patch("weko_admin.admin.send_mail",return_value=False)
        mock_flash = mocker.patch("weko_admin.admin.flash")
        mock_redirect = mocker.patch("weko_admin.admin.redirect",return_value=make_response())
        result = client.post(url,data=data)
        mock_flash.assert_called_with('Successfully sent the reports to the recepients.')
        mock_redirect.assert_called_with("/admin/report/")
        args,kwargs = mock_send.call_args
        assert args[0] == "2022-10 Log report."
        assert args[1] == ["test.taro@test.org"]

        # raise Exception
        mocker.patch("weko_admin.admin.package_reports",side_effect=Exception("test_error"))
        mock_flash = mocker.patch("weko_admin.admin.flash")
        mock_redirect = mocker.patch("weko_admin.admin.redirect",return_value=make_response())
        result = client.post(url,data=data)
        mock_flash.assert_called_with('Unexpected error occurred.',"error")
        mock_redirect.assert_called_with("/admin/report/")


#    def get_user_report_data(self):
# .tox/c1/bin/pytest --cov=weko_admin tests/test_admin.py::TestReportView::test_get_user_report_data -vv -s --cov-branch --cov-report=term --basetemp=/code/modules/weko-admin/.tox/c1/tmp
    def test_get_user_report_data(self,client,users,mocker):
        login_user_via_session(client,email=users[0]["email"])
        url = url_for("report.get_user_report_data")
        user_report = {
            "all":[
                {"role_name":"System Administrator","count":1},
                {"role_name":"Repository Administrator","count":2},
                {"role_name":"Contributor","count":1},
                {"role_name":"Community Administrator","count":1},
                {"role_name":"General","count":1},
                {"role_name":"Original Role","count":2},
                {"role_name":"Student","count":1},
                {"role_name":"Registered Users","count":9}
            ],
        }
        mocker.patch("weko_admin.admin.get_user_report",return_value=user_report)
        result = client.get(url)
        assert json.loads(result.data) == user_report

#    def set_email_schedule(self):
# .tox/c1/bin/pytest --cov=weko_admin tests/test_admin.py::TestReportView::test_set_email_schedule -vv -s --cov-branch --cov-report=term --basetemp=/code/modules/weko-admin/.tox/c1/tmp
    def test_set_email_schedule(self,client,users,mocker):
        login_user_via_session(client,email=users[0]["email"])
        url = url_for("report.set_email_schedule")
        mocker.patch("weko_admin.admin.redirect",return_value=make_response())

        # frequency is daily
        data = {
            "frequency":"daily","monthly_details":"1","weekly_details":"0","dis_enable_schedule":"False","repository_select":"Root Index"
        }
        test = {"Root Index": {"frequency":"daily","details":"","enabled":False}}
        result = client.post(url,data=data)
        assert result.status_code == 200
        assert AdminSettings.query.filter_by(name="report_email_schedule_settings").one_or_none().settings == test

        # frequency is weekly
        data = {
            "frequency":"weekly","monthly_details":"1","weekly_details":"0","dis_enable_schedule":"True","repository_select":"Root Index"
        }
        test = {"Root Index": {"frequency":"weekly","details":"0","enabled":True}}
        result = client.post(url,data=data)
        assert result.status_code == 200
        assert AdminSettings.query.filter_by(name="report_email_schedule_settings").one_or_none().settings == test

        # frequency is monthly
        data = {
            "frequency":"monthly","monthly_details":"1","weekly_details":"0","dis_enable_schedule":"True","repository_select":"Root Index"
        }
        test = {"Root Index": {"frequency":"monthly","details":"1","enabled":True}}
        result = client.post(url,data=data)
        assert result.status_code == 200
        assert AdminSettings.query.filter_by(name="report_email_schedule_settings").one_or_none().settings == test

        # raise Exception
        with patch("weko_admin.admin.AdminSettings.update",side_effect=Exception("test_error")):
            mock_flash = mocker.patch("weko_admin.admin.flash")
            result = client.post(url,data=data)
            mock_flash.assert_called_with('Could Not Save Changes.',"error")


#    def get_email_address(self):
# .tox/c1/bin/pytest --cov=weko_admin tests/test_admin.py::TestReportView::test_get_email_address -vv -s --cov-branch --cov-report=term --basetemp=/code/modules/weko-admin/.tox/c1/tmp
    def test_get_email_address(self,client,users,statistic_email_addrs,mocker):
        login_user_via_session(client,email=users[0]["email"])
        url = url_for("report.get_email_address")
        data = {"inputEmail":["test.smith@test.org","","not_correct_email_address"], "repository_select": "Root Index"}

        mocker.patch("weko_admin.admin.redirect",return_value=make_response())
        mock_flash = mocker.patch("weko_admin.admin.flash")
        result = client.post(url,data=data)
        assert result.status_code == 200
        email_list = [row.email_address for row in StatisticsEmail.query.all()]
        assert "test.smith@test.org" in email_list
        assert "test.taro@test.org" not in email_list
        mock_flash.assert_called_with("Please check email input fields.",category="error")


#class FeedbackMailView(BaseView):
#    def index(self):
# .tox/c1/bin/pytest --cov=weko_admin tests/test_admin.py::test_FeedbackMailView_index -vv -s --cov-branch --cov-report=term --basetemp=/code/modules/weko-admin/.tox/c1/tmp
def test_FeedbackMailView_index(client,users,mocker):
    login_user_via_session(client,email=users[0]["email"])
    url = url_for("feedbackmail.index")
    # get
    mock_render = mocker.patch("weko_admin.admin.FeedbackMailView.render",return_value=make_response())
    result = client.get(url)
    assert result.status_code == 200
    mock_render.assert_called_with("weko_admin/admin/feedback_mail.html")

    # post
    mock_render = mocker.patch("weko_admin.admin.FeedbackMailView.render",return_value=make_response())
    result = client.post(url)
    assert result.status_code == 200
    mock_render.assert_called_with("weko_admin/admin/feedback_mail.html")

#class LanguageSettingView(BaseView):
#    def index(self):
# .tox/c1/bin/pytest --cov=weko_admin tests/test_admin.py::test_LanguageSettingView_index -vv -s --cov-branch --cov-report=term --basetemp=/code/modules/weko-admin/.tox/c1/tmp
def test_LanguageSettingView_index(client,users,mocker):
    login_user_via_session(client,email=users[0]["email"])
    url = url_for("language.index")
    # get
    mock_render = mocker.patch("weko_admin.admin.LanguageSettingView.render",return_value=make_response())
    result = client.get(url)
    assert result.status_code == 200
    mock_render.assert_called_with("weko_admin/admin/lang_settings.html")

    # post
    mock_render = mocker.patch("weko_admin.admin.LanguageSettingView.render",return_value=make_response())
    result = client.post(url)
    assert result.status_code == 200
    mock_render.assert_called_with("weko_admin/admin/lang_settings.html")


#class WebApiAccount(BaseView):
#    def index(self):
# .tox/c1/bin/pytest --cov=weko_admin tests/test_admin.py::test_LanguageSettingView_index -vv -s --cov-branch --cov-report=term --basetemp=/code/modules/weko-admin/.tox/c1/tmp
def test_WebApiAccount_index(client,users,mocker):
    login_user_via_session(client,email=users[0]["email"])
    url = url_for("webapiaccount.index")
    # get
    mock_render = mocker.patch("weko_admin.admin.WebApiAccount.render",return_value=make_response())
    result = client.get(url)
    assert result.status_code == 200
    mock_render.assert_called_with("weko_admin/admin/web_api_account.html")

    # post
    mock_render = mocker.patch("weko_admin.admin.WebApiAccount.render",return_value=make_response())
    result = client.post(url)
    assert result.status_code == 200
    mock_render.assert_called_with("weko_admin/admin/web_api_account.html")


#class StatsSettingsView(BaseView):
#    def index(self):
# .tox/c1/bin/pytest --cov=weko_admin tests/test_admin.py::test_StatsSettingsView_index -vv -s --cov-branch --cov-report=term --basetemp=/code/modules/weko-admin/.tox/c1/tmp
def test_StatsSettingsView_index(client,users,admin_settings,mocker):
    login_user_via_session(client,email=users[0]["email"])
    url = url_for("statssettings.index")
    # get
    mock_render = mocker.patch("weko_admin.admin.StatsSettingsView.render",return_value=make_response())
    result = client.get(url)
    assert result.status_code == 200
    mock_render.assert_called_with("weko_admin/admin/stats_settings.html",display_stats=False)
    ## not exist admin_setting
    with patch("weko_admin.admin.AdminSettings.get",return_value=None):
        mock_render = mocker.patch("weko_admin.admin.StatsSettingsView.render",return_value=make_response())
        result = client.get(url)
        assert result.status_code == 200
        mock_render.assert_called_with("weko_admin/admin/stats_settings.html",display_stats=True)

    # post
    mock_redirect = mocker.patch("weko_admin.admin.redirect",return_value=make_response())
    data = {"record_stats_radio":"True"}
    result = client.post(url,data=data)
    assert result.status_code == 200
    assert AdminSettings.query.filter_by(name="display_stats_settings").one().settings == {"display_stats":True}
    mock_redirect.assert_called_with(url_for("statssettings.index"))

#class LogAnalysisSettings(BaseView):
# .tox/c1/bin/pytest --cov=weko_admin tests/test_admin.py::TestLogAnalysisSettings -vv -s --cov-branch --cov-report=term --basetemp=/code/modules/weko-admin/.tox/c1/tmp
class TestLogAnalysisSettings:
#    def index(self):
# .tox/c1/bin/pytest --cov=weko_admin tests/test_admin.py::TestLogAnalysisSettings::test_index -vv -s --cov-branch --cov-report=term --basetemp=/code/modules/weko-admin/.tox/c1/tmp
    def test_index(self,db,client,users,log_crawler_list,restricted_ip_addr,mocker):
        login_user_via_session(client,email=users[0]["email"])
        url = url_for("loganalysissetting.index")

        mock_render = mocker.patch("weko_admin.admin.LogAnalysisSettings.render",return_value=make_response())
        result = client.get(url)
        assert result.status_code == 200
        args, kwargs = mock_render.call_args
        assert args[0] == "weko_admin/admin/log_analysis_settings.html"
        assert kwargs["restricted_ip_addresses"][0].ip_address == "123.456.789.012"
        assert kwargs["shared_crawlers"][0].list_url == "https://bitbucket.org/niijp/jairo-crawler-list/raw/master/test_Crawler-List_ip_blacklist.txt"


        # not shared_crawlers
        LogAnalysisRestrictedCrawlerList.query.delete()
        db.session.commit()
        mock_render = mocker.patch("weko_admin.admin.LogAnalysisSettings.render",return_value=make_response())
        result = client.get(url)
        assert result.status_code == 200
        args, kwargs = mock_render.call_args
        assert args[0] == "weko_admin/admin/log_analysis_settings.html"
        assert kwargs["restricted_ip_addresses"][0].ip_address == "123.456.789.012"
        assert [crawler.list_url for crawler in kwargs["shared_crawlers"]] == current_app.config["WEKO_ADMIN_DEFAULT_CRAWLER_LISTS"]


        # raise Exception
        with patch("weko_admin.admin.LogAnalysisRestrictedIpAddress.get_all",side_effect=Exception("test_error")):
            mock_render = mocker.patch("weko_admin.admin.LogAnalysisSettings.render",return_value=make_response())
            mock_flash = mocker.patch("weko_admin.admin.flash")
            result = client.get(url)
            assert result.status_code == 200
            mock_flash.assert_called_with("Could not get restricted data.","error")
            args, kwargs = mock_render.call_args
            assert args[0] == "weko_admin/admin/log_analysis_settings.html"
            assert kwargs["restricted_ip_addresses"] == []
            assert kwargs["shared_crawlers"] == []

        # post
        LogAnalysisRestrictedCrawlerList.query.delete()
        db.session.commit()
        data = {
            "ip_address_0_id":"1",
            "address_list_0":["987","654","321","098"],
            "shared_crawler_0_id":"1","shared_crawler_0_check":"on","shared_crawler_0":"https://bitbucket.org/niijp/jairo-crawler-list/raw/master/test2_Crawler-List_ip_blacklist.txt",
            "shared_crawler_1_id":"2","shared_crawler_1_check":"on","shared_crawler_1":"https://bitbucket.org/niijp/jairo-crawler-list/raw/master/test2_Crawler-List_useragent.txt",
        }
        mock_render = mocker.patch("weko_admin.admin.LogAnalysisSettings.render",return_value=make_response())
        result = client.post(url,data=data)
        assert result.status_code == 200
        args, kwargs = mock_render.call_args
        assert args[0] == "weko_admin/admin/log_analysis_settings.html"
        assert kwargs["restricted_ip_addresses"][0].ip_address == "987.654.321.098"
        assert [crawler.list_url for crawler in kwargs["shared_crawlers"]] == ["https://bitbucket.org/niijp/jairo-crawler-list/raw/master/test2_Crawler-List_ip_blacklist.txt","https://bitbucket.org/niijp/jairo-crawler-list/raw/master/test2_Crawler-List_useragent.txt"]

        # raise Exception
        data = {
            "ip_address_0_id":"1",
            "address_list_0":["123","456","789","012"],
            "shared_crawler_0_id":"1","shared_crawler_0_check":"on","shared_crawler_0":"https://bitbucket.org/niijp/jairo-crawler-list/raw/master/test2_Crawler-List_ip_blacklist.txt",
            "shared_crawler_1_id":"2","shared_crawler_1_check":"on","shared_crawler_1":"https://bitbucket.org/niijp/jairo-crawler-list/raw/master/test2_Crawler-List_useragent.txt",
        }
        with patch("weko_admin.admin.LogAnalysisRestrictedIpAddress.update_table",side_effect=Exception("test_error")):
            mock_render = mocker.patch("weko_admin.admin.LogAnalysisSettings.render",return_value=make_response())
            mock_flash = mocker.patch("weko_admin.admin.flash")
            result = client.post(url,data=data)
            assert result.status_code == 200
            args, kwargs = mock_render.call_args
            assert args[0] == "weko_admin/admin/log_analysis_settings.html"
            assert kwargs["restricted_ip_addresses"][0].ip_address == "987.654.321.098"
            assert [crawler.list_url for crawler in kwargs["shared_crawlers"]] == ["https://bitbucket.org/niijp/jairo-crawler-list/raw/master/test2_Crawler-List_ip_blacklist.txt","https://bitbucket.org/niijp/jairo-crawler-list/raw/master/test2_Crawler-List_useragent.txt"]
            mock_flash.assert_called_with("Could not save data.","error")


#    def parse_form_data(self, raw_data):
# .tox/c1/bin/pytest --cov=weko_admin tests/test_admin.py::TestLogAnalysisSettings::test_parse_form_data -vv -s --cov-branch --cov-report=term --basetemp=/code/modules/weko-admin/.tox/c1/tmp
    def test_parse_form_data(self):
        raw_data = ImmutableMultiDict([
            ('ip_address_0_id', '1'), ('address_list_0', '123'),
            ('address_list_0', '456'), ('address_list_0', '789'),
            ('address_list_0', '012'), ('address_list_1', ''),
            ('address_list_1', ''), ('address_list_1', ''),
            ('address_list_1', ''), ('shared_crawler_0_id', '1'),
            ('shared_crawler_0_check', 'on'),
            ('shared_crawler_0', 'https://bitbucket.org/niijp/jairo-crawler-list/raw/master/JAIRO_Crawler-List_ip_blacklist.txt'),
            ('shared_crawler_1_id', '2'),
            ('shared_crawler_1_check', 'on'),
            ('shared_crawler_1', 'https://bitbucket.org/niijp/jairo-crawler-list/raw/master/JAIRO_Crawler-List_useragent.txt')])
        test_crawler=[
            {"id":"1","is_active":True,"list_url":'https://bitbucket.org/niijp/jairo-crawler-list/raw/master/JAIRO_Crawler-List_ip_blacklist.txt'},
            {"id":"2","is_active":True,"list_url":"https://bitbucket.org/niijp/jairo-crawler-list/raw/master/JAIRO_Crawler-List_useragent.txt"}
        ]
        test_addr = ["123.456.789.012"]
        crawler_list, addr_list = LogAnalysisSettings().parse_form_data(raw_data)
        assert crawler_list == test_crawler
        assert addr_list == test_addr

#class RankingSettingsView(BaseView):
#    def index(self):
# .tox/c1/bin/pytest --cov=weko_admin tests/test_admin.py::test_RankingSettingsView_indes -vv -s --cov-branch --cov-report=term --basetemp=/code/modules/weko-admin/.tox/c1/tmp
def test_RankingSettingsView_indes(client,users,ranking_settings,mocker):
    login_user_via_session(client,email=users[0]["email"])
    url = url_for("rankingsettings.index")

    # get, ranking_setting is exist
    mock_render = mocker.patch("weko_admin.admin.RankingSettingsView.render",return_value=make_response())
    result = client.get(url)
    assert result.status_code == 200
    args, kwargs = mock_render.call_args
    assert args[0] == "weko_admin/admin/ranking_settings.html"
    assert kwargs["is_show"] == True
    assert kwargs["new_item_period"] == 14
    assert kwargs["statistical_period"] == 365
    assert kwargs["display_rank"] == 10
    assert kwargs["rankings"] == {"new_items":True,"most_reviewed_items":True,"most_downloaded_items":True,"most_searched_keywords":True,"created_most_items_user":True}

    # get, ranking_setting is not exist
    with patch("weko_admin.admin.RankingSettings.get",return_value=None):
        mock_render = mocker.patch("weko_admin.admin.RankingSettingsView.render",return_value=make_response())
        result = client.get(url)
        assert result.status_code == 200
        args, kwargs = mock_render.call_args
        assert args[0] == "weko_admin/admin/ranking_settings.html"
        assert kwargs["is_show"] == False
        assert kwargs["new_item_period"] == 14
        assert kwargs["statistical_period"] == 365
        assert kwargs["display_rank"] == 10
        assert kwargs["rankings"] == {'most_reviewed_items': False,'most_downloaded_items': False,'created_most_items_user': False,'most_searched_keywords': False,'new_items': False}

    # post, submit is not ranking_setting
    data = {
        "is_show":"True","new_item_period":"20","statistical_period":"730","display_rank":"15","most_reviewed_items":"on","most_downloaded_items":"on","created_most_items_user":"on","most_searched_keywords":"off","new_items":"on","submit":"not_save_ranking_settings"
    }
    mock_render = mocker.patch("weko_admin.admin.RankingSettingsView.render",return_value=make_response())
    result = client.post(url,data=data)
    assert result.status_code == 200
    args, kwargs = mock_render.call_args
    assert args[0] == "weko_admin/admin/ranking_settings.html"
    assert kwargs["is_show"] == True
    assert kwargs["new_item_period"] == 14
    assert kwargs["statistical_period"] == 365
    assert kwargs["display_rank"] == 10
    assert kwargs["rankings"] == {"new_items":True,"most_reviewed_items":True,"most_downloaded_items":True,"most_searched_keywords":True,"created_most_items_user":True}


    # post
    data = {
        "is_show":"True","new_item_period":"20","statistical_period":"730","display_rank":"15","most_reviewed_items":"on","most_downloaded_items":"on","created_most_items_user":"on","new_items":"on","submit":"save_ranking_settings"
    }
    mock_redirect=mocker.patch("weko_admin.admin.redirect",return_value=make_response())
    mock_flash = mocker.patch("weko_admin.admin.flash")
    result = client.post(url,data=data)
    assert result.status_code==200
    mock_flash.assert_called_with("Successfully Changed Settings.")
    mock_redirect.assert_called_with(url_for('rankingsettings.index'))
    ranking_setting = RankingSettings.query.filter_by(id=0).one()
    assert ranking_setting.new_item_period == 20
    assert ranking_setting.statistical_period == 730
    assert ranking_setting.display_rank == 15
    assert ranking_setting.rankings == {"new_items":True,"most_reviewed_items":True,"most_downloaded_items":True,"most_searched_keywords":False,"created_most_items_user":True}

    # not new_item_period<1 or new_item_period > 30
    data = {
        "is_show":"True","new_item_period":"100","statistical_period":"730","display_rank":"15","most_reviewed_items":"on","most_downloaded_items":"on","created_most_items_user":"on","new_items":"on","submit":"save_ranking_settings"
    }
    mock_redirect=mocker.patch("weko_admin.admin.redirect",return_value=make_response())
    mock_flash = mocker.patch("weko_admin.admin.flash")
    result = client.post(url,data=data)
    assert result.status_code==200
    mock_flash.assert_called_with("Failurely Changed Settings.","error")
    mock_redirect.assert_called_with(url_for('rankingsettings.index'))

    # not new_statistical_period<1 or new_statistical_period > 3650
    data = {
        "is_show":"True","new_item_period":"10","statistical_period":"7300","display_rank":"15","most_reviewed_items":"on","most_downloaded_items":"on","created_most_items_user":"on","new_items":"on","submit":"save_ranking_settings"
    }
    mock_redirect=mocker.patch("weko_admin.admin.redirect",return_value=make_response())
    mock_flash = mocker.patch("weko_admin.admin.flash")
    result = client.post(url,data=data)
    assert result.status_code==200
    mock_flash.assert_called_with("Failurely Changed Settings.","error")
    mock_redirect.assert_called_with(url_for('rankingsettings.index'))

    # not new_display_rank<1 or new_display_rank > 100
    data = {
        "is_show":"True","new_item_period":"10","statistical_period":"730","display_rank":"150","most_reviewed_items":"on","most_downloaded_items":"on","created_most_items_user":"on","new_items":"on","submit":"save_ranking_settings"
    }
    mock_redirect=mocker.patch("weko_admin.admin.redirect",return_value=make_response())
    mock_flash = mocker.patch("weko_admin.admin.flash")
    result = client.post(url,data=data)
    assert result.status_code==200
    mock_flash.assert_called_with("Failurely Changed Settings.","error")
    mock_redirect.assert_called_with(url_for('rankingsettings.index'))

#class SearchSettingsView(BaseView):
#    def index(self):
# .tox/c1/bin/pytest --cov=weko_admin tests/test_admin.py::test_SearchSettingsView_index -vv -s --cov-branch --cov-report=term --basetemp=/code/modules/weko-admin/.tox/c1/tmp
def test_SearchSettingsView_index(client,db,users,item_type,admin_settings,index_style,search_management,mocker):

    login_user_via_session(client,email=users[0]["email"])
    url = url_for("searchsettings.index")
    # get
    mock_render = mocker.patch("weko_admin.admin.SearchSettingsView.render",return_value=make_response())
    result = client.get(url)
    assert result.status_code == 200
    test = {"init_disp_setting":{"init_disp_index":"","init_disp_screen_setting":"0","init_disp_index_disp_method":"0"},
            "search_author_flg":"name",
            "index_tree_style":{"width_options":["1", "2", "3", "4", "5", "6", "7", "8", "9", "10", "11"],"width":"3","height":""}}
    args, kwargs = mock_render.call_args
    assert args[0] == "weko_admin/admin/search_management_settings.html"
    assert kwargs["widths"] == ['1', '2', '3', '4', '5', '6', '7', '8', '9', '10', '11']
    assert kwargs["setting_data"] == json.dumps(test)
    assert [item.name for item in kwargs["lists"]] == ['テストアイテムタイプ1','テストアイテムタイプ2']
    # raise Exception
    with patch("weko_admin.admin.ItemTypes.get_latest",side_effect=BaseException("test_error")):
        result = client.get(url)
        assert result.status_code == 500
    # post
    SearchManagement.query.delete()
    IndexStyle.query.delete()
    db.session.commit()
    # search_author_flg update, index_style create, search_management create
    data = {
        "search_author_flg":"age",
        "index_tree_style":{"width":"5","height":"10"},
        "dlt_dis_num_selected":10,
        "dlt_index_sort_selected":"controlnumber_asc",
        "sort_options":{},
        "detail_condition":{},
        "display_control":{"display_community":{"id":"display_community","status":True},"display_index_tree":{"id":"display_index_tree","status":True},"display_facet_search":{"id":"display_facet_search","status":True}},
        "init_disp_setting":{"init_disp_index":"","init_disp_screen_setting":"0","init_disp_index_disp_method":"0"}
    }
    res = client.post(url,json=data)
    assert res.status_code == 201
    assert json.loads(res.data) == {"status": 201, "message": "Search setting was successfully updated."}
    assert SearchManagement.get().default_dis_num == 10
    assert IndexStyle.get("weko").width == "5"
    assert IndexStyle.get("weko").height == "10"
    # index_style update
    data = {
        "search_author_flg":"age",
        "index_tree_style":{"width":"10","height":"20"},
        "dlt_dis_num_selected":10,
        "dlt_index_sort_selected":"controlnumber_asc",
        "sort_options":{},
        "detail_condition":{},
        "display_control":{"display_community":{"id":"display_community","status":True},"display_index_tree":{"id":"display_index_tree","status":True},"display_facet_search":{"id":"display_facet_search","status":True}},
        "init_disp_setting":{"init_disp_index":"","init_disp_screen_setting":"0","init_disp_index_disp_method":"0"}
    }
    res = client.post(url,json=data)
    assert res.status_code == 201
    assert json.loads(res.data) == {"status": 201, "message": "Search setting was successfully updated."}
    assert SearchManagement.get().default_dis_num == 10
    assert IndexStyle.get("weko").width == "10"
    assert IndexStyle.get("weko").height == "20"
    # not search_author_flg update, not index_style update, search_management update
    data = {
        "dlt_dis_num_selected":20,
        "dlt_index_sort_selected":"controlnumber_asc",
        "sort_options":{},
        "detail_condition":{},
        "display_control":{"display_community":{"id":"display_community","status":True},"display_index_tree":{"id":"display_index_tree","status":True},"display_facet_search":{"id":"display_facet_search","status":True}},
        "init_disp_setting":{"init_disp_index":"","init_disp_screen_setting":"0","init_disp_index_disp_method":"0"}
    }
    res = client.post(url,json=data)
    assert res.status_code == 201
    assert json.loads(res.data) == {"status": 201, "message": "Search setting was successfully updated."}
    assert SearchManagement.get().default_dis_num == 20
    assert IndexStyle.get("weko").width == "10"
    assert IndexStyle.get("weko").height == "20"

    # not exist ITEM_SEARCH_FLG in app.config
    items_display_settings = AdminSettings.query.filter_by(id=1).one()
    items_display_settings.settings = {"items_display_email": False, "item_display_open_date": False}
    db.session.merge(items_display_settings)
    db.session.commit()
    current_app.config.pop("ITEM_SEARCH_FLG")
    # raise Exception
    data = {"search_author_flg":"age"}
    with patch("weko_admin.admin.SearchManagement.create",side_effect=BaseException("test_error")):
        res = client.post(url,json=data)
        assert res.status_code == 500
        assert json.loads(res.data) == {"status": 500, "message": "Failed to update search setting."}

#class SiteLicenseSettingsView(BaseView):
#    def index(self):
# .tox/c1/bin/pytest --cov=weko_admin tests/test_admin.py::test_SiteLicenseSettingsView_index -vv -s --cov-branch --cov-report=term --basetemp=/code/modules/weko-admin/.tox/c1/tmp
def test_SiteLicenseSettingsView_index(client,users,item_type,site_license,mocker):
    login_user_via_session(client,email=users[0]["email"])
    url = url_for("sitelicensesettings.index")
    response_json = {
        "site_license":[
            {"addresses":[{"finish_ip_address":["987","654","321","098"],"start_ip_address":["123","456","789","012"]}],
             "domain_name":"test_domain",
             "mail_address":"test@mail.com",
             "organization_name":"test data",
             "receive_mail_flag":"T"}
        ],
        "item_type":{"deny":[{"id":"2","name":"テストアイテムタイプ2"}],"allow":[{"id":"1","name":"テストアイテムタイプ1"}]}
    }
    mocker.patch("weko_admin.admin.get_response_json",return_value=response_json)
    mock_render = mocker.patch("weko_admin.admin.SiteLicenseSettingsView.render",return_value=make_response())
    result = client.get(url)
    assert result.status_code == 200
    mock_render.assert_called_with(
        "weko_admin/admin/site_license_settings.html",
        result=json.dumps(response_json)
    )

    # raise Exception
    with patch("weko_admin.admin.SiteLicense.get_records",side_effect=BaseException):
        result = client.get(url)
        assert result.status_code == 500

    data = {
        "site_license": [{
            "organization_name": "test_organization",
            "mail_address": "test.taro@test.org",
            "domain_name": "test_domain",
            "receive_mail_flag": "F",
            "addresses": [{
                "start_ip_address": ["1","2","3","4"],
                "finish_ip_address": ["5","6","7","8"]
            }]
        }],
        "item_type": {
            "deny": [
                {"id": "31003","name": "利用報告-Data Usage Report"}
            ],
            "allow": [
                {"id": "1","name": "Thesis"}
            ]
        }
    }
    res = client.post(url,json=data)
    assert res.status_code == 201
    assert json.loads(res.data) == {"status": 201, "message": 'Site license was successfully updated.'}

    # not exist site_license
    data = {
        "item_type": {
            "deny": [
                {"id": "31003","name": "利用報告-Data Usage Report"}
            ],
            "allow": [
                {"id": "1","name": "Thesis"}
            ]
        }
    }
    res = client.post(url,json=data)
    assert res.status_code == 201
    assert json.loads(res.data) == {"status": 201, "message": 'Site license was successfully updated.'}

    # not exist address in license
    data = {
        "site_license": [{}]
    }
    res = client.post(url,json=data)
    assert res.status_code == 500
    assert json.loads(res.data) == {"status": 500, "message": 'Failed to update site license.'}

    # contain "" in address
    data = {
        "site_license": [{
            "addresses": [{
                "start_ip_address": ["","","",""],
                "finish_ip_address": []
            }]
        }]
    }
    res = client.post(url,json=data)
    assert res.status_code == 500
    assert json.loads(res.data) == {"status": 500, "message": 'Failed to update site license.'}

    # raise Exception in ipaddress.ip_address
    data = {
        "site_license": [{
            "addresses": [{
                "start_ip_address": ["a","b"],
                "finish_ip_address": ["a","b"]
            }]
        }]
    }
    res = client.post(url,json=data)
    assert res.status_code == 500
    assert json.loads(res.data) == {"status": 500, "message": 'Failed to update site license.'}



#class SiteLicenseSendMailSettingsView(BaseView):
#    def index(self):
# .tox/c1/bin/pytest --cov=weko_admin tests/test_admin.py::test_SiteLicenseSendMailSettingsView_index -vv -s --cov-branch --cov-report=term --basetemp=/code/modules/weko-admin/.tox/c1/tmp
def test_SiteLicenseSendMailSettingsView_index(client, db, users,site_license,mocker):
    setting = AdminSettings(id=3,name='site_license_mail_settings',settings={"Root Index": {"auto_send_flag": False}})
    db.session.add(setting)
    db.session.commit()

    login_user_via_session(client,email=users[0]["email"])
    url = url_for("sitelicensesendmail.index")

    # get
    mock_render = mocker.patch("weko_admin.admin.SiteLicenseSendMailSettingsView.render",return_value = make_response())
    res = client.get(url)
    assert res.status_code == 200
    args, kwargs = mock_render.call_args
    assert args[0] == "weko_admin/admin/site_license_send_mail_settings.html"
    assert kwargs["auto_send"] == False
    assert kwargs["sitelicenses"][0].organization_name == "test data"

    login_user_via_session(client,email=users[2]["email"])
    mocker.patch("weko_admin.admin.Community.get_repositories_by_user",return_value=[MagicMock(id="Root Index")])
    res = client.get(url)
    assert res.status_code == 200

    # post
    login_user_via_session(client,email=users[0]["email"])
    data = {
        "auto_send_flag": True,
        "checked_list": {
            "test data": "F",
            "other data": "T"
        },
        "repository_id": "Root Index"
    }
    mock_render = mocker.patch("weko_admin.admin.SiteLicenseSendMailSettingsView.render",return_value = make_response())
    res = client.post(url, json=data)
    assert res.status_code == 200
    args, kwargs = mock_render.call_args
    assert args[0] == "weko_admin/admin/site_license_send_mail_settings.html"
    assert kwargs["auto_send"] == True
    assert kwargs["sitelicenses"][0].receive_mail_flag == "F"

    login_user_via_session(client,email=users[2]["email"])
    res = client.post(url, json=data)
    assert res.status_code == 200

#class FilePreviewSettingsView(BaseView):
#    def index(self):
# .tox/c1/bin/pytest --cov=weko_admin tests/test_admin.py::test_FilePreviewSettingsView_index -vv -s --cov-branch --cov-report=term --basetemp=/code/modules/weko-admin/.tox/c1/tmp
def test_FilePreviewSettingsView_index(client, db, users, admin_settings, mocker):
    login_user_via_session(client,email=users[0]["email"])
    url = url_for("filepreview.index")
    # get
    mock_render = mocker.patch("weko_admin.admin.FilePreviewSettingsView.render", return_value = make_response())
    res = client.get(url)
    assert res.status_code == 200
    args, kwargs = mock_render.call_args
    assert args[0] == "weko_admin/admin/file_preview_settings.html"
    assert kwargs["settings"].path == "/tmp/file"
    assert kwargs["settings"].pdf_ttl == 1800

    # not exist admin_settings
    AdminSettings.query.filter_by(name="convert_pdf_settings").delete()
    db.session.commit()
    mock_render = mocker.patch("weko_admin.admin.FilePreviewSettingsView.render", return_value = make_response())
    res = client.get(url)
    assert res.status_code == 200
    args, kwargs = mock_render.call_args
    assert args[0] == "weko_admin/admin/file_preview_settings.html"
    assert kwargs["settings"].path == "/tmp"
    assert kwargs["settings"].pdf_ttl == 3600

    # post
    redirect_url = "/admin/filepreview/"
    # not exist submit in data
    data = {}
    mock_flash = mocker.patch("weko_admin.admin.flash")
    mock_redirect = mocker.patch("weko_admin.admin.redirect", return_value=make_response())
    res = client.post(url,data=data)
    assert res.status_code == 200
    mock_flash.assert_called_with("Failurely Changed Settings.", "error")
    mock_redirect.assert_called_with(redirect_url)

    # not exist path in data
    data = {
        "submit": "save_settings",
    }
    mock_flash = mocker.patch("weko_admin.admin.flash")
    mock_redirect = mocker.patch("weko_admin.admin.redirect", return_value=make_response())
    res = client.post(url,data=data)
    assert res.status_code == 200
    mock_flash.assert_called_with("Failurely Changed Settings.", "error")
    mock_redirect.assert_called_with(redirect_url)

    with patch("weko_admin.admin.remove_dir_with_file"):
        # not exist old_path
        data = {
            "submit": "save_settings",
            "path": "/tmp",
            "pdf_ttl": 3600
        }
        mock_flash = mocker.patch("weko_admin.admin.flash")
        mock_redirect = mocker.patch("weko_admin.admin.redirect", return_value=make_response())
        res = client.post(url,data=data)
        assert res.status_code == 200
        mock_flash.assert_called_with("Successfully Changed Settings.")
        mock_redirect.assert_called_with(redirect_url)
        settings = AdminSettings.get("convert_pdf_settings")
        assert settings.path == "/tmp"
        assert settings.pdf_ttl == 3600

        # new_path = old_path
        data = {
            "submit": "save_settings",
            "path": "/new_tmp",
            "pdf_ttl": 7200
        }
        mock_flash = mocker.patch("weko_admin.admin.flash")
        mock_redirect = mocker.patch("weko_admin.admin.redirect", return_value=make_response())
        res = client.post(url,data=data)
        assert res.status_code == 200
        mock_flash.assert_called_with("Successfully Changed Settings.")
        mock_redirect.assert_called_with(redirect_url)
        settings = AdminSettings.get("convert_pdf_settings")
        assert settings.path == "/new_tmp"
        assert settings.pdf_ttl == 7200


#class ItemExportSettingsView(BaseView):
# .tox/c1/bin/pytest --cov=weko_admin tests/test_admin.py::TestItemExportSettingsView -vv -s --cov-branch --cov-report=term --basetemp=/code/modules/weko-admin/.tox/c1/tmp
class TestItemExportSettingsView:
#    def index(self):
# .tox/c1/bin/pytest --cov=weko_admin tests/test_admin.py::TestItemExportSettingsView::test_index -vv -s --cov-branch --cov-report=term --basetemp=/code/modules/weko-admin/.tox/c1/tmp
    def test_index(self, client, users, admin_settings, mocker):
        login_user_via_session(client,email=users[0]["email"])
        url = url_for("itemexportsettings.index")
        current_settings = {"allow_item_exporting": True, "enable_contents_exporting": True}
        mocker.patch("weko_admin.admin.ItemExportSettingsView._get_current_settings", return_value=current_settings)
        mocker.patch("weko_admin.admin.str_to_bool",side_effect=lambda x: x.lower() in ["true", "t"])
        # get
        mock_render = mocker.patch("weko_admin.admin.ItemExportSettingsView.render", return_value=make_response())
        res = client.get(url)
        assert res.status_code == 200
        args, kwargs = mock_render.call_args
        assert args[0] == "weko_admin/admin/item_export_settings.html"
        assert kwargs["settings"] == current_settings

        # post
        data = {
            "item_export_radio": "False",
            "export_contents_radio": "False",
        }
        mock_flash = mocker.patch("weko_admin.admin.flash")
        mock_redirect = mocker.patch("weko_admin.admin.redirect", return_value=make_response())
        res = client.post(url, data=data)
        assert res.status_code == 200
        mock_flash.assert_called_with("Successfully Changed Settings")
        mock_redirect.assert_called_with("/admin/itemexportsettings/")
        settings = AdminSettings.get("item_export_settings")
        assert settings.allow_item_exporting == False
        assert settings.enable_contents_exporting == False


        with patch("weko_admin.admin.AdminSettings.update", side_effect=Exception("test_error")):
            data = {
                "item_export_radio": "True",
                "export_contents_radio": "True",
            }
            mock_flash = mocker.patch("weko_admin.admin.flash")
            mock_redirect = mocker.patch("weko_admin.admin.redirect", return_value=make_response())
            res = client.post(url, data=data)
            assert res.status_code == 200
            mock_flash.assert_called_with("Failed To Change Settings", "error")
            mock_redirect.assert_called_with("/admin/itemexportsettings/")
            settings = AdminSettings.get("item_export_settings")
            assert settings.allow_item_exporting == False
            assert settings.enable_contents_exporting == False


#    def _get_current_settings(self):
# .tox/c1/bin/pytest --cov=weko_admin tests/test_admin.py::TestItemExportSettingsView::test_get_current_settings -vv -s --cov-branch --cov-report=term --basetemp=/code/modules/weko-admin/.tox/c1/tmp
    def test_get_current_settings(self, admin_settings):
        result = ItemExportSettingsView()._get_current_settings()
        assert result.allow_item_exporting == True
        assert result.enable_contents_exporting == True


#class SiteInfoView(BaseView):
#    def index(self):
# .tox/c1/bin/pytest --cov=weko_admin tests/test_admin.py::test_SiteInfoView_index -vv -s --cov-branch --cov-report=term --basetemp=/code/modules/weko-admin/.tox/c1/tmp
def test_SiteInfoView_index(client, users, mocker):
    login_user_via_session(client,email=users[0]["email"])
    url = url_for("site_info.index")
    mock_render = mocker.patch("weko_admin.admin.SiteInfoView.render", return_value=make_response())
    res = client.get(url)
    assert res.status_code == 200
    args, kwargs = mock_render.call_args
    assert args[0] == "weko_admin/admin/site_info.html"
    assert kwargs["enable_notify"] == False

@pytest.fixture()
def setup_view_identifier(admin_app, admin_db):
    admin = Admin(admin_app)
    identifier_adminview_copy = dict(identifier_adminview)
    identifier_model = identifier_adminview_copy.pop("model")
    identifier_view = identifier_adminview_copy.pop("modelview")
    admin.add_view(identifier_view(identifier_model, admin_db.session,**identifier_adminview_copy))

    ds = admin_app.extensions['invenio-accounts'].datastore
    sysadmin = create_test_user(email='sysadmin@test.org')
    sysadmin_role = ds.create_role(name='System Administrator')
    ds.add_role_to_user(sysadmin, sysadmin_role)
    action_users = [
            ActionUsers(action='superuser-access', user=sysadmin),
        ]
    admin_db.session.add_all(action_users)
    test_index = Index(
            index_name="testIndexOne",
            browsing_role="Contributor",
            public_state=True,
            id=11,
        )
    admin_db.session.add(test_index)
    comm = Community.create(
        community_id="test_comm",
        role_id=sysadmin_role.id,
        id_user=sysadmin.id,
        title="Test comm",
        description="this is test comm",
        root_node_id=11,
    )
    admin_db.session.add(comm)
    admin_db.session.commit()

    return admin_app, admin_db, admin, sysadmin

#class IdentifierSettingView(ModelView):
# .tox/c1/bin/pytest --cov=weko_admin tests/test_admin.py::TestIdentifierSettingView -vv -s --cov-branch --cov-report=term --basetemp=/code/modules/weko-admin/.tox/c1/tmp
class TestIdentifierSettingView:
#    def _validator_halfwidth_input(form, field):
# .tox/c1/bin/pytest --cov=weko_admin tests/test_admin.py::TestIdentifierSettingView::test_validator_halfwidth_input -vv -s --cov-branch --cov-report=term --basetemp=/code/modules/weko-admin/.tox/c1/tmp
    def test_validator_halfwidth_input(self, setup_view_identifier, mocker):
        app, db, _, _ = setup_view_identifier
        view = IdentifierSettingView(Identifier, db.session)
        data = dict(
                repository="Root Index",
                jalc_flag=True,
                jalc_crossref_flag=True,
                jalc_datacite_flag=True,
                ndl_jalc_flag=True,
                jalc_doi="",
                jalc_crossref_doi="あいうえお",
                jalc_datacite_doi="abcde",
                ndl_jalc_doi="4567",
                suffix="",
            )
        with app.test_request_context(method="POST",data=data):
            create_form = view.create_form()
            # data is None
            validator = create_form.jalc_doi.validators[0]
            validator(create_form, create_form.jalc_doi)

            # data is not None
            # validate failed
            validator = create_form.jalc_crossref_doi.validators[0]
            with pytest.raises(ValidationError) as e:
                validator(create_form, create_form.jalc_crossref_doi)
            assert str(e.value) == "Only allow half with 1-bytes character in input"

            # validate pass
            validator = create_form.jalc_datacite_doi.validators[0]
            validator(create_form, create_form.jalc_datacite_doi)


#    def validate_form(self, form):
# .tox/c1/bin/pytest --cov=weko_admin tests/test_admin.py::TestIdentifierSettingView::test_validate_form -vv -s --cov-branch --cov-report=term --basetemp=/code/modules/weko-admin/.tox/c1/tmp
    def test_validate_form(self, setup_view_identifier):
        app, db, _, _ = setup_view_identifier
        view = IdentifierSettingView(Identifier, db.session)
        iden = Identifier(
            repository="Root Index",
            jalc_flag=True,
            jalc_crossref_flag=True,
            jalc_datacite_flag=True,
            ndl_jalc_flag=True,
            jalc_doi="1234",
            jalc_crossref_doi="2345",
            jalc_datacite_doi="3456",
            ndl_jalc_doi="4567",
            suffix="test_suffix",
            created_userId="1",
            created_date=datetime(2022,12,1,11,22,33,4444),
            updated_userId="1",
            updated_date=datetime(2022,12,10,11,22,33,4444),
        )
        db.session.add(iden)
        db.session.commit()


        data = dict(
                repository="test_comm",
                jalc_flag="y",
                jalc_crossref_flag="y",
                jalc_datacite_flag="y",
                ndl_jalc_flag="y",
                jalc_doi="9876",
                jalc_crossref_doi="8765",
                jalc_datacite_doi="7654",
                ndl_jalc_doi="6543",
                suffix="",
            )
        with app.test_request_context(method="POST",data=data):
            create_form = view.create_form()
            result = view.validate_form(create_form)
            result == False
        # already exist repository create
        data = dict(
                repository="Root Index",
                jalc_flag=True,
                jalc_crossref_flag=True,
                jalc_datacite_flag=True,
                ndl_jalc_flag=True,
                jalc_doi="9876",
                jalc_crossref_doi="8765",
                jalc_datacite_doi="7654",
                ndl_jalc_doi="6543",
                suffix="",
            )
        with app.test_request_context(method="POST",data=data):
            create_form = view.create_form()
            result = view.validate_form(create_form)
            assert result == False

        # not exist repository
        data = dict(
                repository="New Index",
                jalc_flag=True,
                jalc_crossref_flag=True,
                jalc_datacite_flag=True,
                ndl_jalc_flag=True,
                jalc_doi="9876",
                jalc_crossref_doi="8765",
                jalc_datacite_doi="7654",
                ndl_jalc_doi="6543",
                suffix="",
            )
        with app.test_request_context(method="POST",data=data):
            create_form = view.create_form()
            result = view.validate_form(create_form)
            assert result == False


#    def on_model_change(self, form, model, is_created):
# .tox/c1/bin/pytest --cov=weko_admin tests/test_admin.py::TestIdentifierSettingView::test_on_model_change -vv -s --cov-branch --cov-report=term --basetemp=/code/modules/weko-admin/.tox/c1/tmp
    def test_on_model_change(self, setup_view_identifier, mocker):
        app, _, _, user = setup_view_identifier
        with app.test_client() as client:
            login_user_via_session(client,email=user.email)
            # is_created is True
            url = url_for("identifier.create_view")
            data = dict(
                repository="Root Index",
                jalc_flag=True,
                jalc_crossref_flag=True,
                jalc_datacite_flag=True,
                ndl_jalc_flag=True,
                jalc_doi="1234",
                jalc_crossref_doi="2345",
                jalc_datacite_doi="3456",
                ndl_jalc_doi="4567",
                suffix="",
            )
            client.post(url,data=data)
            result = Identifier.query.first()
            assert result.repository == "Root Index"
            assert result.jalc_doi == "1234"


            # is_created is False
            url = url_for("identifier.edit_view",id=result.id)
            data = dict(
                repository="Root Index",
                jalc_flag="y",
                jalc_crossref_flag="y",
                jalc_datacite_flag="y",
                ndl_jalc_flag="y",
                jalc_doi="9876",
                jalc_crossref_doi="8765",
                jalc_datacite_doi="7654",
                ndl_jalc_doi="6543",
                suffix="",
                repo_selected="Root Index"
            )

            client.post(url,data=data)
            result = Identifier.query.first()
            assert result.repository == "Root Index"
            assert result.jalc_doi == "9876"


#    def on_form_prefill(self, form, id):
# .tox/c1/bin/pytest --cov=weko_admin tests/test_admin.py::TestIdentifierSettingView::test_on_form_prefill -vv -s --cov-branch --cov-report=term --basetemp=/code/modules/weko-admin/.tox/c1/tmp
    def test_on_form_prefill(self, setup_view_identifier, mocker):
        app, db, _, user = setup_view_identifier
        iden = Identifier(
            repository="Root Index",
            jalc_flag=True,
            jalc_crossref_flag=True,
            jalc_datacite_flag=True,
            ndl_jalc_flag=True,
            jalc_doi="1234",
            jalc_crossref_doi="2345",
            jalc_datacite_doi="3456",
            ndl_jalc_doi="4567",
            suffix="test_suffix",
            created_userId="1",
            created_date=datetime(2022,12,1,11,22,33,4444),
            updated_userId="1",
            updated_date=datetime(2022,12,10,11,22,33,4444),
        )
        db.session.add(iden)
        db.session.commit()

        with app.test_client() as client:
            login_user_via_session(client,email=user.email)
            url = url_for("identifier.edit_view",id="1",url="/admin/identifier/")
            mock_render = mocker.patch("flask_admin.base.render_template", return_value=make_response())
            res = client.get(url)
            args, kwargs = mock_render.call_args
            assert args[0] == "weko_records_ui/admin/pidstore_identifier_editor.html"

#    def create_form(self, obj=None):
#    def edit_form(self, obj):
#    def _use_append_repository(self, form):
#    def _use_append_repository_edit(self, form):
#    def _get_community_list(self):

# .tox/c1/bin/pytest --cov=weko_admin tests/test_admin.py::TestIdentifierSettingView::test_get_comunity_list -vv -s --cov-branch --cov-report=term --basetemp=/code/modules/weko-admin/.tox/c1/tmp
    def test_get_comunity_list(self, setup_view_identifier, mocker):
        app, _, _, user = setup_view_identifier
        with app.test_client() as client:
            login_user_via_session(client,email=user.email)
            url = url_for("identifier.create_view")
            data = dict(
                repository="Root Index",
                jalc_flag=True,
                jalc_crossref_flag=True,
                jalc_datacite_flag=True,
                ndl_jalc_flag=True,
                jalc_doi="1234",
                jalc_crossref_doi="2345",
                jalc_datacite_doi="3456",
                ndl_jalc_doi="4567",
                suffix="",
            )
            with patch("flask_sqlalchemy._QueryProperty.__get__") as mock_query:
                mock_query.return_value.all.side_effect = Exception("test_error")
                mock_render = mocker.patch("flask_admin.base.render_template", return_value=make_response())
                client.post(url,data=data)
                args, kwargs = mock_render.call_args
                assert args[0] == "weko_records_ui/admin/pidstore_identifier_creator.html"

#class RestrictedAccessSettingView(BaseView):
#    def index(self):
# .tox/c1/bin/pytest --cov=weko_admin tests/test_admin.py::test_RestrictedAccessSettingView_index -vv -s --cov-branch --cov-report=term --basetemp=/code/modules/weko-admin/.tox/c1/tmp
def test_RestrictedAccessSettingView_index(client, users, admin_settings, mocker):
    login_user_via_session(client,email=users[0]["email"])
    url = url_for("restricted_access.index")
    mock_render = mocker.patch("weko_admin.admin.RestrictedAccessSettingView.render", return_value=make_response())
    res = client.get(url)
    assert res.status_code == 200
    args, kwargs = mock_render.call_args
    assert args[0] == "weko_admin/admin/restricted_access_settings.html"
    assert json.loads(kwargs["data"]) == {"content_file_download": {"expiration_date": 30,"expiration_date_unlimited_chk": False,"download_limit": 10,"download_limit_unlimited_chk": False,},"usage_report_workflow_access": {"expiration_date_access": 500,"expiration_date_access_unlimited_chk": False,},"terms_and_conditions": []}
    assert kwargs["items_per_page"] == 25
    assert kwargs["maxint"] == 9999999


@pytest.fixture()
def setup_view_facetsearch(admin_app, admin_db):
    admin = Admin(admin_app)
    facet_adminview_copy = dict(facet_search_adminview)
    facet_model = facet_adminview_copy.pop("model")
    facet_view = facet_adminview_copy.pop("modelview")
    view = facet_view(facet_model, admin_db.session,**facet_adminview_copy)
    admin.add_view(view)
    ds = admin_app.extensions['invenio-accounts'].datastore
    sysadmin = create_test_user(email='sysadmin@test.org')
    sysadmin_role = ds.create_role(name='System Administrator')
    ds.add_role_to_user(sysadmin, sysadmin_role)
    action_users = [
            ActionUsers(action='superuser-access', user=sysadmin),
        ]
    admin_db.session.add_all(action_users)
    admin_db.session.commit()

    return admin_app, admin_db, admin, sysadmin, view
#class FacetSearchSettingView(ModelView):
# .tox/c1/bin/pytest --cov=weko_admin tests/test_admin.py::TestFacetSearchSettingView -vv -s --cov-branch --cov-report=term --basetemp=/code/modules/weko-admin/.tox/c1/tmp
class TestFacetSearchSettingView:
#    def search_placeholder(self):
# .tox/c1/bin/pytest --cov=weko_admin tests/test_admin.py::TestFacetSearchSettingView::test_search_placeholder -vv -s --cov-branch --cov-report=term --basetemp=/code/modules/weko-admin/.tox/c1/tmp
    def test_search_placeholder(self, setup_view_facetsearch, mocker):
        app, db, admin, user, view = setup_view_facetsearch
        view = FacetSearchSettingView(FacetSearchSetting, db.session)
        assert view.search_placeholder() == "Search"

#    def create_view(self):
# .tox/c1/bin/pytest --cov=weko_admin tests/test_admin.py::TestFacetSearchSettingView::test_create_view -vv -s --cov-branch --cov-report=term --basetemp=/code/modules/weko-admin/.tox/c1/tmp
    def test_create_view(self, setup_view_facetsearch, mocker):
        app, db, admin, user, view = setup_view_facetsearch
        with app.test_client() as client:
            login_user_via_session(client,email=user.email)
            url = url_for("facet-search.create_view",url="/admin/facet-search/")
            # can_create is True
            mapping_list = ["","path","title"]
            mocker.patch("weko_admin.admin.get_item_mapping_list",return_value=mapping_list)
            detail_condition = [["title", "text"],["creator", "text"]]
            mocker.patch("weko_admin.admin.get_detail_search_list",return_value=detail_condition)
            mock_render = mocker.patch("weko_admin.admin.FacetSearchSettingView.render", return_value=make_response())
            test = {
                "name_en": "",
                "name_jp": "",
                "mapping": "",
                "active": True,
                "aggregations": [],
                "display_number": 5,
                "is_open": True,
                "search_condition": "OR",
                "ui_type": "CheckboxList",
                "mapping_list": mapping_list,
                "detail_condition": detail_condition
            }
            client.get(url)
            args, kwargs = mock_render.call_args
            assert args[0] == "weko_admin/admin/facet_search_setting.html"
            assert json.loads(kwargs["data"]) == test
            assert kwargs["type_str"] == "new"

            # can_create is False
            view.can_create = False
            mock_redirect = mocker.patch("weko_admin.admin.redirect", return_value=make_response())
            client.get(url)
            mock_redirect.assert_called_with("/admin/facet-search/")

#    def edit_view(self, id=None):
# .tox/c1/bin/pytest --cov=weko_admin tests/test_admin.py::TestFacetSearchSettingView::test_edit_view -vv -s --cov-branch --cov-report=term --basetemp=/code/modules/weko-admin/.tox/c1/tmp
    def test_edit_view(self, setup_view_facetsearch, mocker):
        app, db, admin, user, view = setup_view_facetsearch
        language = FacetSearchSetting(
            name_en="Data Language",
            name_jp="データの言語",
            mapping="language",
            aggregations=[],
            active=True,
            ui_type="SelectBox",
            display_number="1",
            is_open=True,
            search_condition="OR"
        )
        db.session.add(language)
        db.session.commit()
        mapping_list = ["","path","title"]
        mocker.patch("weko_admin.admin.get_item_mapping_list",return_value=mapping_list)
        detail_condition = [["title", "text"],["creator", "text"]]
        mocker.patch("weko_admin.admin.get_detail_search_list",return_value=detail_condition)

        with app.test_client() as client:
            login_user_via_session(client,email=user.email)
            url = url_for("facet-search.edit_view",id=1,url="/admin/facet-search/")
            # can_edit is True
            mock_render = mocker.patch("weko_admin.admin.FacetSearchSettingView.render", return_value=make_response())
            test = {
                "name_en": "Data Language",
                "name_jp": "データの言語",
                "mapping": "language",
                "active": True,
                "aggregations": [],
                "display_number": 1,
                "is_open": True,
                "search_condition": "OR",
                "ui_type": "SelectBox",
                "mapping_list": mapping_list,
                "detail_condition": detail_condition
            }
            client.get(url)
            args, kwargs = mock_render.call_args
            assert args[0] == "weko_admin/admin/facet_search_setting.html"
            assert json.loads(kwargs["data"]) == test
            assert kwargs["type_str"] == "edit"
            assert kwargs["id"] == 1

            # can_edit is False
            view.can_edit = False
            mock_redirect = mocker.patch("weko_admin.admin.redirect", return_value=make_response())
            client.get(url)
            mock_redirect.assert_called_with("/admin/facet-search/")

#    def details_view(self, id=None):
# .tox/c1/bin/pytest --cov=weko_admin tests/test_admin.py::TestFacetSearchSettingView::test_details_view -vv -s --cov-branch --cov-report=term --basetemp=/code/modules/weko-admin/.tox/c1/tmp
    def test_details_view(self, setup_view_facetsearch, mocker):
        app, db, admin, user, view = setup_view_facetsearch
        language = FacetSearchSetting(
            name_en="Data Language",
            name_jp="データの言語",
            mapping="language",
            aggregations=[],
            active=True,
            ui_type="SelectBox",
            display_number="1",
            is_open=True,
            search_condition="OR"
        )
        db.session.add(language)
        db.session.commit()
        mapping_list = ["","path","title"]
        mocker.patch("weko_admin.admin.get_item_mapping_list",return_value=mapping_list)
        detail_condition = [["title", "text"],["creator", "text"]]
        mocker.patch("weko_admin.admin.get_detail_search_list",return_value=detail_condition)

        with app.test_client() as client:
            login_user_via_session(client,email=user.email)
            url = url_for("facet-search.details_view",id=1,url="/admin/facet-search/")
            # can_edit is True
            mock_render = mocker.patch("weko_admin.admin.FacetSearchSettingView.render", return_value=make_response())
            test = {
                "name_en": "Data Language",
                "name_jp": "データの言語",
                "mapping": "language",
                "active": True,
                "aggregations": [],
                "display_number": 1,
                "is_open": True,
                "search_condition": "OR",
                "ui_type": "SelectBox",
                "mapping_list": mapping_list
            }
            client.get(url)
            args, kwargs = mock_render.call_args
            assert args[0] == "weko_admin/admin/facet_search_setting.html"
            assert json.loads(kwargs["data"]) == test
            assert kwargs["type_str"] == "details"
            assert kwargs["id"] == 1

            # can_edit is False
            view.can_edit = False
            mock_redirect = mocker.patch("weko_admin.admin.redirect", return_value=make_response())
            client.get(url)
            mock_redirect.assert_called_with("/admin/facet-search/")

#    def delete(self, id=None):
# .tox/c1/bin/pytest --cov=weko_admin tests/test_admin.py::TestFacetSearchSettingView::test_delete -vv -s --cov-branch --cov-report=term --basetemp=/code/modules/weko-admin/.tox/c1/tmp
    def test_delete(self, setup_view_facetsearch, mocker):

        app, db, admin, user, view = setup_view_facetsearch
        language = FacetSearchSetting(
            name_en="Data Language",
            name_jp="データの言語",
            mapping="language",
            aggregations=[],
            active=True,
            ui_type="SelectBox",
            display_number="1",
            is_open=True,
            search_condition="OR"
        )
        db.session.add(language)
        db.session.commit()

        with app.test_client() as client:
            login_user_via_session(client,email=user.email)
            url = url_for("facet-search.delete",id=1,url="/admin/facet-search/")
            # can_delete is False
            view.can_delete = False
            mock_redirect = mocker.patch("weko_admin.admin.redirect", return_value=make_response())
            client.get(url)
            mock_redirect.assert_called_with("/admin/facet-search/")

            # can_delete is True
            view.can_delete = True

            mock_render = mocker.patch("weko_admin.admin.FacetSearchSettingView.render", return_value=make_response())
            test = {
                "name_en": "Data Language",
                "name_jp": "データの言語",
                "mapping": "language",
                "active": True,
                "aggregations": [],
                "ui_type":"SelectBox",
                "display_number":1,
                "is_open":True,
                "search_condition":"OR"
            }
            client.get(url)
            args, kwargs = mock_render.call_args
            assert args[0] == "weko_admin/admin/facet_search_setting.html"
            assert json.loads(kwargs["data"]) == test
            assert kwargs["type_str"] == "delete"
            assert kwargs["id"] == 1

            url = url_for("facet-search.delete",url="/admin/facet-search/")

            mock_render = mocker.patch("weko_admin.admin.FacetSearchSettingView.render", return_value=make_response())
            client.get(url,data={"id":1})
            args, kwargs = mock_render.call_args
            assert args[0] == "weko_admin/admin/facet_search_setting.html"
            assert json.loads(kwargs["data"]) == test
            assert kwargs["type_str"] == "delete"
            assert kwargs["id"] == "1"
#    'view_class': StyleSettingView,
#    'view_class': ReportView,
#    'view_class': FeedbackMailView,
#    'view_class': StatsSettingsView,
#    'view_class': LogAnalysisSettings,
#    'view_class': LanguageSettingView,
#    'view_class': WebApiAccount,
#    'view_class': RankingSettingsView,
#    'view_class': SearchSettingsView,
#    'view_class': SiteLicenseSettingsView,
#    'view_class': SiteLicenseSendMailSettingsView,
#    'view_class': FilePreviewSettingsView,
#    'view_class': ItemExportSettingsView,
#    'view_class': SiteInfoView,
#    'view_class': RestrictedAccessSettingView,
#
from flask_babelex import gettext as _
class TestsReindexElasticSearchView:

    @pytest.mark.parametrize("index,is_permission,status_code",[
                            (0,False,200),# sysadmin
                            (1,False,403),# repoadmin
                            (2,False,403),# comadmin
                            (3,False,403),# contributor
                            (4,False,403),# generaluser
                            ])
    def test_ReindexElasticSearchView_index_acl(self, client,users,admin_settings,mocker,index, is_permission ,status_code):
        login_user_via_session(client,email=users[index]["email"])
        url = url_for("reindex_es.index")
        # with patch("weko_admin.admin.check_reindex_is_running", return_value="{\"isError\":False ,\"isExecuting\":False,\"disabled_Btn\":False }"):
        with mocker.patch("weko_admin.admin.is_reindex_running", return_value=False):
            mocker_render = mocker.patch("weko_admin.admin.ReindexElasticSearchView.render",return_value=make_response())
            res = client.get(url)
        assert_role(res,is_permission,status_code)

        if status_code == 200 :
            mocker_render.assert_called_with(
                template='weko_admin/admin/reindex_elasticsearch.html'
                ,isError=False
                ,isExecuting=False
                ,disabled_Btn=False
            )
        else:
            mocker_render.assert_not_called()


    def test_ReindexElasticSearchView_index_guest(self, client,users,admin_settings,mocker):
        url = url_for("reindex_es.index")
        # with patch("weko_admin.admin.check_reindex_is_running", return_value="{\"isError\":False ,\"isExecuting\":False,\"disabled_Btn\":False }"):
        with mocker.patch("weko_admin.admin.is_reindex_running", return_value=False):
            mocker_render = mocker.patch("weko_admin.admin.ReindexElasticSearchView.render",return_value=make_response())
            res = client.get(url)
        assert res.status_code == 302
        mocker_render.assert_not_called()

    def test_ReindexElasticSearchView_index_raise(self, client,users,admin_settings,mocker):
        login_user_via_session(client,email=users[0]["email"])# sysadmin
        url = url_for("reindex_es.index")
        with mocker.patch("weko_admin.admin.is_reindex_running", side_effect=BaseException("test_error")):
            mocker_render = mocker.patch("weko_admin.admin.ReindexElasticSearchView.render",return_value=make_response())
            res = client.get(url)
        assert res.status_code == 500
        mocker_render.assert_not_called()

    @pytest.mark.parametrize("index,is_permission,status_code",[
                            (0,False,200),# sysadmin
                            (1,False,403),# repoadmin
                            (2,False,403),# comadmin
                            (3,False,403),# contributor
                            (4,False,403),# generaluser
                            ])
    def test_ReindexElasticSearchView_reindex_acl(self, client,users,mocker,index,admin_settings, is_permission ,status_code):
        login_user_via_session(client,email=users[index]["email"])
        url = url_for("reindex_es.reindex" , is_db_to_es=False)
        with mocker.patch("weko_admin.admin.is_reindex_running", return_value=False):
            mocker.patch("weko_admin.admin.reindex", return_value='completed')
            res = client.get(url)
            assert res.status_code == 405
            assert res.data != str({"responce" : _('completed')})
        with mocker.patch("weko_admin.admin.is_reindex_running", return_value=False):
            mocker.patch("weko_admin.admin.reindex", return_value='completed')
            res = client.post(url)
            assert_role(res,is_permission,status_code)
            if res.status_code == 200:
                assert json.loads(res.data) == {"responce" : _('completed')}
            else:
                assert res.data != str({"responce" : _('completed')})

    def test_ReindexElasticSearchView_reindex_guest(self, client,users,admin_settings):
        url = url_for("reindex_es.reindex" , is_db_to_es=False)
        res = client.get(url)
        assert res.status_code == 405
        res = client.post(url)
        assert res.status_code == 302


    def test_ReindexElasticSearchView_reindex_param1(self, client,users,mocker,admin_settings):
        login_user_via_session(client,email=users[0]["email"])# sysadmin
        url = url_for("reindex_es.reindex" , is_db_to_es=False)
        with mocker.patch("weko_admin.admin.is_reindex_running", return_value=False):
            mocker.patch("weko_admin.admin.reindex", return_value='completed')
            res = client.post(url)
            assert res.status_code == 200
            assert json.loads(res.data) == {"responce" : _('completed')}
    def test_ReindexElasticSearchView_reindex_param2(self, client,users,mocker,admin_settings):
        login_user_via_session(client,email=users[0]["email"])# sysadmin
        url = url_for("reindex_es.reindex" , is_db_to_es=True)
        with mocker.patch("weko_admin.admin.is_reindex_running", return_value=False):
            mocker.patch("weko_admin.admin.reindex", return_value='completed')
            res = client.post(url)
            assert res.status_code == 200
            assert json.loads(res.data) == {"responce" : _('completed')}
    def test_ReindexElasticSearchView_reindex_param3(self, client,users,mocker,admin_settings):
        login_user_via_session(client,email=users[0]["email"])# sysadmin
        url = url_for("reindex_es.reindex" , is_db_to_es="aaa")
        with mocker.patch("weko_admin.admin.is_reindex_running", return_value=False):
            mocker.patch("weko_admin.admin.reindex", return_value='completed')
            res = client.post(url)
            assert res.status_code == 200
            assert json.loads(res.data) == {"responce" : _('completed')}
    def test_ReindexElasticSearchView_reindex_param4(self, client,users,mocker,admin_settings):
        login_user_via_session(client,email=users[0]["email"])# sysadmin
        url = url_for("reindex_es.reindex" )
        with mocker.patch("weko_admin.admin.is_reindex_running", return_value=False):
            mocker.patch("weko_admin.admin.reindex", return_value='completed')
            res = client.post(url)
            assert res.status_code == 200
            assert json.loads(res.data) == {"responce" : _('completed')}

    def test_ReindexElasticSearchView_reindex_chk_executing(self, client,users,admin_settings):
        login_user_via_session(client,email=users[0]["email"])# sysadmin
        url = url_for("reindex_es.reindex" , is_db_to_es=False)

        with patch("weko_admin.admin.is_reindex_running", return_value=True):
            res = client.post(url)
            assert res.status_code == 400
            assert json.loads(res.data).get("error") ==  _('executing...')

    def test_ReindexElasticSearchView_reindex_chk_err(self, client,users,mocker,admin_settings):
        login_user_via_session(client,email=users[0]["email"])# sysadmin
        url = url_for("reindex_es.reindex" , is_db_to_es=False)
        with mocker.patch("weko_admin.admin.is_reindex_running", return_value=False):
            # patch("weko_admin.admin.reindex", return_value='completed')
            mocker.patch("weko_admin.admin.AdminSettings.get", return_value=dict({"has_errored": True}))
            res = client.post(url)
            assert res.status_code == 400
            assert json.loads(res.data).get("error") == _('haserror')


    def test_ReindexElasticSearchView_reindex_return(self, client,users,mocker,admin_settings):
        login_user_via_session(client,email=users[0]["email"])# sysadmin
        url = url_for("reindex_es.reindex" , is_db_to_es=False)

        with mocker.patch("weko_admin.admin.is_reindex_running", side_effect=BaseException("test_error")):
            res = client.post(url)
            assert res.status_code == 500
            assert json.loads(res.data).get("error") != None
            admin_setting = AdminSettings.get('elastic_reindex_settings',False)
            assert True == admin_setting.get('has_errored')

    def test_ReindexElasticSearchView_reindex_return2(self, client,users,mocker,admin_settings):
        login_user_via_session(client,email=users[0]["email"])# sysadmin
        url = url_for("reindex_es.reindex" , is_db_to_es=False)
        with mocker.patch("weko_admin.admin.is_reindex_running", return_value=False):
            with mocker.patch("weko_admin.admin.reindex.apply_async", side_effect=BaseException("test_error")):
                res = client.post(url)
                assert res.status_code == 500
                assert json.loads(res.data).get("error") != None
                admin_setting = AdminSettings.get('elastic_reindex_settings',False)
                assert True == admin_setting.get('has_errored')

    @pytest.mark.parametrize("index,is_permission,status_code",[
                            (0,False,200),# sysadmin
                            (1,False,403),# repoadmin
                            (2,False,403),# comadmin
                            (3,False,403),# contributor
                            (4,False,403),# generaluser
                            ])
    def test_ReindexElasticSearchView_check_reindex_is_running_acl(self, client,users,admin_settings,index, is_permission ,status_code):
        login_user_via_session(client,email=users[index]["email"])
        url = url_for("reindex_es.check_reindex_is_running")
        with patch("weko_admin.admin.is_reindex_running", return_value=False):
            res = client.get(url)
        assert_role(res,is_permission,status_code)

        if status_code == 200:
            assert json.loads(res.data) == dict({ "isError":False ,"isExecuting":False,"disabled_Btn":False })
        else:
            assert res.data != str(dict({ "isError":False ,"isExecuting":False,"disabled_Btn":False }))

    def test_ReindexElasticSearchView_check_reindex_is_running_running(self, client,users,admin_settings):
        login_user_via_session(client,email=users[0]["email"])# sysadmin
        url = url_for("reindex_es.check_reindex_is_running")
        with patch("weko_admin.admin.is_reindex_running", return_value=True):
            res = client.get(url)
            assert res.status_code == 200
            assert json.loads(res.data) == dict({ "isError":False ,"isExecuting":True,"disabled_Btn":True })

    def test_ReindexElasticSearchView_check_reindex_iserror(self, client,users,admin_settings,mocker):
        login_user_via_session(client,email=users[0]["email"])# sysadmin
        url = url_for("reindex_es.check_reindex_is_running")
        with mocker.patch("weko_admin.admin.is_reindex_running", return_value=False):
            mocker.patch("weko_admin.admin.AdminSettings.get", return_value=dict({"has_errored": True}))
            res = client.get(url)
            assert res.status_code == 200
            assert json.loads(res.data) == dict({ "isError":True ,"isExecuting":False,"disabled_Btn":True })

    def test_ReindexElasticSearchView_check_reindex_is_running_guest(self, client,users,admin_settings):
        url = url_for("reindex_es.check_reindex_is_running")
        res = client.get(url)
        assert res.status_code == 302
        assert res.data != str(dict({ "isError":False ,"isExecuting":False,"disabled_Btn":False }))

    def test_ReindexElasticSearchView_check_reindex_is_running_err(self, client,users,admin_settings):
        login_user_via_session(client,email=users[0]["email"])# sysadmin
        url = url_for("reindex_es.check_reindex_is_running")
        with patch("weko_admin.admin.AdminSettings.get", side_effect=BaseException("test_error")):
            res = client.get(url)
            assert res.status_code == 500
            assert res.data != str(dict({ "isError":False ,"isExecuting":False,"disabled_Btn":False }))

# class SwordAPISettingsView(BaseView):
# .tox/c1/bin/pytest --cov=weko_admin tests/test_admin.py::TestSwordAPISettingsView -vv -s --cov-branch --cov-report=term --basetemp=/code/modules/weko-admin/.tox/c1/tmp
class TestSwordAPISettingsView:
#    def index(self):
# .tox/c1/bin/pytest --cov=weko_admin tests/test_admin.py::TestSwordAPISettingsView::test_index -vv -s --cov-branch --cov-report=term --basetemp=/code/modules/weko-admin/.tox/c1/tmp --full-trace

    def test_index(self, client, users, db, admin_settings, mocker):
        url = url_for("swordapi.index")
        url_xml = url_for("swordapi.index", tab='xml')

        #no administrator
        res = client.get(url)
        assert res.status_code == 302

        login_user_via_session(client,email=users[7]["email"])
        res = client.get(url)
        assert res.status_code == 403


        # tsv/csv get
        # old_format exit and xml setting is workflow
        login_user_via_session(client,email=users[0]["email"])# sysadmin
        deleted_workflow = WorkFlow(
            id = "1",
            flows_name = "test_workflow"
        )
        mock_render = mocker.patch("weko_admin.admin.SwordAPISettingsView.render", return_value=make_response())
        with patch("weko_admin.admin.WorkFlow.get_workflows_by_roles", return_value=["workflow 1"]):
            with patch("weko_admin.admin.WorkFlow.get_deleted_workflow_list", return_value=[deleted_workflow]):
             res = client.get(url)
        assert res.status_code == 200
        current_settings = {
            'TSV/CSV': {'active': True, 'registration_type': 'Direct', 'duplicate_check': False},
            'XML': {'active': False, 'registration_type': 'Workflow', 'workflow': '31001', 'duplicate_check': False}
        }

        args, kwargs = mock_render.call_args
        assert args[0] == "weko_admin/admin/sword_api_settings.html"
        assert kwargs["current_settings"] == current_settings
        assert json.loads(kwargs["current_settings_json"]) == current_settings
        assert kwargs["active_value"] == "checked"
        assert kwargs["deleted_workflow_name_dict"] == '{"1": "test_workflow"}'
        assert kwargs["workflows"] == ["workflow 1"]
        assert kwargs["duplicate_check_value"] == ""

        # xml get
        # old_format exit and xml setting is workflow
        login_user_via_session(client,email=users[0]["email"])# sysadmin
        deleted_workflow = WorkFlow(
            id = "1",
            flows_name = "test_workflow"
        )
        mock_render = mocker.patch("weko_admin.admin.SwordAPISettingsView.render", return_value=make_response())
        with patch("weko_admin.admin.WorkFlow.get_workflows_by_roles", return_value=["workflow 1"]):
            with patch("weko_admin.admin.WorkFlow.get_deleted_workflow_list", return_value=[deleted_workflow]):
             res = client.get(url_xml)
        assert res.status_code == 200
        current_settings = {
            'TSV/CSV': {'active': True, 'registration_type': 'Direct', 'duplicate_check': False},
            'XML': {'active': False, 'registration_type': 'Workflow', 'workflow': '31001', 'duplicate_check': False}
        }

        args, kwargs = mock_render.call_args
        assert args[0] == "weko_admin/admin/sword_api_settings.html"
        assert kwargs["current_settings"] == current_settings
        assert json.loads(kwargs["current_settings_json"]) == current_settings
        assert kwargs["active_value"] == ""
        assert kwargs["deleted_workflow_name_dict"] == '{"1": "test_workflow"}'
        assert kwargs["workflows"] == ["workflow 1"]
        assert kwargs["duplicate_check_value"] == ""

        # tsv/csv get
        # new_format exit
        AdminSettings.query.filter_by(name="sword_api_setting").delete()
        setting = AdminSettings(
            id=10, name="sword_api_setting",
            settings={
                'TSV/CSV': {'active': False, 'registration_type': 'Direct', 'duplicate_check': True},
                'XML': {'active': True, 'registration_type': 'Direct', 'workflow': '31001', 'duplicate_check': True}
            })
        db.session.add(setting)
        db.session.commit()
        mock_render = mocker.patch("weko_admin.admin.SwordAPISettingsView.render", return_value=make_response())
        with patch("weko_admin.admin.WorkFlow.get_workflows_by_roles", return_value=["workflow 1"]):
            with patch("weko_admin.admin.WorkFlow.get_deleted_workflow_list", return_value=[deleted_workflow]):
             res = client.get(url)
        assert res.status_code == 200
        current_settings = setting.settings
        args, kwargs = mock_render.call_args
        assert args[0] == "weko_admin/admin/sword_api_settings.html"
        assert kwargs["current_settings"] == current_settings
        assert json.loads(kwargs["current_settings_json"]) == current_settings
        assert kwargs["active_value"] == ""
        assert kwargs["deleted_workflow_name_dict"] == '{"1": "test_workflow"}'
        assert kwargs["workflows"] == ["workflow 1"]
        assert kwargs["duplicate_check_value"] == "checked"

        # xml get
        # new_format exit
        mock_render = mocker.patch("weko_admin.admin.SwordAPISettingsView.render", return_value=make_response())
        with patch("weko_admin.admin.WorkFlow.get_workflows_by_roles", return_value=["workflow 1"]):
            with patch("weko_admin.admin.WorkFlow.get_deleted_workflow_list", return_value=[deleted_workflow]):
             res = client.get(url_xml)
        assert res.status_code == 200
        args, kwargs = mock_render.call_args
        assert args[0] == "weko_admin/admin/sword_api_settings.html"
        assert kwargs["current_settings"] == current_settings
        assert json.loads(kwargs["current_settings_json"]) == current_settings
        assert kwargs["active_value"] == "checked"
        assert kwargs["deleted_workflow_name_dict"] == '{"1": "test_workflow"}'
        assert kwargs["workflows"] == ["workflow 1"]
        assert kwargs["duplicate_check_value"] == "checked"


        # not exist admin_settings
        default_settings = {
            'TSV/CSV': {
                "active": True,
                "registration_type": "Direct",
                "duplicate_check": False,
            },
            'XML': {
                "active": False,
                "registration_type": "Workflow",
                "workflow": "-1",
                "duplicate_check": False,
            }
        }

        AdminSettings.query.filter_by(name="sword_api_setting").delete()
        db.session.commit()
        mock_render = mocker.patch("weko_admin.admin.SwordAPISettingsView.render", return_value = make_response())
        res = client.get(url)
        assert res.status_code == 200
        args, kwargs = mock_render.call_args
        assert args[0] == "weko_admin/admin/sword_api_settings.html"
        assert kwargs["current_settings"] == default_settings
        assert json.loads(kwargs["current_settings_json"]) == default_settings


        # tsv/csv post
        # success
        login_user_via_session(client,email=users[0]["email"])# sysadmin
        res = client.post(url,
            data=json.dumps({'active': True, 'registration_type': 'Direct', 'workflow': '', 'duplicate_check': False}),
            content_type='application/json'
        )
        assert res.status_code == 200

        # xml post
        # success
        login_user_via_session(client,email=users[0]["email"])# sysadmin
        res = client.post(url_xml,
            data=json.dumps({'active': True, 'registration_type': 'Direct', 'workflow': '31001', 'duplicate_check': False}),
            content_type='application/json'
        )
        assert res.status_code == 200


# class SwordAPIJsonldSettingsView(ModelView):
# .tox/c1/bin/pytest --cov=weko_admin tests/test_admin.py::TestSwordAPIJsonldSettingsView -vv -s --cov-branch --cov-report=term --basetemp=/code/modules/weko-admin/.tox/c1/tmp
class TestSwordAPIJsonldSettingsView:
    # def create_view(self):
    # .tox/c1/bin/pytest --cov=weko_admin tests/test_admin.py::TestSwordAPIJsonldSettingsView::test_create_view -vv -s --cov-branch --cov-report=term --basetemp=/code/modules/weko-admin/.tox/c1/tmp
    def test_create_view(self, client, db, users, item_type, flows, tokens, sword_mapping, mocker):
        url = url_for("swordapi/jsonld.create_view")

        #no administrator
        res = client.get(url)
        assert res.status_code == 302

        login_user_via_session(client,email=users[7]["email"])
        res = client.get(url)
        assert res.status_code == 403


        # get
        # old_format exit and xml setting is workflow
        login_user_via_session(client,email=users[0]["email"])# sysadmin
        mock_render = mocker.patch("weko_admin.admin.SwordAPIJsonldSettingsView.render", return_value=make_response())
        deleted_workflow = WorkFlow(
            id = "1",
            flows_name = "test_workflow"
        )
        with patch("weko_admin.admin.WorkFlow.get_workflows_by_roles", return_value=["workflow 1"]):
            with patch("weko_admin.admin.WorkFlow.get_deleted_workflow_list", return_value=[deleted_workflow]):
                res = client.get(url)
        assert res.status_code == 200
        args, kwargs = mock_render.call_args
        assert args[0] == "weko_admin/admin/sword_api_jsonld_settings.html"
        assert kwargs["workflows"]
        assert kwargs["can_edit"]

        # post
        # success registration_type:Direct, active:True
        login_user_via_session(client,email=users[0]["email"])# sysadmin
        with patch("weko_admin.admin.JsonLdMapper.validate", return_value=None):
            res = client.post(
                url,
                data=json.dumps({
                    'application': tokens[0]["client"].client_id,
                    'registration_type': 'Direct',
                    'mapping_id': '1',
                    'active': 'True',
                    'metadata_api_selected':[]
                }),
                content_type='application/json'
            )
        assert res.status_code == 200

        # post
        # success registration_type:Workflow, active:false
        login_user_via_session(client,email=users[0]["email"])# sysadmin
        with patch("weko_admin.admin.JsonLdMapper.validate", return_value=None):
            res = client.post(
                url,
                data=json.dumps({
                    'application': tokens[1]["client"].client_id,
                    'registration_type': 'Workflow',
                    'workflow_id': flows["workflow"][0].id,
                    'mapping_id': '1',
                    'active': 'False',
                    'metadata_api_selected':[]
                }),
                content_type='application/json'
            )
        assert res.status_code == 200

        # post
        # invalid mapping
        login_user_via_session(client,email=users[0]["email"])# sysadmin
        with patch("weko_admin.admin.JsonLdMapper.validate", return_value=["test_error"]):
            res = client.post(
                url,
                data=json.dumps({
                    'application': tokens[0]["client"].client_id,
                    'registration_type': 'Direct',
                    'mapping_id': '1',
                    'active': 'True',
                    'metadata_api_selected':[]
                }),
                content_type='application/json'
            )
        assert res.status_code == 400

        # post
        # error in validate
        login_user_via_session(client,email=users[0]["email"])# sysadmin
        with patch("weko_admin.admin.JsonLdMapper.validate", side_effect=KeyError("test_key_error")):
            res = client.post(
                url,
                data=json.dumps({
                    'application': tokens[0]["client"].client_id,
                    'registration_type': 'Direct',
                    'mapping_id': '1',
                    'active': 'True',
                    'metadata_api_selected':[]
                }),
                content_type='application/json'
            )
        assert res.status_code == 400


        # post
        # Error
        login_user_via_session(client,email=users[0]["email"])# sysadmin
        with patch("weko_admin.admin.JsonLdMapper.validate", return_value=None):
            with patch("weko_admin.admin.SwordClient.register", side_effect=SQLAlchemyError("test_db_error")):
                res = client.post(
                    url,
                    data=json.dumps({
                        'application': tokens[0]["client"].client_id,
                        'registration_type': 'Workflow',
                        'mapping_id': '1',
                        'active': 'False'
                    }),
                    content_type='application/json'
                )
        assert res.status_code == 400

        # post
        # error original disabled
        login_user_via_session(client,email=users[0]["email"])# sysadmin
        with patch("weko_admin.admin.JsonLdMapper.validate", return_value=None):
            res = client.post(
                url,
                data=json.dumps({
                    'application': tokens[0]["client"].client_id,
                    'registration_type': 'Direct',
                    'mapping_id': '1',
                    'active': 'True',
                    'metadata_api_selected':["JaLC API"]
                }),
                content_type='application/json'
            )
        assert json.loads(res.data) == {"error": "Cannot disable 'Original'."}
        assert res.status_code == 400

    # def edit_view(self, id):
    # .tox/c1/bin/pytest --cov=weko_admin tests/test_admin.py::TestSwordAPIJsonldSettingsView::test_edit_view -vv -s --cov-branch --cov-report=term --basetemp=/code/modules/weko-admin/.tox/c1/tmp
    def test_edit_view(self, client, db, users, item_type, flows, tokens, sword_mapping, sword_client, mocker):
        url = url_for("swordapi/jsonld.edit_view", id=1)

        #no administrator
        res = client.get(url)
        assert res.status_code == 302

        login_user_via_session(client,email=users[7]["email"])
        res = client.get(url)
        assert res.status_code == 403

        mock_render = mocker.patch("weko_admin.admin.SwordAPIJsonldSettingsView.render", return_value=make_response())

        # get
        # model_none
        url_none = url_for("swordapi/jsonld.edit_view", id=999)
        login_user_via_session(client,email=users[0]["email"])# sysadmin
        res = client.get(url_none)
        assert res.status_code == 404

        mock_can_edit = mocker.patch("weko_admin.admin.SwordAPIJsonldSettingsView._is_editable", return_value=True)

        # get
        # work_flow_id exit
        deleted_workflow = WorkFlow().query.filter_by(id=31001).first()
        deleted_workflow.is_deleted = True
        db.session.commit()
        login_user_via_session(client,email=users[0]["email"])# sysadmin
        res = client.get(url)
        assert res.status_code == 200
        args, kwargs = mock_render.call_args
        assert args[0] == "weko_admin/admin/sword_api_jsonld_settings.html"
        assert kwargs["workflows"]
        assert kwargs["can_edit"]

        # get
        # cannot edit
        mock_can_edit.return_value = False
        login_user_via_session(client,email=users[0]["email"])# sysadmin
        res = client.get(url)
        assert res.status_code == 200

        mock_can_edit.return_value = True
        # post
        # success registration_type:Direct, active:True
        login_user_via_session(client,email=users[0]["email"])# sysadmin
        with patch("weko_admin.admin.JsonLdMapper.validate", return_value=None):
            res = client.post(
                url,
                data=json.dumps({
                    'registration_type': 'Direct',
                    'workflow_id': 31001,
                    'mapping_id': '1',
                    'active': 'True',
                    'metadata_api_selected':[]
                }),
                content_type='application/json'
            )
        assert res.status_code == 200

        # post
        # success registration_type:Workflow, active:false
        login_user_via_session(client,email=users[0]["email"])# sysadmin
        with patch("weko_admin.admin.JsonLdMapper.validate", return_value=None):
            res = client.post(
                url,
                data=json.dumps({
                    'registration_type': 'Workflow',
                    'workflow_id':31001,
                    'mapping_id': '1',
                    'active': 'False',
                    'metadata_api_selected': ["Original"]
                }),
                content_type='application/json'
            )
        assert res.status_code == 200

        # post
        # canntot edit
        mock_can_edit.return_value = False
        login_user_via_session(client,email=users[0]["email"])
        res = client.post(
            url,
            data=json.dumps({
                'registration_type': 'Workflow',
                'workflow_id':31001,
                'mapping_id': '1',
                'active': 'False',
                'metadata_api_selected':[]
            }),
            content_type='application/json'
        )
        assert res.status_code == 400
        assert json.loads(res.data) == "Unapproved items exit."

        # post
        # invalid mapping
        mock_can_edit.return_value = True
        login_user_via_session(client,email=users[0]["email"])# sysadmin
        with patch("weko_admin.admin.JsonLdMapper.validate", return_value=["test_error"]):
            res = client.post(
                url,
                data=json.dumps({
                    'registration_type': 'Direct',
                    'workflow_id': 31001,
                    'mapping_id': '1',
                    'active': 'True',
                    'metadata_api_selected':[]
                }),
                content_type='application/json'
            )
        assert res.status_code == 400
        assert json.loads(res.data) == {"error": "Invalid jsonld mapping."}

        # post
        # error in validate
        login_user_via_session(client,email=users[0]["email"])# sysadmin
        with patch("weko_admin.admin.JsonLdMapper.validate", side_effect=KeyError("test_key_error")):
            res = client.post(url,
                data=json.dumps({'registration_type': 'Workflow',
                                'workflow_id':31001,
                                'mapping_id': '1',
                                'active': 'False',
                                'Meta_data_API_selected':[]}),
                content_type='application/json')
        assert res.status_code == 400
        assert json.loads(res.data) == {"error": "Failed to validate jsonld mapping."}

        # post
        # error in update
        login_user_via_session(client,email=users[0]["email"])# sysadmin
        with patch("weko_admin.admin.JsonLdMapper.validate", return_value=None):
            with patch("weko_admin.admin.SwordClient.update", side_effect=SQLAlchemyError("test_db_error")):
                res = client.post(url,
                    data=json.dumps({'registration_type': 'Workflow',
                                    'workflow_id':31001,
                                    'mapping_id': '1',
                                    'active': 'False',
                                    'Meta_data_API_selected':[]}),
                    content_type='application/json')
        assert res.status_code == 400
        assert json.loads(res.data) == {"error": "Failed to update application settings: Test name"}

        # post
        # error original disabled
        login_user_via_session(client,email=users[0]["email"])# sysadmin
        with patch("weko_admin.admin.JsonLdMapper.validate", return_value=None):
            res = client.post(
                url,
                data=json.dumps({
                    'registration_type': 'Direct',
                    'workflow_id': 31001,
                    'mapping_id': '1',
                    'active': 'True',
                    'metadata_api_selected':["JaLC API"]
                }),
                content_type='application/json'
            )
        assert res.status_code == 400
        assert json.loads(res.data) == {"error": "Cannot disable 'Original'."}

    # def get_query(self):
    # .tox/c1/bin/pytest --cov=weko_admin tests/test_admin.py::TestSwordAPIJsonldSettingsView::test_get_query -vv -s --cov-branch --cov-report=term --basetemp=/code/modules/weko-admin/.tox/c1/tmp
    def test_get_query_in_role_ids(self, client, users, db, mocker):
        login(client,obj=users[0]["obj"])
        view = SwordAPIJsonldSettingsView(SwordClientModel, db.session)
        view.get_query()

        current_app.config['WEKO_ADMIN_SWORD_API_JSON_LD_FULL_AUTHORITY_ROLE'] = 1
        view.get_query()

    # def get_count_query(self):
    # .tox/c1/bin/pytest --cov=weko_admin tests/test_admin.py::TestSwordAPIJsonldSettingsView::test_get_count_query -vv -s --cov-branch --cov-report=term --basetemp=/code/modules/weko-admin/.tox/c1/tmp
    @patch("weko_admin.admin.SwordAPIJsonldSettingsView.get_query")
    def test_get_count_query(self, client, users, db, mocker):
        login(client,obj=users[0]["obj"])
        view = SwordAPIJsonldSettingsView(SwordClientModel, db.session)
        view.get_count_query()

    def test_format(self, app, client, users, db, sword_client, sword_mapping, mocker):
        login(client,obj=users[0]["obj"])
        view = SwordAPIJsonldSettingsView(SwordClientModel, db.session)
        model = SwordClientModel.query.filter_by(id=1).one()
        view._format_active(None, model, None)
        model.active = False
        view._format_active(None, model, None)
        view._format_registration_type(None, model, None)
        view._format_registration_type(None, None, None)
        model.registration_type_id = 2
        view._format_registration_type(None, model, None)
        model.registration_type_id = 3
        view._format_registration_type(None, model, None)
        view._format_metadata_collection(None, model, None)
        model.meta_data_api = "['test']"
        view._format_metadata_collection(None, model, None)
        view._format_duplicate_check(None, model, None)
        model.duplicate_check = True
        view._format_duplicate_check(None, model, None)
<<<<<<< HEAD
=======
        view._format_workflow_name(None, model, None)
        model.workflow_id = 1
        view._format_workflow_name(None, model, None)
        view._format_mapping_name(None, model, None)
        model.mapping_id = None
        view._format_mapping_name(None, model, None)

    def test_format_none_ver(self, app, client, users, db, sword_client, sword_mapping, mocker):
        login(client,obj=users[0]["obj"])
        view = SwordAPIJsonldSettingsView(SwordClientModel, db.session)
        model = SwordClientModel.query.filter_by(id=1).one()
        model.workflow_id = 1
        with patch("weko_admin.admin.WorkFlow.get_workflow_by_id", return_value=None):
            view._format_workflow_name(None, model, None)
        with patch("weko_admin.admin.JsonldMapping.get_mapping_by_id", return_value=None):
            view._format_mapping_name(None, model, None)

>>>>>>> 68055dfc

    # def validate_mapping(self, id):
    # .tox/c1/bin/pytest --cov=weko_admin tests/test_admin.py::TestSwordAPIJsonldSettingsView::test_validate_mapping -vv -s --cov-branch --cov-report=term --basetemp=/code/modules/weko-admin/.tox/c1/tmp
    def test_validate_mapping(self, client, users, db, sword_mapping, mocker):
        login_user_via_session(client,email=users[0]["email"])
        current_app.config['WEKO_ADMIN_SWORD_API_JSON_LD_FULL_AUTHORITY_ROLE'] = 1

        with patch("weko_admin.admin.JsonLdMapper.validate", return_value=None):
            url = url_for("swordapi/jsonld.validate_mapping", id=1)
            res = client.get(url)
        assert res.status_code == 200
        assert json.loads(res.data) == {"results": True}

        with patch("weko_admin.admin.JsonLdMapper.validate", return_value=["test_error"]):
            url = url_for("swordapi/jsonld.validate_mapping", id=1)
            res = client.get(url)
        assert res.status_code == 200
        assert json.loads(res.data) == {"results": False}

        with patch("weko_admin.admin.JsonLdMapper.validate", side_effect=KeyError("test_key_error")):
            url = url_for("swordapi/jsonld.validate_mapping", id=1)
            res = client.get(url)
        assert res.status_code == 400
        assert json.loads(res.data) == {"error": "Failed to validate jsonld mapping."}

    # def delete_data(self):
    # .tox/c1/bin/pytest --cov=weko_admin tests/test_admin.py::TestSwordAPIJsonldSettingsView::delete_data -vv -s --cov-branch --cov-report=term --basetemp=/code/modules/weko-admin/.tox/c1/tmp
    def test_delete_data(self, app, client, users, db, sword_client, sword_mapping, mocker):
        url = url_for("swordapi/jsonld.delete_data")
        login_user_via_session(client,email=users[0]["email"])

        # model is none
        res = client.post(
            url,
            data={
                'id': '9999',
            },
            content_type='application/x-www-form-urlencoded'
        )
        assert res.status_code == 404

        # editable
        res = client.post(
            url,
            data={
                'id': '1',
            },
            content_type='application/x-www-form-urlencoded'
        )
        assert res.status_code == 302

        # editable and error
        with patch("weko_admin.admin.SwordClient.remove", side_effect=SQLAlchemyError("test_db_error")):
            res = client.post(
                url,
                data={
                    'id': '2',
                },
                content_type='application/x-www-form-urlencoded'
            )
        assert res.status_code == 302

        # not editable
        with patch("weko_admin.admin.SwordAPIJsonldSettingsView._is_editable", return_value=False):
            res = client.post(
                url,
                data={
                    'id': '3',
                },
                content_type='application/x-www-form-urlencoded'
            )
            assert res.status_code == 302


    # def _is_editable(self, workflow_id):
    # .tox/c1/bin/pytest --cov=weko_admin tests/test_admin.py::TestSwordAPIJsonldSettingsView::_is_editable -vv -s --cov-branch --cov-report=term --basetemp=/code/modules/weko-admin/.tox/c1/tmp
    def test_is_editable(self, app, client, users, db, sword_client, sword_mapping, mocker):
        login_user_via_session(client,email=users[0]["email"])# sysadmin
        current_app.config['WEKO_ADMIN_SWORD_API_JSON_LD_FULL_AUTHORITY_ROLE'] = users[0]["id"]
        view = SwordAPIJsonldSettingsView(SwordClientModel, db.session)
        view._is_editable(1)

        view._is_editable(None)


# class JsonldMappingView(ModelView):
# .tox/c1/bin/pytest --cov=weko_admin tests/test_admin.py::TestJsonldMappingView -vv -s --cov-branch --cov-report=term --basetemp=/code/modules/weko-admin/.tox/c1/tmp
class TestJsonldMappingView:

    def test_create_view(self, client, users, item_type, db, mocker):
        url = url_for("jsonld-mapping.create_view")

        #no administrator
        res = client.get(url)
        assert res.status_code == 302

        login_user_via_session(client,email=users[7]["email"])
        res = client.get(url)
        assert res.status_code == 403


        # get
        login_user_via_session(client,email=users[0]["email"])# sysadmin
        mock_render = mocker.patch("weko_admin.admin.JsonldMappingView.render", return_value=make_response())
        res = client.get(url)
        assert res.status_code == 200

        # post
        # success
        login_user_via_session(client,email=users[0]["email"])# sysadmin
        with patch("weko_admin.admin.JsonldMapping.create", return_value=None):
            res = client.post(url,
                data=json.dumps({'name': '1',
                                    'mapping': {},
                                    'item_type_id': item_type[0]["obj"].id}),
                content_type='application/json')
        assert res.status_code == 200

        # post
        # Error
        login_user_via_session(client,email=users[0]["email"])# sysadmin
        with patch("weko_admin.admin.JsonldMapping.create", side_effect=SQLAlchemyError("test_error")):
            res = client.post(url,
                data=json.dumps({'name': '1',
                                    'mapping': {},
                                    'item_type_id': item_type[0]["obj"].id}),
                content_type='application/json')
        assert res.status_code == 500


    def test_edit_view(self, client, users, item_type, flows, db, mocker):
        url = url_for("jsonld-mapping.edit_view", id=1)

        #no administrator
        res = client.get(url)
        assert res.status_code == 302

        login_user_via_session(client,email=users[7]["email"])
        res = client.get(url)
        assert res.status_code == 403


        # get
        # model_none
        url_none = url_for("jsonld-mapping.edit_view", id=999)
        login_user_via_session(client,email=users[0]["email"])# sysadmin
        mock_render = mocker.patch("weko_admin.admin.JsonldMappingView.render", return_value=make_response())
        res = client.get(url_none)
        assert res.status_code == 404


        # get
        # work_flow_id exit
        settings = list()
        settings.append(Client(name=1,description=1,website=1,user_id=1,client_id="1",client_secret="KDjy6ntGKUX",is_confidential=True,is_internal=False,_redirect_uris="https://" ,_default_scopes="NULL"))
        db.session.add_all(settings)
        db.session.commit()
        settings = list()
        settings.append(ItemTypeJsonldMapping(id=1,name="sample1",mapping="{data:{}}",item_type_id=item_type[0]["obj"].id,version_id=6,is_deleted=False))
        db.session.add_all(settings)
        db.session.commit()
        login_user_via_session(client,email=users[0]["email"])# sysadmin
        mock_render = mocker.patch("weko_admin.admin.JsonldMappingView.render", return_value=make_response())
        deleted_workflow = WorkFlow(
            id = "1",
            flows_name = "test_workflow"
        )
        with patch("weko_admin.admin.WorkFlow.get_workflows_by_roles", return_value=["workflow 1"]):
            with patch("weko_admin.admin.WorkFlow.get_deleted_workflow_list", return_value=[deleted_workflow]):
                with patch("weko_admin.admin.WorkActivity.count_waiting_approval_by_workflow_id", return_value=2):
                    res = client.get(url)
        assert res.status_code == 200
        with patch("weko_admin.admin.WorkFlow.get_workflows_by_roles", return_value=["workflow 1"]):
            with patch("weko_admin.admin.WorkFlow.get_deleted_workflow_list", return_value=[deleted_workflow]):
                with patch("weko_admin.admin.WorkActivity.count_waiting_approval_by_workflow_id", return_value=0):
                    res = client.get(url)
        assert res.status_code == 200
        with patch("weko_admin.admin.WorkFlow.get_workflows_by_roles", return_value=["workflow 1"]):
            with patch("weko_admin.admin.WorkFlow.get_deleted_workflow_list", return_value=[deleted_workflow]):
                with patch("weko_admin.admin.JsonldMappingView._is_editable", return_value=False):
                    with patch("weko_admin.admin.SwordClient.get_clients_by_mapping_id", return_value=True):
                       res = client.get(url)
        assert res.status_code == 200

        # post
        # success registration_type:Direct, active:True
        login_user_via_session(client,email=users[0]["email"])# sysadmin
        res = client.post(url,
            data=json.dumps({'name': '1',
                            'mapping':{},
                            'item_type_id': item_type[0]["obj"].id}),
            content_type='application/json')
        assert res.status_code == 200

        # post
        # not can_edit error
        login_user_via_session(client,email=users[0]["email"])# sysadmin
        with patch("weko_admin.admin.JsonldMappingView._is_editable", return_value=False):
            res = client.post(url,
            data=json.dumps({'name': '1',
                            'mapping':{},
                            'item_type_id': item_type[0]["obj"].id}),
                content_type='application/json')
        assert res.status_code == 400

        # post
        # not can_change_item_type error
        login_user_via_session(client,email=users[0]["email"])# sysadmin
        with patch("weko_admin.admin.JsonldMappingView._is_editable", return_value=True):
            with patch("weko_admin.admin.SwordClient.get_clients_by_mapping_id", return_value=True):
                res = client.post(url,
                data=json.dumps({'name': '1',
                                'mapping':{},
                                'item_type_id': '0'}),
                    content_type='application/json')
        assert res.status_code == 400

        # post
        # error
        login_user_via_session(client,email=users[0]["email"])# sysadmin
        with patch("weko_admin.admin.JsonldMappingView._is_editable", return_value=True):
            with patch("weko_admin.admin.db.session.commit", side_effect=SQLAlchemyError ("test_error")):
                res = client.post(url,
                data=json.dumps({'name': '1',
                                'mapping':{},
                                'item_type_id': item_type[0]["obj"].id}),
                    content_type='application/json')
        assert res.status_code == 400

    def test_delete(self, client, users, item_type, db, mocker, sword_client, sword_mapping):
        url = url_for("jsonld-mapping.delete", id=1)

        #no administrator
        res = client.delete(url)
        assert res.status_code == 302

        login_user_via_session(client,email=users[7]["email"])
        res = client.delete(url)
        assert res.status_code == 403

        # not editable
        login_user_via_session(client,email=users[0]["email"])# sysadmin
        with patch("weko_admin.admin.JsonldMappingView._is_editable", return_value=False):
            res = client.delete(url)
        assert res.status_code == 400

        # delete
        # work_flow_id exit
        with patch("weko_admin.admin.JsonldMappingView._is_editable", return_value=True):
            res = client.delete(url)
        assert res.status_code == 200

        # error
        login_user_via_session(client,email=users[0]["email"])# sysadmin
        with patch("weko_admin.admin.JsonldMapping.delete", side_effect=SQLAlchemyError("test_error")):
            res = client.delete(url)
        assert res.status_code == 400

        # model_none
        url_none = url_for("jsonld-mapping.delete", id=0)
        res = client.delete(url_none)
        assert res.status_code == 404


    def test_get_query(self, client, users, db, mocker):
        login_user_via_session(client,email=users[0]["email"])# sysadmin
        view = JsonldMappingView(ItemTypeJsonldMapping, db.session)
        view.get_query()

    def test_is_editable(self, app, client, users, db, sword_client, sword_mapping, mocker):
        login_user_via_session(client,email=users[0]["email"])# sysadmin
        view = JsonldMappingView(ItemTypeJsonldMapping, db.session)
        view._is_editable(1)
        view._is_editable(2)

    def test_format(self, app, client, users, db, sword_client, sword_mapping, mocker):
        login_user_via_session(client,email=users[0]["email"])# sysadmin
        view = JsonldMappingView(ItemTypeJsonldMapping, db.session)
        model = ItemTypeJsonldMapping.query.filter_by(id=1).one()
        view._item_type_name(None, model, None)
        view._formated_jsonld_mapping(None, model, None)

    def test_validate_mapping(self, app, client, users, db, sword_client, sword_mapping, mocker):
        login_user_via_session(client,email=users[0]["email"])
        current_app.config['WEKO_ADMIN_SWORD_API_JSON_LD_FULL_AUTHORITY_ROLE'] = users[0]["id"]
        url = url_for("jsonld-mapping.validate_mapping")
        with patch("weko_admin.admin.JsonLdMapper.validate", return_value=1):
            res = client.post(
                    url,
                    data=json.dumps({'itemtype_id': '1',
                                    'mapping':{},
                                    'mapping_id': '1'}),
                        content_type='application/json')
        assert res.status_code == 200

        with patch("weko_admin.admin.JsonLdMapper.validate", return_value=1):
            res = client.post(
                    url,
                    data=json.dumps({'itemtype_id': '1',
                                    'mapping':None,
                                    'mapping_id': '1'}),
                        content_type='application/json')
        assert res.status_code == 200<|MERGE_RESOLUTION|>--- conflicted
+++ resolved
@@ -2410,14 +2410,6 @@
         view._format_duplicate_check(None, model, None)
         model.duplicate_check = True
         view._format_duplicate_check(None, model, None)
-<<<<<<< HEAD
-=======
-        view._format_workflow_name(None, model, None)
-        model.workflow_id = 1
-        view._format_workflow_name(None, model, None)
-        view._format_mapping_name(None, model, None)
-        model.mapping_id = None
-        view._format_mapping_name(None, model, None)
 
     def test_format_none_ver(self, app, client, users, db, sword_client, sword_mapping, mocker):
         login(client,obj=users[0]["obj"])
@@ -2428,8 +2420,6 @@
             view._format_workflow_name(None, model, None)
         with patch("weko_admin.admin.JsonldMapping.get_mapping_by_id", return_value=None):
             view._format_mapping_name(None, model, None)
-
->>>>>>> 68055dfc
 
     # def validate_mapping(self, id):
     # .tox/c1/bin/pytest --cov=weko_admin tests/test_admin.py::TestSwordAPIJsonldSettingsView::test_validate_mapping -vv -s --cov-branch --cov-report=term --basetemp=/code/modules/weko-admin/.tox/c1/tmp
