import json
import pytest
from flask import url_for, make_response, current_app
from flask_babelex import lazy_gettext as _
from flask_breadcrumbs import current_breadcrumbs
from flask_menu import current_menu
from mock import patch, MagicMock
from invenio_accounts.testutils import login_user_via_session
from weko_records.models import SiteLicenseInfo
from weko_admin.models import SessionLifetime, SiteInfo, AdminSettings
from weko_admin.views import (
    _has_admin_access,
    dbsession_clean,
    manual_send_site_license_mail
)
from tests.helpers import login, logout
# .tox/c1/bin/pytest --cov=weko_admin tests/test_views.py -vv -s --cov-branch --cov-report=term --basetemp=/code/modules/weko-admin/.tox/c1/tmp

def assert_role(response,is_permission,status_code=403):
    if is_permission:
        assert response.status_code != status_code
    else:
        assert response.status_code == status_code

def response_data(response):
    return json.loads(response.data)

#def _has_admin_access():
# .tox/c1/bin/pytest --cov=weko_admin tests/test_views.py::test_has_admin_access -vv -s --cov-branch --cov-report=term --basetemp=/code/modules/weko-admin/.tox/c1/tmp
def test_has_admin_access(client,users):
    # login with sysadmin
    login(client,obj=users[0]["obj"])
    result = _has_admin_access()
    assert result == True
    logout(client)

    # login with generaluser
    login(client,obj=users[4]["obj"])
    result = _has_admin_access()
    assert result == False
    logout(client)

#def set_lifetime(minutes):
# .tox/c1/bin/pytest --cov=weko_admin tests/test_views.py::test_set_lifetime -vv -s --cov-branch --cov-report=term --basetemp=/code/modules/weko-admin/.tox/c1/tmp
def test_set_lifetime(client,db,users):
    login_user_via_session(client,email=users[0]["email"])

    # exist sessino life time
    url = url_for("weko_admin.set_lifetime",minutes=200)
    res = client.get(url)
    assert response_data(res) == {"code":0,"msg":"Session lifetime was updated."}
    assert SessionLifetime.query.filter_by(is_delete=False).first().lifetime == 200

    SessionLifetime.query.filter_by(id=1).delete()
    db.session.commit()
    # not exist session life time
    url = url_for("weko_admin.set_lifetime",minutes=100)
    res = client.get(url)
    assert response_data(res) == {"code":0,"msg":"Session lifetime was updated."}
    assert SessionLifetime.query.filter_by(is_delete=False).first().lifetime == 100

    # raises BaseException
    with patch("weko_admin.views.SessionLifetime.get_validtime",side_effect=BaseException("test_error")):
        res = client.get(url)
        assert res.status_code == 400


#def lifetime():
# .tox/c1/bin/pytest --cov=weko_admin tests/test_views.py::test_lifetime -vv -s --cov-branch --cov-report=term --basetemp=/code/modules/weko-admin/.tox/c1/tmp
def test_lifetime(client,users,db,mocker):
    url = url_for("weko_admin.lifetime")
    # not login
    res = client.get(url)
    assert res.status_code == 302

    # not sysadmin
    login(client,obj=users[4]["obj"])
    res = client.get(url)
    assert res.status_code == 403
    logout(client)

    email = users[0]["email"]
    passwd = users[0]["obj"].password_plaintext
    #login(client,obj=users[0]["obj"])
    login(client,email=email,password=passwd)


    db.session.add(SessionLifetime(lifetime=100))
    db.session.commit()
    # method is POST, submit is lifetime
    mock_render = mocker.patch("weko_admin.views.render_template",return_value=make_response())
    mock_flash = mocker.patch("weko_admin.views.flash")
    res = client.post(url,data={"submit":"lifetime","lifetimeRadios":"45"})
    assert res.status_code == 200
    mock_render.assert_called_with(
        "weko_admin/settings/lifetime.html",
        current_lifetime="45",
        map_lifetime=[("15",_("15 mins")),("30",_("30 mins")),("45",_("45 mins")),("60",_("60 mins")),
                      ("180",_("180 mins")),("360",_("360 mins")),("720",_("720 mins")),("1440",_("1440 mins"))],
        form="lifetime"
    )
    mock_flash.assert_called_with("Session lifetime was updated.",category="success")

    # method is POST, submit is not lifitime
    mock_render = mocker.patch("weko_admin.views.render_template",return_value=make_response())
    res = client.post(url,data={"submit":"not lifetime"})
    assert res.status_code == 200
    mock_render.assert_called_with(
        "weko_admin/settings/lifetime.html",
        current_lifetime="45",
        map_lifetime=[("15",_("15 mins")),("30",_("30 mins")),("45",_("45 mins")),("60",_("60 mins")),
                      ("180",_("180 mins")),("360",_("360 mins")),("720",_("720 mins")),("1440",_("1440 mins"))],
        form="not lifetime"
    )

    # method is not POST, session_lifetime is None
    SessionLifetime.query.delete()
    db.session.commit()
    mock_render = mocker.patch("weko_admin.views.render_template", return_value=make_response())
    res = client.get(url)
    assert res.status_code == 200
    args, kwargs = mock_render.call_args
    assert args[0] == "weko_admin/settings/lifetime.html"
    assert kwargs["current_lifetime"] == "30"
    assert kwargs["map_lifetime"] == [("15",_("15 mins")),("30",_("30 mins")),("45",_("45 mins")),("60",_("60 mins")),
                      ("180",_("180 mins")),("360",_("360 mins")),("720",_("720 mins")),("1440",_("1440 mins"))]


    # raises ValueError
    with patch("weko_admin.views.SessionLifetime.get_validtime",side_effect=ValueError("test_error")):
        res = client.get(url)
        assert res.status_code == 400

    # raises BaseException
    with patch("weko_admin.views.SessionLifetime.get_validtime",side_effect=BaseException("test_error")):
        res = client.get(url)
        assert res.status_code == 400


    assert current_menu.submenu("settings.lifetime").active == True
    assert current_menu.submenu("settings.lifetime").url == "/accounts/settings/session/"
    assert current_menu.submenu("settings.lifetime").text == '<i class="fa fa-cogs fa-fw"></i> Session'
    assert list(map(lambda x:x.url,list(current_breadcrumbs))) == ["#","#","#","/accounts/settings/session/"]


#def session_info_offline():
# .tox/c1/bin/pytest --cov=weko_admin tests/test_views.py::test_session_info_offline -vv -s --cov-branch --cov-report=term --basetemp=/code/modules/weko-admin/.tox/c1/tmp
def test_session_info_offline(client,session_lifetime):
    url = url_for("weko_admin.session_info_offline")
    res = client.get(url)
    assert response_data(res) == {"user_id":None,"session_id":"None","_app_lifetime":"1:40:00","current_app_name":"test_weko_admin_app","lifetime":"1:40:00"}

def test_get_server_date(api):
    url = url_for("weko_admin.get_server_date")
    res = api.get(url)
    result = response_data(res)
    assert "year" in result
    assert "month" in result
    assert "day" in result

#def get_lang_list():
# .tox/c1/bin/pytest --cov=weko_admin tests/test_views.py::test_get_lang_list -vv -s --cov-branch --cov-report=term --basetemp=/code/modules/weko-admin/.tox/c1/tmp
def test_get_lang_list(api):
    url = url_for("weko_admin.get_lang_list")
    lang_list = [{"lang_code":"en","lang_name":"English","is_registered":True,"sequence":1},
                 {"lang_code":"ja","lang_name":"日本語","is_registered":True,"sequence":2}]
    with patch("weko_admin.views.get_admin_lang_setting",return_value=lang_list):
        res = api.get(url)
        assert response_data(res) == {"results":lang_list,"msg":"success"}
    with patch("weko_admin.views.get_admin_lang_setting",side_effect=Exception("test_error")):
        res = api.get(url)
        assert response_data(res) == {"msg":"test_error"}

#def save_lang_list():
# .tox/c1/bin/pytest --cov=weko_admin tests/test_views.py::test_save_lang_list_acl -vv -s --cov-branch --cov-report=term --basetemp=/code/modules/weko-admin/.tox/c1/tmp
@pytest.mark.parametrize("index,is_permission",[
                         (0,True),# sysadmin
                         (1,True),# repoadmin
                         (2,False),# comadmin
                         (3,False),# contributor
                         (4,False),# generaluser
                         ])
def test_save_lang_list_acl(api,users,index,is_permission):
    url = url_for("weko_admin.save_lang_list")
    login_user_via_session(client=api, email=users[index]["email"])
    with patch("weko_admin.views.update_admin_lang_setting", return_value=""):
        with patch("weko_admin.views.delete_index_trees_from_redis"):
            res = api.post(url,data=json.dumps({}),
                            content_type="application/json")
            assert_role(res,is_permission)

# .tox/c1/bin/pytest --cov=weko_admin tests/test_views.py::test_save_lang_list_acl_guest -vv -s --cov-branch --cov-report=term --basetemp=/code/modules/weko-admin/.tox/c1/tmp
def test_save_lang_list_acl_guest(api, users):
    url = url_for("weko_admin.save_lang_list")
    with patch("weko_admin.views.update_admin_lang_setting", return_value=""):
        with patch("weko_admin.views.delete_index_trees_from_redis"):
            res = api.post(url,data=json.dumps({}),
                              content_type="application/json")
            assert res.status_code == 302

# .tox/c1/bin/pytest --cov=weko_admin tests/test_views.py::test_save_lang_list -vv -s --cov-branch --cov-report=term --basetemp=/code/modules/weko-admin/.tox/c1/tmp
def test_save_lang_list(api, users, redis_connect):
    import os
    os.environ['INVENIO_WEB_HOST_NAME'] = "test"
    url = url_for("weko_admin.save_lang_list")
    login_user_via_session(client=api, email=users[0]["email"])
    redis_connect.put("index_tree_view_test_ja","test_ja_index_tree".encode("UTF-8"),ttl_secs=30)
    redis_connect.put("index_tree_view_test_en","test_en_index_tree".encode("UTF-8"),ttl_secs=30)
    # content_type != application/json
    res = api.post(url,data="test_data",content_type="plain/text")
    assert response_data(res) == {"msg":"Header Error"}

    # content_type = application/json
    data = [{"lang_code":"ja","is_registered":True},{"lang_code":"en","is_registered":False}]
    with patch("weko_admin.views.update_admin_lang_setting",return_value="success"):
        res = api.post(url,json=data)
        assert redis_connect.redis.exists("index_tree_view_test_ja") == True
        assert redis_connect.redis.exists("index_tree_view_test_en") == False
        assert response_data(res) == {"msg":"success"}


#def get_selected_lang():
# .tox/c1/bin/pytest --cov=weko_admin tests/test_views.py::test_get_selected_lang -vv -s --cov-branch --cov-report=term --basetemp=/code/modules/weko-admin/.tox/c1/tmp
def test_get_selected_lang(api):
    url = url_for("weko_admin.get_selected_lang")
    with patch("weko_admin.views.get_selected_language",return_value={"lang":"ja","selected":"ja"}):
        res = api.get(url)
        assert response_data(res) == {"lang":"ja","selected":"ja"}

    # raises Exception
    with patch("weko_admin.views.get_selected_language",side_effect=Exception("test_error")):
        res = api.get(url)
        assert response_data(res) == {"error":"test_error"}


#def get_api_cert_type():
# .tox/c1/bin/pytest --cov=weko_admin tests/test_views.py::test_get_api_cert_type -vv -s --cov-branch --cov-report=term --basetemp=/code/modules/weko-admin/.tox/c1/tmp
def test_get_api_cert_type(api):
    url = url_for("weko_admin.get_api_cert_type")
    with patch("weko_admin.views.get_api_certification_type",return_value=[{"api_code":"test_api","aip_name":"test_name"}]):
        res = api.get(url)
        assert response_data(res) == {"results":[{"api_code":"test_api","aip_name":"test_name"}],"error":""}

    # raises Exception
    with patch("weko_admin.views.get_api_certification_type",side_effect=Exception("test_error")):
        res = api.get(url)
        assert response_data(res) == {"results":"","error":"test_error"}


#def get_curr_api_cert(api_code=''):
# .tox/c1/bin/pytest --cov=weko_admin tests/test_views.py::test_get_api_cert_type -vv -s --cov-branch --cov-report=term --basetemp=/code/modules/weko-admin/.tox/c1/tmp
def test_get_curr_api_cert(api):
    url = url_for("weko_admin.get_curr_api_cert",api_code="test_code")
    with patch("weko_admin.views.get_current_api_certification",return_value={"api_code":"test_code","api_name":"test_name","cert_data":"test_data"}):
        res = api.get(url)
        assert response_data(res) == {"results":{"api_code":"test_code","api_name":"test_name","cert_data":"test_data"},"error":""}

    # raises Exception
    with patch("weko_admin.views.get_current_api_certification",side_effect=Exception("test_error")):
        res = api.get(url)
        assert response_data(res) == {"results":"","error":"test_error"}


#def save_api_cert_data():
# .tox/c1/bin/pytest --cov=weko_admin tests/test_views.py::test_save_api_cert_data_acl -vv -s --cov-branch --cov-report=term --basetemp=/code/modules/weko-admin/.tox/c1/tmp
@pytest.mark.parametrize("index,is_permission",[
                         (0,True),# sysadmin
                         (1,False),# repoadmin
                         (2,False),# comadmin
                         (3,False),# contributor
                         (4,False),# generaluser
                         ])
def test_save_api_cert_data_acl(api,users,index,is_permission):
    url = url_for("weko_admin.save_api_cert_data")
    login_user_via_session(client=api, email=users[index]["email"])
    res = api.post(url,data=json.dumps({}),content_type="application/json")
    assert_role(res,is_permission)

# .tox/c1/bin/pytest --cov=weko_admin tests/test_views.py::test_save_api_cert_data_acl_guest -vv -s --cov-branch --cov-report=term --basetemp=/code/modules/weko-admin/.tox/c1/tmp
def test_save_api_cert_data_acl_guest(api):
    url = url_for("weko_admin.save_api_cert_data")
    res = api.post(url,data=json.dumps({}),content_type="application/json")
    assert res.status_code == 302

# .tox/c1/bin/pytest --cov=weko_admin tests/test_views.py::test_save_api_cert_data -vv -s --cov-branch --cov-report=term --basetemp=/code/modules/weko-admin/.tox/c1/tmp
def test_save_api_cert_data(api, users):
    url = url_for("weko_admin.save_api_cert_data")
    login_user_via_session(client=api, email=users[0]["email"])
    # content_type != application/json
    res = api.post(url,data="test_data",content_type="plain/text")
    assert response_data(res) == {"error":"Header Error"}

    # cert_data is None
    data = {"api_code":"","cert_data":None}
    res = api.post(url,json=data)
    assert response_data(res) == {"error":"Account information is invalid. Please check again."}

    # api_code is 'crf' and validate_certification is True
    with patch("weko_admin.views.validate_certification",return_value=True):
        with patch("weko_admin.views.save_api_certification",return_value={"results":"success","error":""}):
            data = {"api_code":"crf","cert_data":"test_cert_data"}
            res = api.post(url,json=data)
            assert response_data(res) == {"results":"success","error":""}
    
    # api_code is 'oaa'
    with patch("weko_admin.views.save_api_certification",return_value={"results":"success","error":""}):
        data = {"api_code":"oaa","cert_data":"test_cert_data"}
        res = api.post(url,json=data)
        assert response_data(res) == {"results":"success","error":""}

    # else
    with patch("weko_admin.views.validate_certification",return_value=False):
        data = {"api_code":"","cert_data":"test_cert_data"}
        res = api.post(url,json=data)
        assert response_data(res) == {"error":"Account information is invalid. Please check again."}


#def get_init_selection(selection=""):
# .tox/c1/bin/pytest --cov=weko_admin tests/test_views.py::test_get_init_selection -vv -s --cov-branch --cov-report=term --basetemp=/code/modules/weko-admin/.tox/c1/tmp
def test_get_init_selection(api,mocker):
    mocker.patch("weko_admin.views.get_initial_stats_report",return_value={"target":[{"id":"1","data":"test_data"}]})
    mocker.patch("weko_admin.views.get_unit_stats_report",return_value={"unit":["test_value"]})

    # selection = target
    url = url_for("weko_admin.get_init_selection",selection="target")
    res = api.get(url)
    assert response_data(res) == {"target":[{"id":"1","data":"test_data"}]}

    # selection is other
    url = url_for("weko_admin.get_init_selection",selection="other")
    res = api.get(url)
    assert response_data(res) == {"unit":["test_value"]}

    with patch("weko_admin.views.get_unit_stats_report", side_effect=Exception("test_error")):
        url = url_for("weko_admin.get_init_selection",selection="other")
        res = api.get(url)
        assert response_data(res) == {"error":"test_error"}


#def get_email_author():
# .tox/c1/bin/pytest --cov=weko_admin tests/test_views.py::test_get_email_author_acl -vv -s --cov-branch --cov-report=term --basetemp=/code/modules/weko-admin/.tox/c1/tmp
@pytest.mark.parametrize("index,is_permission",[
                         (0,True),# sysadmin
                         (1,True),# repoadmin
                         (2,True),# comadmin
                         (3,True),# contributor
                         (4,True),# generaluser
                         ])
def test_get_email_author_acl(api,users,index,is_permission):
    login_user_via_session(api,email=users[index]["email"])
    url = url_for("weko_admin.get_email_author")
    with patch("weko_admin.views.FeedbackMail.search_author_mail",return_value={}):
        res = api.post(url,json={},)
        assert_role(res, is_permission)

# .tox/c1/bin/pytest --cov=weko_admin tests/test_views.py::test_get_email_author_acl_guest -vv -s --cov-branch --cov-report=term --basetemp=/code/modules/weko-admin/.tox/c1/tmp
def test_get_email_author_acl_guest(api):
    url = url_for("weko_admin.get_email_author")
    with patch("weko_admin.views.FeedbackMail.search_author_mail",return_value={}):
        res = api.post(url,json={},)
        assert res.status_code == 302

# .tox/c1/bin/pytest --cov=weko_admin tests/test_views.py::test_get_email_author -vv -s --cov-branch --cov-report=term --basetemp=/code/modules/weko-admin/.tox/c1/tmp
def test_get_email_author(api,users):
    login_user_via_session(api,email=users[0]["email"])
    url = url_for("weko_admin.get_email_author")
    with patch("weko_admin.views.FeedbackMail.search_author_mail",return_value={"key":"value"}):
        res = api.post(url,json={"key":"data"})
        assert response_data(res) == {"key":"value"}

#def get_repository_list():
# .tox/c1/bin/pytest --cov=weko_admin tests/test_views.py::test_get_repository_list -vv -s --cov-branch --cov-report=term --basetemp=/code/modules/weko-admin/.tox/c1/tmp
@pytest.mark.parametrize("index,repositories",[
    (0,[{'id': 'Root Index'}, {'id': 'repo1'}]),
    (2,[{'id': 'repo1'}]),
    ])
@patch("invenio_communities.models.Community")
def test_get_repository_list(mock_community,api,users,index,repositories):
    url = url_for("weko_admin.get_repository_list")
    login_user_via_session(api, email=users[index]["email"])
    community = MagicMock(id="repo1")
    mock_community.query.all.return_value = [community]
    mock_community.get_repositories_by_user.return_value = [community]
    res = api.get(url)
    assert json.loads(res.data) == {'success': True, 'repositories': repositories, 'error': ''}

#def update_feedback_mail():
# .tox/c1/bin/pytest --cov=weko_admin tests/test_views.py::test_update_feedback_mail_acl -vv -s --cov-branch --cov-report=term --basetemp=/code/modules/weko-admin/.tox/c1/tmp
@pytest.mark.parametrize("index,is_permission",[
                         (0,True),# sysadmin
                         (1,True),# repoadmin
                         (2,True),# comadmin
                         (3,False),# contributor
                         (4,False),# generaluser
                         ])
def test_update_feedback_mail_acl(api,users,index,is_permission):
    url = url_for("weko_admin.update_feedback_mail")
    login_user_via_session(client=api, email=users[index]["email"])
    with patch("weko_admin.views.FeedbackMail.update_feedback_email_setting", return_value={}):
        res = api.post(url,json={})
        assert_role(res,is_permission)

# .tox/c1/bin/pytest --cov=weko_admin tests/test_views.py::test_update_feedback_mail_guest -vv -s --cov-branch --cov-report=term --basetemp=/code/modules/weko-admin/.tox/c1/tmp
def test_update_feedback_mail_guest(api):
    url = url_for("weko_admin.update_feedback_mail")
    with patch("weko_admin.views.FeedbackMail.update_feedback_email_setting", return_value={}):
        res = api.post(url,json={})
        assert res.status_code == 302

# .tox/c1/bin/pytest --cov=weko_admin tests/test_views.py::test_update_feedback_mail -vv -s --cov-branch --cov-report=term --basetemp=/code/modules/weko-admin/.tox/c1/tmp
def test_update_feedback_mail(api, users):
    url = url_for("weko_admin.update_feedback_mail")
    login_user_via_session(client=api, email=users[0]["email"])
    # update success
    with patch("weko_admin.views.FeedbackMail.update_feedback_email_setting", return_value={"error":""}):
        res = api.post(url,json={})
        assert response_data(res) == {"success":True, "error":""}

    # update failed
    with patch("weko_admin.views.FeedbackMail.update_feedback_email_setting", return_value={"error":"Cannot update Feedback email settings."}):
        res = api.post(url,json={})
        assert response_data(res) == {"success":False, "error":"Cannot update Feedback email settings."}


#def get_feedback_mail():
# .tox/c1/bin/pytest --cov=weko_admin tests/test_views.py::test_get_feedback_mail_acl -vv -s --cov-branch --cov-report=term --basetemp=/code/modules/weko-admin/.tox/c1/tmp
@pytest.mark.parametrize("index,is_permission",[
                         (0,True),# sysadmin
                         (1,True),# repoadmin
                         (2,True),# comadmin
                         (3,False),# contributor
                         (4,False),# generaluser
                         ])
def test_get_feedback_mail_acl(api, users, index, is_permission):
    login_user_via_session(client=api, email=users[index]["email"])
    url = url_for("weko_admin.get_feedback_mail")
    with patch("weko_admin.views.FeedbackMail.get_feed_back_email_setting",return_value={"data":["datas"],"is_sending_feedback":True,"root_url":"http://test.com","error":""}):
        res = api.post(url)
        assert_role(res, is_permission)

# .tox/c1/bin/pytest --cov=weko_admin tests/test_views.py::test_get_feedback_mail_acl_guest -vv -s --cov-branch --cov-report=term --basetemp=/code/modules/weko-admin/.tox/c1/tmp
def test_get_feedback_mail_acl_guest(api):
    url = url_for("weko_admin.get_feedback_mail")
    with patch("weko_admin.views.FeedbackMail.get_feed_back_email_setting",return_value={"data":["datas"],"is_sending_feedback":True,"root_url":"http://test.com","error":""}):
        res = api.post(url)
        assert res.status_code == 401

# .tox/c1/bin/pytest --cov=weko_admin tests/test_views.py::test_get_feedback_mail -vv -s --cov-branch --cov-report=term --basetemp=/code/modules/weko-admin/.tox/c1/tmp
def test_get_feedback_mail(api, users):
    login_user_via_session(client=api, email=users[0]["email"])
    url = url_for("weko_admin.get_feedback_mail")
    with patch("weko_admin.views.FeedbackMail.get_feed_back_email_setting",return_value={"data":["datas"],"is_sending_feedback":True,"root_url":"http://test.com","error":""}):
        res = api.post(url, json={"repo_id": "Root Index"})
        assert response_data(res) == {"data":["datas"],"is_sending_feedback":True,"error":""}

    # data.get(error)
    with patch("weko_admin.views.FeedbackMail.get_feed_back_email_setting",return_value={"error":"test_error"}):
        res = api.post(url, json={"repo_id": "Root Index"})
        assert response_data(res) == {"data":"","is_sending_feedback":"","error":"test_error"}


#def get_send_mail_history():
# .tox/c1/bin/pytest --cov=weko_admin tests/test_views.py::test_get_send_mail_history -vv -s --cov-branch --cov-report=term --basetemp=/code/modules/weko-admin/.tox/c1/tmp
def test_get_send_mail_history(api, mocker):
    mocker.patch("weko_admin.views.FeedbackMail.load_feedback_mail_history",side_effect=lambda x, y:{"page":x})
    url = url_for("weko_admin.get_send_mail_history")
    input = {"page":2, "repo_id":"Root Index"}
    res = api.get(url,query_string=input)
    assert response_data(res) == {"page":2}

    input = {"page":"not page", "repo_id":"Root Index"}
    res = api.get(url,query_string=input)
    assert response_data(res) == {"page":1}


#def get_failed_mail():
# .tox/c1/bin/pytest --cov=weko_admin tests/test_views.py::test_get_failed_mail_acl -vv -s --cov-branch --cov-report=term --basetemp=/code/modules/weko-admin/.tox/c1/tmp
@pytest.mark.parametrize("index,is_permission",[
                         (0,True),# sysadmin
                         (1,True),# repoadmin
                         (2,False),# comadmin
                         (3,False),# contributor
                         (4,False),# generaluser
                         ])
def test_get_failed_mail_acl(api, users, index, is_permission, mocker):
    mocker.patch("weko_admin.views.FeedbackMail.load_feedback_failed_mail",side_effect=lambda x,y:{"history_id":x,"page":y})
    login_user_via_session(client=api, email=users[index]["email"])
    url = url_for("weko_admin.get_failed_mail")
    res = api.post(url,data={"page":5,"id":3})
    assert_role(res, is_permission)

# .tox/c1/bin/pytest --cov=weko_admin tests/test_views.py::test_get_failed_mail_acl_guest -vv -s --cov-branch --cov-report=term --basetemp=/code/modules/weko-admin/.tox/c1/tmp
def test_get_failed_mail_acl_guest(api, mocker):
    mocker.patch("weko_admin.views.FeedbackMail.load_feedback_failed_mail",side_effect=lambda x,y:{"history_id":x,"page":y})
    url = url_for("weko_admin.get_failed_mail")
    res = api.post(url,data={"page":5,"id":3})
    assert res.status_code == 401

# .tox/c1/bin/pytest --cov=weko_admin tests/test_views.py::test_get_failed_mail -vv -s --cov-branch --cov-report=term --basetemp=/code/modules/weko-admin/.tox/c1/tmp
def test_get_failed_mail(api, users,mocker):
    mocker.patch("weko_admin.views.FeedbackMail.load_feedback_failed_mail",side_effect=lambda x,y:{"history_id":x,"page":y})
    login_user_via_session(client=api, email=users[0]["email"])
    url = url_for("weko_admin.get_failed_mail")
    res = api.post(url,json={"page":5,"id":3})
    assert response_data(res) == {"history_id":3,"page":5}

    res = api.post(url,json={"page":"not page","id":"not id"})
    assert response_data(res) == {"history_id":1,"page":1}

#def resend_failed_mail():
class Mock_FeedbackMail:
    @classmethod
    def get_mail_data_by_history_id(cls, history_id):
        pass

    @classmethod
    def update_history_after_resend(cls, history_id):
        pass

# .tox/c1/bin/pytest --cov=weko_admin tests/test_views.py::test_resend_failed_mail_acl -vv -s --cov-branch --cov-report=term --basetemp=/code/modules/weko-admin/.tox/c1/tmp
@pytest.mark.parametrize("index,is_permission",[
                         (0,True),# sysadmin
                         (1,True),# repoadmin
                         (2,False),# comadmin
                         (3,False),# contributor
                         (4,False),# generaluser
                         ])
def test_resend_failed_mail_acl(api, users, index, is_permission):
    login_user_via_session(client=api, email=users[index]["email"])
    url = url_for("weko_admin.resend_failed_mail")
    mock_feedbackmail = MagicMock(side_effect = Mock_FeedbackMail)
    with patch("weko_admin.views.FeedbackMail", mock_feedbackmail):
        with patch("weko_admin.views.StatisticMail.send_mail_to_all", return_value=""):
            res = api.post(url,data=json.dumps({}),content_type="application/json")
            assert_role(res, is_permission)

# .tox/c1/bin/pytest --cov=weko_admin tests/test_views.py::test_resend_failed_mail_guest -vv -s --cov-branch --cov-report=term --basetemp=/code/modules/weko-admin/.tox/c1/tmp
def test_resend_failed_mail_guest(api):
    mock_feedbackmail = MagicMock(side_effect = Mock_FeedbackMail)
    url = url_for("weko_admin.resend_failed_mail")
    with patch("weko_admin.views.FeedbackMail", mock_feedbackmail):
        with patch("weko_admin.views.StatisticMail.send_mail_to_all", return_value=""):
            res = api.post(url,data=json.dumps({}),content_type="application/json")
            assert res.status_code == 302

# .tox/c1/bin/pytest --cov=weko_admin tests/test_views.py::test_resend_failed_mail -vv -s --cov-branch --cov-report=term --basetemp=/code/modules/weko-admin/.tox/c1/tmp
def test_resend_failed_mail(api,users,mocker):
    url = url_for("weko_admin.resend_failed_mail")
    login_user_via_session(client=api, email=users[0]["email"])
    mocker.patch("weko_admin.views.FeedbackMail",side_effect=Mock_FeedbackMail)
    with patch("weko_admin.views.StatisticMail.send_mail_to_one"):
        res = api.post(url, json={"history_id":1})
        assert response_data(res) == {"success":True, "error":""}

    with patch("weko_admin.views.StatisticMail.send_mail_to_one",side_effect=Exception("test_error")):
        res = api.post(url, json={"history_id":1})
        assert response_data(res) == {"success":False, "error":"Request package is invalid"}

#def manual_send_site_license_mail(start_month, end_month):
# .tox/c1/bin/pytest --cov=weko_admin tests/test_views.py::test_manual_send_site_license_mail_acl -vv -s --cov-branch --cov-report=term --basetemp=/code/modules/weko-admin/.tox/c1/tmp
@pytest.mark.parametrize("index,is_permission",[
                         (0,True),# sysadmin
                         (1,True),# repoadmin
                         (2,True),# comadmin
                         (3,False),# contributor
                         (4,False),# generaluser
                         ])
def test_manual_send_site_license_mail_acl(api,users,site_license,index,is_permission):
    url = url_for("weko_admin.manual_send_site_license_mail",start_month="202201",end_month="202203")
    login_user_via_session(client=api, email=users[index]["email"])
    with patch("weko_admin.views.QueryCommonReportsHelper.get", return_value={"institution_name":[]}):
        with patch("weko_admin.views.send_site_license_mail"):
            res = api.post(url,data={"repo_id": "Root Index"})
            assert_role(res, is_permission)

# .tox/c1/bin/pytest --cov=weko_admin tests/test_views.py::test_manual_send_site_license_mail_guest -vv -s --cov-branch --cov-report=term --basetemp=/code/modules/weko-admin/.tox/c1/tmp
def test_manual_send_site_license_mail_guest(api, site_license):
    url = url_for("weko_admin.manual_send_site_license_mail",start_month="202201",end_month="202203")
    with patch("weko_admin.views.QueryCommonReportsHelper.get", return_value={"institution_name":[]}):
        with patch("weko_admin.views.send_site_license_mail"):
            res = api.post(url,data=json.dumps({}),content_type="application/json")
            assert res.status_code == 302

# .tox/c1/bin/pytest --cov=weko_admin tests/test_views.py::test_manual_send_site_license_mail -vv -s --cov-branch --cov-report=term --basetemp=/code/modules/weko-admin/.tox/c1/tmp
def test_manual_send_site_license_mail(api, db, users, mocker):
    url = url_for("weko_admin.manual_send_site_license_mail",start_month="202201",end_month="202203")
    login_user_via_session(client=api, email=users[0]["email"])
    #res = api.post(url)
    #assert res == None

    site_license1 = SiteLicenseInfo(
        organization_id=0,
        organization_name="test data1",
        receive_mail_flag="T",
        mail_address="test@mail.com",
        domain_name="test_domain",
    )
    site_license2 = SiteLicenseInfo(
        organization_id=1,
        organization_name="test data2",
        receive_mail_flag="T",
        mail_address="test@mail.com",
        domain_name="test_domain",
    )
    db.session.add(site_license1)
    db.session.add(site_license2)
    db.session.commit()

    report_helper_result = {"institution_name":[{"name":"other_name"},{"name":"test data1"}]}
    mocker.patch("weko_admin.views.QueryCommonReportsHelper.get",return_value=report_helper_result)
    mock_send = mocker.patch("weko_admin.views.send_site_license_mail")
    res = api.post(url, data={"repo_id": "Root Index"})
    assert res.data == b"finished"
    mock_send.assert_has_calls(
        [mocker.call("test data1",["test@mail.com"],"202201-202203",{"name":"test data1"}),
        mocker.call("test data2",["test@mail.com"],"202201-202203",{"file_download":0,"file_preview":0,"record_view":0,"search":0,"top_view":0}),
        ]
    )

    # call with repo_id
    res = manual_send_site_license_mail("202201", "202203", "Root Index")
    assert res == "finished"
    mock_send.assert_has_calls(
        [mocker.call("test data1",["test@mail.com"],"202201-202203",{"name":"test data1"}),
        mocker.call("test data2",["test@mail.com"],"202201-202203",{"file_download":0,"file_preview":0,"record_view":0,"search":0,"top_view":0}),
        ]
    )

    # send_list is None
    SiteLicenseInfo.query.delete()
    db.session.commit()
    with pytest.raises(TypeError):
        res = api.post(url)

#def get_site_license_send_mail_settings():
# .tox/c1/bin/pytest --cov=weko_admin tests/test_views.py::test_get_site_license_send_mail_settings -vv -s --cov-branch --cov-report=term --basetemp=/code/modules/weko-admin/.tox/c1/tmp
def test_get_site_license_send_mail_settings(db, api, users):
    url = url_for("weko_admin.get_site_license_send_mail_settings")
    login_user_via_session(client=api, email=users[0]["email"])

    site_license1 = SiteLicenseInfo(
        organization_id=0,
        organization_name="test data1",
        receive_mail_flag="T",
        mail_address="test@mail.com",
        domain_name="test_domain",
        repository_id="Root Index"
    )
    db.session.add(site_license1)
    db.session.commit()

    res = api.get(url, query_string={"repo_id":"Root Index"})
    assert response_data(res) == {'sitelicenses': [{
                                    'organization_id': 0,
                                    'organization_name': 'test data1',
                                    'receive_mail_flag': 'T',
                                    'mail_address': 'test@mail.com'}],
                                'auto_send': False}


    setting = AdminSettings(id=3,name='site_license_mail_settings',settings={"Root Index": {"auto_send_flag": True}})
    db.session.add(setting)
    db.session.commit()

    res = api.get(url, query_string={"repo_id":"Root Index"})
    assert response_data(res) == {'sitelicenses': [{
                                    'organization_id': 0,
                                    'organization_name': 'test data1',
                                    'receive_mail_flag': 'T',
                                    'mail_address': 'test@mail.com'}],
                                'auto_send': True}

#def update_site_info():
# .tox/c1/bin/pytest --cov=weko_admin tests/test_views.py::test_update_site_info_acl -vv -s --cov-branch --cov-report=term --basetemp=/code/modules/weko-admin/.tox/c1/tmp
@pytest.mark.parametrize("index,is_permission",[
                         (0,True),# sysadmin
                         (1,True),# repoadmin
                         (2,False),# comadmin
                         (3,False),# contributor
                         (4,False),# generaluser
                         ])
def test_update_site_info_acl(api,users,index,is_permission):
    url = url_for("weko_admin.update_site_info")
    login_user_via_session(client=api, email=users[index]["email"])
    with patch("weko_admin.views.format_site_info_data", return_value=""):
        with patch("weko_admin.views.validation_site_info", return_value={"error":"error"}):
            res = api.post(url,data=json.dumps({}),content_type="application/json")
            assert_role(res, is_permission)

# .tox/c1/bin/pytest --cov=weko_admin tests/test_views.py::test_update_site_info_guest -vv -s --cov-branch --cov-report=term --basetemp=/code/modules/weko-admin/.tox/c1/tmp
def test_update_site_info_guest(api):
    url = url_for("weko_admin.update_site_info")
    with patch("weko_admin.views.format_site_info_data", return_value=""):
        with patch("weko_admin.views.validation_site_info", return_value={"error":"error"}):
            res = api.post(url,data=json.dumps({}),content_type="application/json")
            assert res.status_code == 302

# .tox/c1/bin/pytest --cov=weko_admin tests/test_views.py::test_update_site_info -vv -s --cov-branch --cov-report=term --basetemp=/code/modules/weko-admin/.tox/c1/tmp
def test_update_site_info(api, users, mocker):
    url = url_for("weko_admin.update_site_info")
    login_user_via_session(client=api, email=users[0]["email"])

    mocker.patch("weko_admin.views.format_site_info_data",return_value={"format":"test_format_data"})
    mocker.patch("weko_admin.views.SiteInfo.update",return_value="update success")
    mocker.patch("weko_admin.views.overwrite_the_memory_config_with_db")
    with patch("weko_admin.views.validation_site_info",return_value={"error":"test_error"}):
        res = api.post(url, json={})
        assert response_data(res) == {"error":"test_error"}

    with patch("weko_admin.views.validation_site_info",return_value={}):
        res = api.post(url, json={})
        assert response_data(res) == {"format":"test_format_data"}


#def get_site_info():
# .tox/c1/bin/pytest --cov=weko_admin tests/test_views.py::test_get_site_info -vv -s --cov-branch --cov-report=term --basetemp=/code/modules/weko-admin/.tox/c1/tmp
def test_get_site_info(api,db,users,site_info,mocker):
    url = url_for("weko_admin.get_site_info")
    login_user_via_session(client=api, email=users[0]["email"])
    with patch("weko_admin.views.SiteInfo.get",return_value=None):
        res = api.get(url)
        assert res.status_code == 200
<<<<<<< HEAD
        assert response_data(res) == {"google_tracking_id_user":"test_google_tracking_id","addthis_user_id":"test_addthis_user_id"}

=======
        assert response_data(res) == {"google_tracking_id_user":"test_google_tracking_id"}
        
>>>>>>> 3aa12c21
        current_app.config.pop("GOOGLE_TRACKING_ID_USER")
        res = api.get(url)
        assert res.status_code == 200
        assert response_data(res) == {}

    current_app.config["GOOGLE_TRACKING_ID_USER"] = "test_tracking_id"

    test = {
        "copy_right":"test_copy_right1",
        "description":"test site info1.",
        "keyword":"test keyword1",
        "favicon":"test,favicon1",
        "favicon_name":"test favicon name1",
        "site_name":[{"name":"name11"}],
        "notify":{"name":"notify11"},
        "google_tracking_id_user":"11",
        "ogp_image":"http://test_server/api/admin/ogp_image",
        "ogp_image_name":"test ogp image name1"
    }
    #with patch("weko_admin.views.SiteInfo.get",return_value=site_info[0]):
    res = api.get(url)
    assert response_data(res) == test

    test = {
        "copy_right":"test_copy_right2",
        "description":"test site info2.",
        "keyword":"test keyword2",
        "favicon":"test favicon2",
        "favicon_name":"test favicon name2",
        "site_name":{"name":"name21"},
        "notify":{"name":"notify21"},
        "google_tracking_id_user":None,
    }
    SiteInfo.query.delete()
    db.session.commit()
    db.session.add(site_info[1])
    db.session.commit()
    #with patch("weko_admin.views.SiteInfo.get",return_value=site_info[1]):
    res = api.get(url)
    assert response_data(res) == test

    current_app.config.pop("GOOGLE_TRACKING_ID_USER")
    test = {
        "copy_right":"test_copy_right2",
        "description":"test site info2.",
        "keyword":"test keyword2",
        "favicon":"test favicon2",
        "favicon_name":"test favicon name2",
        "site_name":{"name":"name21"},
        "notify":{"name":"notify21"},
        "google_tracking_id_user":None,
    }
    res = api.get(url)
    assert response_data(res) == test


#def get_avatar():
# .tox/c1/bin/pytest --cov=weko_admin tests/test_views.py::test_get_avatar -vv -s --cov-branch --cov-report=term --basetemp=/code/modules/weko-admin/.tox/c1/tmp
def test_get_avatar(api,site_info,mocker):
    url = url_for("weko_admin.get_avatar")
    with patch("weko_admin.views.SiteInfo.get",return_value=None):
        res = api.get(url)
        assert response_data(res) == {}

    res = api.get(url)
    assert res.status_code == 200


#def get_ogp_image():
# .tox/c1/bin/pytest --cov=weko_admin tests/test_views.py::test_get_ogp_image -vv -s --cov-branch --cov-report=term --basetemp=/code/modules/weko-admin/.tox/c1/tmp
def test_get_ogp_image(api, db, site_info, file_instance, mocker):
    url = url_for("weko_admin.get_ogp_image")

    mock_send = mocker.patch("invenio_files_rest.models.FileInstance.send_file",return_value=make_response())
    res = api.get(url)
    mock_send.assert_called_with(
        "test ogp image name1",
        mimetype="application/octet-stream",
        as_attachment=True
    )

    with patch("invenio_files_rest.models.FileInstance.get_by_uri",return_value=None):
        res = api.get(url)
        assert response_data(res) == {}
    SiteInfo.query.delete()
    db.session.commit()
    res = api.get(url)
    assert response_data(res) == {}



#def get_search_init_display_index(selected_index=None):
# .tox/c1/bin/pytest --cov=weko_admin tests/test_views.py::test_get_search_init_display_index -vv -s --cov-branch --cov-report=term --basetemp=/code/modules/weko-admin/.tox/c1/tmp
def test_get_search_init_display_index(api):
    url = url_for("weko_admin.get_search_init_display_index",selected_index=1)
    data = [{"id":"0","parent":"#","text":"Root Index","state":{"opened":True}}]
    with patch("weko_admin.views.get_init_display_index",return_value=data):
        res = api.get(url)
        assert response_data(res) == {"indexes":data}


#def save_restricted_access():
# .tox/c1/bin/pytest --cov=weko_admin tests/test_views.py::test_get_search_init_display_index -vv -s --cov-branch --cov-report=term --basetemp=/code/modules/weko-admin/.tox/c1/tmp
@pytest.mark.parametrize("index,is_permission",[
                         (0,True),# sysadmin
                         (1,True),# repoadmin
                         (2,False),# comadmin
                         (3,False),# contributor
                         (4,False),# generaluser
                         ])
def test_save_restricted_access_acl(api,users,index,is_permission):
    url = url_for("weko_admin.save_restricted_access")
    login_user_via_session(client=api, email=users[index]["email"])
    with patch("weko_admin.views.update_restricted_access",return_value=True):
        res = api.post(url,data=json.dumps({}),content_type="application/json")
        assert_role(res, is_permission)

# .tox/c1/bin/pytest --cov=weko_admin tests/test_views.py::test_save_restricted_access_guest -vv -s --cov-branch --cov-report=term --basetemp=/code/modules/weko-admin/.tox/c1/tmp
def test_save_restricted_access_guest(api):
    url = url_for("weko_admin.save_restricted_access")
    with patch("weko_admin.views.update_restricted_access",return_value=True):
        res = api.post(url,data=json.dumps({}),content_type="application/json")
        assert res.status_code == 302

# .tox/c1/bin/pytest --cov=weko_admin tests/test_views.py::test_save_restricted_access -vv -s --cov-branch --cov-report=term --basetemp=/code/modules/weko-admin/.tox/c1/tmp
def test_save_restricted_access(api, users):
    url = url_for("weko_admin.save_restricted_access")
    login_user_via_session(client=api, email=users[0]["email"])
    with patch("weko_admin.views.update_restricted_access",return_value=False):
        res = api.post(url,json={})
        assert response_data(res) == {"status":False,"msg":"Could not save data."}

    with patch("weko_admin.views.update_restricted_access",return_value=True):
        res = api.post(url,json={})
        assert response_data(res) == {"status":True,"msg":"Restricted Access was successfully updated."}


#def get_usage_report_activities():
class MockUsageReport:
    def __init__(self):
        pass

    def get_activities_per_page(self, activities_id, size, page):
        return {}
# .tox/c1/bin/pytest --cov=weko_admin tests/test_views.py::test_get_usage_report_activities_acl -vv -s --cov-branch --cov-report=term --basetemp=/code/modules/weko-admin/.tox/c1/tmp
@pytest.mark.parametrize("index,is_permission",[
                         (0,True),# sysadmin
                         (1,True),# repoadmin
                         (2,False),# comadmin
                         (3,False),# contributor
                         (4,False),# generaluser
                         ])
def test_get_usage_report_activities_acl(api,users,index,is_permission):
    url = url_for("weko_admin.get_usage_report_activities")
    login_user_via_session(client=api, email=users[index]["email"])
    mock_usagereport = MagicMock(side_effect=MockUsageReport)
    with patch("weko_admin.views.UsageReport", mock_usagereport):
        res = api.post(url,data=json.dumps({}),content_type="application/json")
        assert_role(res, is_permission)

# .tox/c1/bin/pytest --cov=weko_admin tests/test_views.py::test_get_usage_report_activities_guest -vv -s --cov-branch --cov-report=term --basetemp=/code/modules/weko-admin/.tox/c1/tmp
def test_get_usage_report_activities_guest(api):
    url = url_for("weko_admin.get_usage_report_activities")
    mock_usagereport = MagicMock(side_effect=MockUsageReport)
    with patch("weko_admin.views.UsageReport", mock_usagereport):
        res = api.post(url,data=json.dumps({}),content_type="application/json")
        assert res.status_code == 302

# .tox/c1/bin/pytest --cov=weko_admin tests/test_views.py::test_get_usage_report_activities -vv -s --cov-branch --cov-report=term --basetemp=/code/modules/weko-admin/.tox/c1/tmp
def test_get_usage_report_activities(api,users,mocker):
    url = url_for("weko_admin.get_usage_report_activities")
    login_user_via_session(client=api, email=users[0]["email"])
    res = api.get(url,query_string={"page":3,"size":10})
    assert response_data(res) == {"page":1,"size":10,"activities":[],"number_of_pages":0}

    res = api.post(url,json={"page":3,"size":10,"activity_ids":[1]})
    assert response_data(res) == {"page":1,"size":10,"activities":[],"number_of_pages":0}


#def send_mail_reminder_usage_report():
# .tox/c1/bin/pytest --cov=weko_admin tests/test_views.py::test_send_mail_reminder_usage_report_acl -vv -s --cov-branch --cov-report=term --basetemp=/code/modules/weko-admin/.tox/c1/tmp
@pytest.mark.parametrize("index,is_permission",[
                         (0,True),# sysadmin
                         (1,True),# repoadmin
                         (2,False),# comadmin
                         (3,False),# contributor
                         (4,False),# generaluser
                         ])
def test_send_mail_reminder_usage_report_acl(api,users,index,is_permission):
    url = url_for("weko_admin.send_mail_reminder_usage_report")
    login_user_via_session(client=api, email=users[index]["email"])
    res = api.post(url,data=json.dumps({}),content_type="application/json")
    assert_role(res, is_permission)

# .tox/c1/bin/pytest --cov=weko_admin tests/test_views.py::test_send_mail_reminder_usage_report_guest -vv -s --cov-branch --cov-report=term --basetemp=/code/modules/weko-admin/.tox/c1/tmp
def test_send_mail_reminder_usage_report_guest(api):
    url = url_for("weko_admin.send_mail_reminder_usage_report")
    res = api.post(url,data=json.dumps({}),content_type="application/json")
    assert res.status_code == 302

# .tox/c1/bin/pytest --cov=weko_admin tests/test_views.py::test_send_mail_reminder_usage_report -vv -s --cov-branch --cov-report=term --basetemp=/code/modules/weko-admin/.tox/c1/tmp
def test_send_mail_reminder_usage_report(api,users,mocker):
    login_user_via_session(client=api, email=users[0]["email"])
    class MockUsage:
        def send_reminder_mail(self,activity_id):
            return True
    mocker.patch("weko_admin.views.UsageReport",return_value=MockUsage())

    url = url_for("weko_admin.send_mail_reminder_usage_report")
    res = api.post(url,json={})
    assert response_data(res) == {"status":False}

    url = url_for("weko_admin.send_mail_reminder_usage_report")
    res = api.post(url,json={"activity_ids":[1,2,3]})
    assert response_data(res) == {"status":True}


#def save_facet_search():
# .tox/c1/bin/pytest --cov=weko_admin tests/test_views.py::test_save_facet_search_acl -vv -s --cov-branch --cov-report=term --basetemp=/code/modules/weko-admin/.tox/c1/tmp
@pytest.mark.parametrize("index,is_permission",[
                         (0,True),# sysadmin
                         (1,True),# repoadmin
                         (2,False),# comadmin
                         (3,False),# contributor
                         (4,False),# generaluser
                         ])
def test_save_facet_search_acl(api,users,index,is_permission):
    url = url_for("weko_admin.save_facet_search")
    login_user_via_session(client=api, email=users[index]["email"])
    with patch("weko_admin.views.is_exits_facet", return_value=True):
        with patch("weko_admin.views.store_facet_search_query_in_redis", return_value=""):
            res = api.post(url,data=json.dumps({}),content_type="application/json")
            assert_role(res, is_permission)

# .tox/c1/bin/pytest --cov=weko_admin tests/test_views.py::test_save_facet_search_guest -vv -s --cov-branch --cov-report=term --basetemp=/code/modules/weko-admin/.tox/c1/tmp
def test_save_facet_search_guest(api):
    url = url_for("weko_admin.save_facet_search")
    with patch("weko_admin.views.is_exits_facet", return_value=True):
        with patch("weko_admin.views.store_facet_search_query_in_redis", return_value=""):
            res = api.post(url,data=json.dumps({}),content_type="application/json")
            assert res.status_code == 302

# .tox/c1/bin/pytest --cov=weko_admin tests/test_views.py::test_save_facet_search -vv -s --cov-branch --cov-report=term --basetemp=/code/modules/weko-admin/.tox/c1/tmp
def test_save_facet_search(api, users, mocker):
    mocker.patch("weko_admin.views.store_facet_search_query_in_redis")
    url = url_for("weko_admin.save_facet_search")
    login_user_via_session(client=api, email=users[0]["email"])
    with patch("weko_admin.views.is_exits_facet",return_value=True):
        res = api.post(url,json={"id":1})
        assert response_data(res) == {"status":False,"msg":"The item name/mapping is already exists. Please input other faceted item/mapping."}
    with patch("weko_admin.views.is_exits_facet",return_value=False):
        with patch("weko_admin.views.FacetSearchSetting.create",return_value=True):
            res = api.post(url,json={})
            assert response_data(res) == {"status":True, "msg":"Success"}

        with patch("weko_admin.views.FacetSearchSetting.create",return_value=False):
            res = api.post(url,json={})
            assert response_data(res) == {"status":False,"msg":"Failed to create due to server error."}

        with patch("weko_admin.views.FacetSearchSetting.update_by_id",return_value=True):
            res = api.post(url,json={"id":[2]})
            assert response_data(res) == {"status":True, "msg":"Success"}
        with patch("weko_admin.views.FacetSearchSetting.update_by_id",return_value=False):
            res = api.post(url,json={"id":[2]})
            assert response_data(res) == {"status":False,"msg":"Failed to update due to server error."}


#def remove_facet_search():
# .tox/c1/bin/pytest --cov=weko_admin tests/test_views.py::test_remove_facet_search_acl -vv -s --cov-branch --cov-report=term --basetemp=/code/modules/weko-admin/.tox/c1/tmp
@pytest.mark.parametrize("index,is_permission",[
                         (0,True),# sysadmin
                         (1,True),# repoadmin
                         (2,False),# comadmin
                         (3,False),# contributor
                         (4,False),# generaluser
                         ])
def test_remove_facet_search_acl(api,users,index,is_permission):
    url = url_for("weko_admin.remove_facet_search")
    login_user_via_session(client=api, email=users[index]["email"])
    data = {"id":[]}
    with patch("weko_admin.views.store_facet_search_query_in_redis", return_value={}):
        res = api.post(url,data=json.dumps(data),content_type="application/json")
        assert_role(res, is_permission)

# .tox/c1/bin/pytest --cov=weko_admin tests/test_views.py::test_remove_facet_search_guest -vv -s --cov-branch --cov-report=term --basetemp=/code/modules/weko-admin/.tox/c1/tmp
def test_remove_facet_search_guest(api):
    url = url_for("weko_admin.remove_facet_search")
    data = {"id":[]}
    with patch("weko_admin.views.store_facet_search_query_in_redis", return_value={}):
        res = api.post(url,data=json.dumps(data),content_type="application/json")
        assert res.status_code == 302

# .tox/c1/bin/pytest --cov=weko_admin tests/test_views.py::test_remove_facet_search -vv -s --cov-branch --cov-report=term --basetemp=/code/modules/weko-admin/.tox/c1/tmp
def test_remove_facet_search(api, users, mocker):
    url = url_for("weko_admin.remove_facet_search")
    login_user_via_session(client=api, email=users[0]["email"])
    mocker.patch("weko_admin.views.store_facet_search_query_in_redis")
    res = api.post(url,json={"id":""})
    assert response_data(res) == {"status":False,"msg":"Failed to delete due to server error."}

    with patch("weko_admin.views.FacetSearchSetting.delete",return_value=True):
        res = api.post(url,json={"id":"1"})
        assert response_data(res) == {"status":True,"msg":"Success"}
    with patch("weko_admin.views.FacetSearchSetting.delete",return_value=False):
        res = api.post(url,json={"id":"1"})
        assert response_data(res) == {"status":False,"msg":"Failed to delete due to server error."}


# .tox/c1/bin/pytest --cov=weko_admin tests/test_views.py::test_dbsession_clean -vv -s --cov-branch --cov-report=term --basetemp=/code/modules/weko-admin/.tox/c1/tmp
def test_dbsession_clean(app, db):
    from weko_records.models import ItemTypeName
    # exist exception
    itemtype_name1 = ItemTypeName(id=1,name="テスト1",has_site_license=True, is_active=True)
    db.session.add(itemtype_name1)
    dbsession_clean(None)
    assert ItemTypeName.query.filter_by(id=1).first().name == "テスト1"

    # raise Exception
    itemtype_name2 = ItemTypeName(id=2,name="テスト2",has_site_license=True, is_active=True)
    db.session.add(itemtype_name2)
    with patch("weko_items_autofill.views.db.session.commit",side_effect=Exception):
        dbsession_clean(None)
        assert ItemTypeName.query.filter_by(id=2).first() is None

    # not exist exception
    itemtype_name3 = ItemTypeName(id=3,name="テスト3",has_site_license=True, is_active=True)
    db.session.add(itemtype_name3)
    dbsession_clean(Exception)
    assert ItemTypeName.query.filter_by(id=3).first() is None<|MERGE_RESOLUTION|>--- conflicted
+++ resolved
@@ -301,7 +301,7 @@
             data = {"api_code":"crf","cert_data":"test_cert_data"}
             res = api.post(url,json=data)
             assert response_data(res) == {"results":"success","error":""}
-    
+
     # api_code is 'oaa'
     with patch("weko_admin.views.save_api_certification",return_value={"results":"success","error":""}):
         data = {"api_code":"oaa","cert_data":"test_cert_data"}
@@ -720,13 +720,8 @@
     with patch("weko_admin.views.SiteInfo.get",return_value=None):
         res = api.get(url)
         assert res.status_code == 200
-<<<<<<< HEAD
-        assert response_data(res) == {"google_tracking_id_user":"test_google_tracking_id","addthis_user_id":"test_addthis_user_id"}
-
-=======
         assert response_data(res) == {"google_tracking_id_user":"test_google_tracking_id"}
-        
->>>>>>> 3aa12c21
+
         current_app.config.pop("GOOGLE_TRACKING_ID_USER")
         res = api.get(url)
         assert res.status_code == 200
