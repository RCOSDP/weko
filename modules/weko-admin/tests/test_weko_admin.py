# -*- coding: utf-8 -*-
#
# This file is part of WEKO3.
# Copyright (C) 2017 National Institute of Informatics.
#
# WEKO3 is free software; you can redistribute it
# and/or modify it under the terms of the GNU General Public License as
# published by the Free Software Foundation; either version 2 of the
# License, or (at your option) any later version.
#
# WEKO3 is distributed in the hope that it will be
# useful, but WITHOUT ANY WARRANTY; without even the implied warranty of
# MERCHANTABILITY or FITNESS FOR A PARTICULAR PURPOSE.  See the GNU
# General Public License for more details.
#
# You should have received a copy of the GNU General Public License
# along with WEKO3; if not, write to the
# Free Software Foundation, Inc., 59 Temple Place, Suite 330, Boston,
# MA 02111-1307, USA.

"""Module tests for weko admin."""

import random
from datetime import timedelta
from mock import patch

from flask import _request_ctx_stack, Flask, current_app, url_for, session

from invenio_i18n.ext import current_i18n

from weko_admin import WekoAdmin
<<<<<<< HEAD

=======
# from weko_admin.bundles import (
#     js,statistics_reactjs_lib,custom_report_js,search_management_js,react_bootstrap_js,stats_report_js,feedback_mail_js,log_analysis_js,date_picker_css,date_picker_js,css,weko_admin_quill_sknow_css,weko_admin_feedback_mail_css,admin_lte_js_dependecies,admin_lte_js,angular_js,weko_admin_site_info_js,weko_admin_site_info_css,weko_admin_ng_js_tree_js,weko_admin_restricted_access_js,weko_admin_facet_search_js
# )
>>>>>>> 096eab41
from weko_admin.models import AdminLangSettings, SessionLifetime

from tests.helpers import login, logout

def test_version():
    """Test version import."""
    from weko_admin import __version__
    assert __version__


def test_init():
    """Test extension initialization."""
    app = Flask('testwekoadmin_app')
    ext = WekoAdmin(app)
    assert 'weko-admin' in app.extensions

    app = Flask('testapp')
    ext = WekoAdmin()
    assert 'weko-admin' not in app.extensions
    ext.init_app(app)
    assert 'weko-admin' in app.extensions


def test_view(app, db):
    """
    Test view.

    :param app: The flask application.
    """
    WekoAdmin(app)
    with app.test_client() as client:
        hello_url = url_for('weko_admin.lifetime')
        res = client.get(hello_url)
        code = res.status_code
        assert code == 200 or code == 301 or code == 302
        if res.status_code == 200:
            assert 'lifetimeRadios' in str(res.data)

# .tox/c1/bin/pytest --cov=weko_admin tests/test_weko_admin.py::test_role_has_access -vv -s --cov-branch --cov-report=term --basetemp=/code/modules/weko-admin/.tox/c1/tmp
def test_role_has_access(app, users):
    admin = WekoAdmin(app)
    with app.test_request_context():
        with app.test_client() as client:
            # raise Exception
            with patch("weko_admin.ext.db.session.query", side_effect=Exception("test_error")):
                result = admin.role_has_access()
                assert result == False
            
            login(client,users[0]["obj"])
            result = admin.role_has_access()
            assert result == True
            logout(client)
            
            login(client,users[1]["obj"])
            result = admin.role_has_access()
            assert result == False
            logout(client)

# .tox/c1/bin/pytest --cov=weko_admin tests/test_weko_admin.py::test_is_accessible_to_role -vv -s --cov-branch --cov-report=term --basetemp=/code/modules/weko-admin/.tox/c1/tmp
def test_is_accessible_to_role(app, db, users,mocker):
    admin = WekoAdmin(app)
    with app.test_client() as client:
        login(client,users[0]["obj"])
        assert current_app.extensions["admin"][0]._views[0].is_accessible.__name__ == "role_has_access"
        assert current_app.extensions["admin"][0]._views[0].is_visible.func.__name__ == "role_has_access"
        assert current_app.extensions["admin"][0]._views[0].is_visible.args[0] == "inclusionrequest"
        
        res = client.get("/ping")
        
# .tox/c1/bin/pytest --cov=weko_admin tests/test_weko_admin.py::test_set_default_language -vv -s --cov-branch --cov-report=term --basetemp=/code/modules/weko-admin/.tox/c1/tmp
def test_set_default_language(app, db, users):
    admin = WekoAdmin(app)
    url = url_for('security.login')
    user = users[0]["obj"]
    email = user.email
    password = user.password_plaintext
    data = dict(
        email=email,
        password=password
    )
    with app.test_client() as client:
        # registered_language is []
        client.post(url,data=data)
        
        # registered_language is not []
        en = AdminLangSettings(
            lang_code="en",
            lang_name="English",
            is_registered=True,
            sequence=1,
            is_active=True
        )
        db.session.add(en)
        db.session.commit()
        client.post(url,data=data)
        
        # selected_language in session
        with client.session_transaction() as session:
            session["selected_language"] = "en"
        client.post(url,data=data,headers={"Accept-Language":"ja"})
        
        # path is /ping
        res = client.get("/ping")
    # ctx is exist, ctx has babel_locale
    with app.test_request_context(url):
        with app.test_client() as client:
            current_i18n.locale
            app.preprocess_request()

# .tox/c1/bin/pytest --cov=weko_admin tests/test_weko_admin.py::test_make_session_permanent -vv -s --cov-branch --cov-report=term --basetemp=/code/modules/weko-admin/.tox/c1/tmp
def test_make_session_permanent(app,db,users):
    admin = WekoAdmin(app)
    target_method = app.before_first_request_funcs[2]
    with app.test_request_context("/test_path"):
        # SessionLifetime is None
        target_method()
        sl = SessionLifetime.query.filter_by().first()
        # SessionLifetime is not None
        assert sl.lifetime == 60
        target_method()
        
    # path is /ping
    with app.test_request_context("/ping"):
        target_method()

    # path is /admin/items/import/
    with app.test_request_context("/admin/items/import/"):
        target_method()<|MERGE_RESOLUTION|>--- conflicted
+++ resolved
@@ -29,13 +29,7 @@
 from invenio_i18n.ext import current_i18n
 
 from weko_admin import WekoAdmin
-<<<<<<< HEAD
 
-=======
-# from weko_admin.bundles import (
-#     js,statistics_reactjs_lib,custom_report_js,search_management_js,react_bootstrap_js,stats_report_js,feedback_mail_js,log_analysis_js,date_picker_css,date_picker_js,css,weko_admin_quill_sknow_css,weko_admin_feedback_mail_css,admin_lte_js_dependecies,admin_lte_js,angular_js,weko_admin_site_info_js,weko_admin_site_info_css,weko_admin_ng_js_tree_js,weko_admin_restricted_access_js,weko_admin_facet_search_js
-# )
->>>>>>> 096eab41
 from weko_admin.models import AdminLangSettings, SessionLifetime
 
 from tests.helpers import login, logout
@@ -83,12 +77,12 @@
             with patch("weko_admin.ext.db.session.query", side_effect=Exception("test_error")):
                 result = admin.role_has_access()
                 assert result == False
-            
+
             login(client,users[0]["obj"])
             result = admin.role_has_access()
             assert result == True
             logout(client)
-            
+
             login(client,users[1]["obj"])
             result = admin.role_has_access()
             assert result == False
@@ -102,9 +96,9 @@
         assert current_app.extensions["admin"][0]._views[0].is_accessible.__name__ == "role_has_access"
         assert current_app.extensions["admin"][0]._views[0].is_visible.func.__name__ == "role_has_access"
         assert current_app.extensions["admin"][0]._views[0].is_visible.args[0] == "inclusionrequest"
-        
+
         res = client.get("/ping")
-        
+
 # .tox/c1/bin/pytest --cov=weko_admin tests/test_weko_admin.py::test_set_default_language -vv -s --cov-branch --cov-report=term --basetemp=/code/modules/weko-admin/.tox/c1/tmp
 def test_set_default_language(app, db, users):
     admin = WekoAdmin(app)
@@ -119,7 +113,7 @@
     with app.test_client() as client:
         # registered_language is []
         client.post(url,data=data)
-        
+
         # registered_language is not []
         en = AdminLangSettings(
             lang_code="en",
@@ -131,12 +125,12 @@
         db.session.add(en)
         db.session.commit()
         client.post(url,data=data)
-        
+
         # selected_language in session
         with client.session_transaction() as session:
             session["selected_language"] = "en"
         client.post(url,data=data,headers={"Accept-Language":"ja"})
-        
+
         # path is /ping
         res = client.get("/ping")
     # ctx is exist, ctx has babel_locale
@@ -156,7 +150,7 @@
         # SessionLifetime is not None
         assert sl.lifetime == 60
         target_method()
-        
+
     # path is /ping
     with app.test_request_context("/ping"):
         target_method()
