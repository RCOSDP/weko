# Japanese translations for weko-admin.
# Copyright (C) 2018 National Institute of Informatics
# This file is distributed under the same license as the weko-admin project.
# FIRST AUTHOR <EMAIL@ADDRESS>, 2018.
#
msgid ""
msgstr ""
"Project-Id-Version: weko-admin 0.1.0.dev20170000\n"
"Report-Msgid-Bugs-To: wekosoftware@nii.ac.jp\n"
"POT-Creation-Date: 2021-07-29 21:12+0900\n"
"PO-Revision-Date: 2018-01-19 19:54+0900\n"
"Last-Translator: FULL NAME <EMAIL@ADDRESS>\n"
"Language: ja\n"
"Language-Team: ja <LL@li.org>\n"
"Plural-Forms: nplurals=1; plural=0\n"
"MIME-Version: 1.0\n"
"Content-Type: text/plain; charset=utf-8\n"
"Content-Transfer-Encoding: 8bit\n"
"Generated-By: Babel 2.5.1\n"

#: weko_admin/admin.py:105
msgid "deny access"
msgstr "アクセス拒否"

#: weko_admin/admin.py:124
#, fuzzy
msgid "Successfully update color."
msgstr "スケジュールを変更しました"

#: weko_admin/admin.py:310
msgid "Monday"
msgstr "月曜日"

#: weko_admin/admin.py:310
msgid "Tuesday"
msgstr "火曜日"

#: weko_admin/admin.py:310
msgid "Wednesday"
msgstr "水曜日"

#: weko_admin/admin.py:311
msgid "Thursday"
msgstr "木曜日"

#: weko_admin/admin.py:311
msgid "Friday"
msgstr "金曜日"

#: weko_admin/admin.py:311
msgid "Saturday"
msgstr "土曜日"

#: weko_admin/admin.py:312
msgid "Sunday"
msgstr "日曜日"

#: weko_admin/admin.py:342 weko_admin/tasks.py:92
msgid " Log report."
msgstr "ログレポート"

#: weko_admin/admin.py:353
msgid "Successfully sent the reports to the recepients."
msgstr "レポートを送信しました"

#: weko_admin/admin.py:363
msgid "Unexpected error occurred."
msgstr "予期しないエラーが発生しました"

#: weko_admin/admin.py:397
msgid "Successfully Changed Schedule."
msgstr "スケジュールを変更しました"

#: weko_admin/admin.py:399
msgid "Could Not Save Changes."
msgstr "変更を保存できませんでした"

#: weko_admin/admin.py:464 weko_admin/admin.py:572 weko_admin/admin.py:806
msgid "Successfully Changed Settings."
msgstr "設定を変更しました"

#: weko_admin/admin.py:485 weko_admin/views.py:564
msgid "Could not save data."
msgstr "データを保存できませんでした"

#: weko_admin/admin.py:496
msgid "Could not get restricted data: "
msgstr "制限付きデータを取得できませんでした"

#: weko_admin/admin.py:497
msgid "Could not get restricted data."
msgstr "制限付きデータを取得できませんでした"

#: weko_admin/admin.py:576 weko_admin/admin.py:809 weko_admin/admin.py:812
msgid "Failurely Changed Settings."
msgstr "設定変更に失敗しました"

#: weko_admin/admin.py:849
#, fuzzy
msgid "Successfully Changed Settings"
msgstr "設定を変更しました"

#: weko_admin/admin.py:853
#, fuzzy
msgid "Failed To Change Settings"
msgstr "設定変更に失敗しました"

#: weko_admin/admin.py:913
msgid "Prefix"
msgstr ""

#: weko_admin/admin.py:919
msgid "Suffix"
msgstr ""

#: weko_admin/admin.py:921
msgid "Enable/Disable"
msgstr ""

#: weko_admin/admin.py:931
msgid "Repository"
msgstr ""

#: weko_admin/admin.py:931
msgid "JaLC DOI"
msgstr ""

#: weko_admin/admin.py:932
msgid "JaLC CrossRef DOI"
msgstr ""

#: weko_admin/admin.py:933
msgid "JaLC DataCite DOI"
msgstr ""

#: weko_admin/admin.py:934
msgid "NDL JaLC DOI"
msgstr ""

#: weko_admin/admin.py:935
msgid "Semi-automatic Suffix"
msgstr ""

#: weko_admin/admin.py:952
msgid "Only allow half with 1-bytes character in input"
msgstr ""

#: weko_admin/admin.py:1017
msgid "Specified repository is already registered."
msgstr "指定したリポジトリが既に登録されています。"

#: weko_admin/admin.py:1137
msgid "ID"
msgstr ""

#: weko_admin/admin.py:1138
#: weko_admin/templates/weko_admin/admin/facet_search_setting.html:50
msgid "Item Name(EN)"
msgstr "項目名（英）"

#: weko_admin/admin.py:1139
#: weko_admin/templates/weko_admin/admin/facet_search_setting.html:51
msgid "Item Name(JP)"
msgstr "項目名（日）"

#: weko_admin/admin.py:1140
#: weko_admin/templates/weko_admin/admin/facet_search_setting.html:52
msgid "Mapping"
msgstr "マッピング"

#: weko_admin/admin.py:1141
#, fuzzy
msgid "Active"
msgstr "保存"

#: weko_admin/templates/weko_admin/admin/facet_search_setting.html:59
msgid "UiType"
msgstr "UI"

#: weko_admin/templates/weko_admin/admin/facet_search_setting.html:60
msgid "DisplayNumber"
msgstr "表示件数"

#: weko_admin/templates/weko_admin/admin/facet_search_setting.html:61
msgid "OpenClose"
msgstr "開閉状態"

#: weko_admin/templates/weko_admin/admin/facet_search_setting.html:62
msgid "OpenClose Open"
msgstr "開"

#: weko_admin/templates/weko_admin/admin/facet_search_setting.html:63
msgid "OpenClose Close"
msgstr "閉"

#: weko_admin/templates/weko_admin/admin/facet_search_setting.html:64
msgid "DisplayNumber Validation1"
msgstr "表示件数は1以上99以下の整数値で入力する必要があります。"

#: weko_admin/templates/weko_admin/admin/facet_search_setting.html:65
msgid "DisplayNumber Validation2"
msgstr "CheckboxListを選択した場合は表示件数を入力する必要があります。"

#: weko_admin/admin.py:1210 weko_admin/admin.py:1237 weko_admin/admin.py:1246
#: weko_admin/admin.py:1255 weko_admin/admin.py:1264 weko_admin/admin.py:1273
#: weko_admin/admin.py:1282 weko_admin/admin.py:1291 weko_admin/admin.py:1309
#: weko_admin/admin.py:1318 weko_admin/admin.py:1327 weko_admin/admin.py:1336
#: weko_admin/admin.py:1344 weko_admin/admin.py:1352
msgid "Setting"
msgstr "設定"

#: weko_admin/admin.py:1211
msgid "Style"
msgstr "様式"

#: weko_admin/admin.py:1219 weko_admin/admin.py:1228 weko_admin/admin.py:1300
msgid "Statistics"
msgstr "統計"

#: weko_admin/admin.py:1220
msgid "Report"
msgstr "レポート"

#: weko_admin/admin.py:1229
msgid "Feedback Mail"
msgstr ""

#: weko_admin/admin.py:1238
msgid "Stats"
msgstr "統計"

#: weko_admin/admin.py:1247
#: weko_admin/templates/weko_admin/admin/log_analysis_settings.html:45
msgid "Log Analysis"
msgstr "ログ分析"

#: weko_admin/admin.py:1256
#: weko_admin/templates/weko_admin/admin/site_info.html:48
#, fuzzy
msgid "Language"
msgstr "言語"

#: weko_admin/admin.py:1265
msgid "WebAPI Account"
msgstr ""

#: weko_admin/admin.py:1274
msgid "Ranking"
msgstr "ランキング"

#: weko_admin/admin.py:1283
#: weko_admin/templates/weko_admin/admin/feedback_mail.html:61
msgid "Search"
msgstr "検索"

#: weko_admin/admin.py:1292 weko_admin/admin.py:1301 weko_admin/config.py:154
#: weko_admin/config.py:159
msgid "Site License"
msgstr "サイトライセンス"

#: weko_admin/admin.py:1310
#, fuzzy
msgid "File Preview"
msgstr "ファイルプレビュー"

#: weko_admin/admin.py:1319
#, fuzzy
msgid "Item Export"
msgstr "定型レポート"

#: weko_admin/admin.py:1328
msgid "Site Info"
msgstr ""

#: weko_admin/admin.py:1337
#, fuzzy
msgid "Restricted Access"
msgstr "サイトアクセス"

#: weko_admin/admin.py:1345
msgid "Identifier"
msgstr ""

#: weko_admin/admin.py:1353
#, fuzzy
msgid "Faceted Search"
msgstr "ファセット検索一覧"

#: weko_admin/api.py:82
#, fuzzy
msgid "statistics report"
msgstr "統計設定"

#: weko_admin/config.py:129
msgid "No. Of File Downloads"
msgstr "ファイルダウンロード数"

#: weko_admin/config.py:130
msgid "No. Of File Previews"
msgstr "ファイルプレビュー数"

#: weko_admin/config.py:131
#, fuzzy
msgid "No. Of Paid File Downloads"
msgstr "ファイルダウンロード数"

#: weko_admin/config.py:132
#, fuzzy
msgid "No. Of Paid File Previews"
msgstr "ファイルプレビュー数"

#: weko_admin/config.py:133
msgid "Detail Views Per Index"
msgstr "インデックス毎の詳細ビュー"

#: weko_admin/config.py:134
msgid "Detail Views Count"
msgstr "詳細ビュー数"

#: weko_admin/config.py:135
msgid "Usage Count By User"
msgstr "ユーザー別使用数"

#: weko_admin/config.py:136
msgid "Search Keyword Ranking"
msgstr "検索キーワードランキング"

#: weko_admin/config.py:137
msgid "Number Of Access By Host"
msgstr "ホスト別アクセス数"

#: weko_admin/config.py:138
msgid "User Affiliation Information"
msgstr "ユーザー所属情報"

#: weko_admin/config.py:139
#: weko_admin/templates/weko_admin/email_templates/site_license_report.html:21
msgid "Access Count By Site License"
msgstr "サイトライセンス別アクセス数"

#: weko_admin/config.py:144
msgid "Open-Access No. Of File Downloads"
msgstr "オープンアクセスファイルダウンロード数"

#: weko_admin/config.py:145
msgid "Open-Access No. Of File Previews"
msgstr "オープンアクセスファイルプレビュー数"

#: weko_admin/config.py:146
msgid "Access Number Breakdown By Site License"
msgstr "サイトライセンス別アクセス番号内訳"

#: weko_admin/config.py:152 weko_admin/config.py:157
msgid "File Name"
msgstr "ファイル名"

#: weko_admin/config.py:152 weko_admin/config.py:157 weko_admin/config.py:163
msgid "Registered Index Name"
msgstr "登録インデックス名"

#: weko_admin/config.py:153
#, fuzzy
msgid "No. Of Times Downloaded"
msgstr "ダウンロード/表示回数"

#: weko_admin/config.py:153 weko_admin/config.py:158
msgid "Non-Logged In User"
msgstr "非ログインユーザー"

#: weko_admin/config.py:154 weko_admin/config.py:159
msgid "Logged In User"
msgstr "ログインユーザー"

#: weko_admin/config.py:154 weko_admin/config.py:159
msgid "Admin"
msgstr "管理者"

#: weko_admin/config.py:155 weko_admin/config.py:160
msgid "Registrar"
msgstr "登録者"

#: weko_admin/config.py:158
#, fuzzy
msgid "No. Of Times Viewed"
msgstr "ファイルプレビュー数"

#: weko_admin/config.py:161
msgid "Index"
msgstr "インデックス"

#: weko_admin/config.py:161
msgid "No. Of Views"
msgstr "ビュー数"

#: weko_admin/config.py:163
msgid "Title"
msgstr "タイトル"

#: weko_admin/config.py:163
msgid "View Count"
msgstr "ビュー数"

#: weko_admin/config.py:164
msgid "Non-logged-in User"
msgstr "非ログインユーザー"

#: weko_admin/config.py:165
#: weko_admin/templates/weko_admin/admin/feedback_mail.html:49
msgid "Mail address"
msgstr "メールアドレス"

#: weko_admin/config.py:166
msgid "Username"
msgstr "ユーザー名"

#: weko_admin/config.py:167
msgid "File download count"
msgstr "ファイルダウンロード数"

#: weko_admin/config.py:168
msgid "File playing count"
msgstr "ファイル再生回数"

#: weko_admin/config.py:169
#: weko_admin/templates/weko_admin/admin/report.html:116
msgid "Search Keyword"
msgstr "検索キーワード"

#: weko_admin/config.py:169 weko_admin/config.py:174
#: weko_admin/templates/weko_admin/email_templates/site_license_report.html:25
msgid "Number Of Searches"
msgstr "検索数"

#: weko_admin/config.py:170
msgid "Host"
msgstr "ホスト"

#: weko_admin/config.py:170
msgid "IP Address"
msgstr "IPアドレス"

#: weko_admin/config.py:171 weko_admin/config.py:173
#: weko_admin/templates/weko_admin/email_templates/site_license_report.html:24
msgid "WEKO Top Page Access Count"
msgstr "WEKOトップページアクセス数"

#: weko_admin/config.py:172
msgid "Role"
msgstr "ロール"

#: weko_admin/config.py:172
msgid "Number Of Users"
msgstr "利用者数"

#: weko_admin/config.py:174
#: weko_admin/templates/weko_admin/email_templates/site_license_report.html:26
msgid "Number Of Views"
msgstr "ビュー数"

#: weko_admin/config.py:175
#: weko_admin/templates/weko_admin/email_templates/site_license_report.html:27
msgid "Number Of File download"
msgstr "ファイルダウンロード数"

#: weko_admin/config.py:176
#: weko_admin/templates/weko_admin/email_templates/site_license_report.html:28
msgid "Number Of File Regeneration"
msgstr "ファイル再生回数"

#: weko_admin/config.py:181
msgid "FileDownload_"
msgstr "ファイルダウンロード"

#: weko_admin/config.py:182
msgid "FilePreview_"
msgstr "ファイルプレビュー"

#: weko_admin/config.py:183
#, fuzzy
msgid "PayFileDownload_"
msgstr "ファイルダウンロード"

#: weko_admin/config.py:184
#, fuzzy
msgid "PayFilePreview_"
msgstr "ファイルプレビュー"

#: weko_admin/config.py:185
msgid "IndexAccess_"
msgstr "索引アクセス"

#: weko_admin/config.py:186
msgid "DetailView_"
msgstr "詳細ビュー"

#: weko_admin/config.py:187
msgid "FileUsingPerUser_"
msgstr "ユーザー毎のファイル使用"

#: weko_admin/config.py:188
msgid "SearchCount_"
msgstr "検索回数"

#: weko_admin/config.py:189
msgid "UserAffiliate_"
msgstr "加入ユーザー"

#: weko_admin/config.py:190
msgid "SiteAccess_"
msgstr "サイトアクセス"

#: weko_admin/config.py:191
msgid "TopPageAccess_"
msgstr "トップページへのアクセス"

#: weko_admin/ext.py:74
msgid "A translation string"
msgstr "翻訳文字列"

#: weko_admin/utils.py:235
msgid "Input type is invalid. Please check again."
msgstr "入力タイプが無効です。再度確認してください"

#: weko_admin/utils.py:238 weko_admin/views.py:284 weko_admin/views.py:289
msgid "Account information is invalid. Please check again."
msgstr "アカウント情報が無効です。再度確認してください"

#: weko_admin/utils.py:331
#, fuzzy
msgid "Registered Users"
msgstr "登録ユーザー"

#: weko_admin/utils.py:373
msgid "Aggregation Month"
msgstr "月別集計"

#: weko_admin/utils.py:388
msgid "Total Detail Views"
msgstr "詳細ビュー合計"

#: weko_admin/utils.py:396
msgid "Site license member"
msgstr "サイトライセンスメンバー"

#: weko_admin/utils.py:400
msgid "Other than site license"
msgstr "サイトライセンス外"

#: weko_admin/utils.py:411
#, fuzzy
msgid "Institution Name"
msgstr "機関名"

#: weko_admin/utils.py:1198
msgid "Cannot update Feedback email settings."
msgstr ""

#: weko_admin/utils.py:1225
msgid "Author is duplicated."
msgstr " 著者が重複しています。"

#: weko_admin/templates/weko_admin/admin/feedback_mail.html:48
#: weko_admin/utils.py:1232
msgid "Duplicate Email Addresses."
msgstr "メールアドレスが重複しています。"

#: weko_admin/views.py:102
#, python-format
msgid "%(icon)s Session"
msgstr "%(icon)s セッション"

#: weko_admin/views.py:108
msgid "Session"
msgstr "セッション"

#: weko_admin/views.py:132
msgid "Session lifetime was updated."
msgstr "セッションライフタイムは更新されました"

#: weko_admin/views.py:137
msgid "15 mins"
msgstr "15分"

#: weko_admin/views.py:138
msgid "30 mins"
msgstr "30分"

#: weko_admin/views.py:139
msgid "45 mins"
msgstr "45分"

#: weko_admin/views.py:140
msgid "60 mins"
msgstr "1時間"

#: weko_admin/views.py:141
msgid "180 mins"
msgstr "3時間"

#: weko_admin/views.py:142
msgid "360 mins"
msgstr "6時間"

#: weko_admin/views.py:143
msgid "720 mins"
msgstr "12時間"

#: weko_admin/views.py:144
msgid "1440 mins"
msgstr "1日"

#: weko_admin/views.py:277
msgid "Header Error"
msgstr "ヘッダエラー"

#: weko_admin/views.py:559
msgid "Restricted Access was successfully updated."
msgstr "制限公開の設定を変更しました。"

#: weko_admin/templates/weko_admin/admin/feedback_mail.html:54
#: weko_admin/views.py:618 weko_admin/views.py:651
msgid "Success"
msgstr "成功"

#: weko_admin/views.py:627
msgid "Failed to update due to server error."
msgstr "サーバーエラーのため、更新に失敗しました。"

#: weko_admin/views.py:632
msgid "Failed to create due to server error."
msgstr "サーバーエラーのため、作成に失敗しました。"

#: weko_admin/views.py:635
msgid ""
"The item name/mapping is already exists. Please input other faceted "
"item/mapping."
msgstr "既に存在する項目名・マッピングです。別のファセット項目名・マッピングを入力してください。"

#: weko_admin/views.py:658 weko_admin/views.py:661
msgid "Failed to delete due to server error."
msgstr "サーバーエラーのため、削除に失敗しました。"

#: weko_admin/templates/weko_admin/index.html:25
msgid "Welcome to"
msgstr "ようこそ"

#: weko_admin/templates/weko_admin/admin/block_style.html:87
#: weko_admin/templates/weko_admin/admin/facet_search_setting.html:67
#: weko_admin/templates/weko_admin/admin/feedback_mail.html:44
#: weko_admin/templates/weko_admin/admin/file_preview_settings.html:62
#: weko_admin/templates/weko_admin/admin/item_export_settings.html:94
#: weko_admin/templates/weko_admin/admin/lang_settings.html:86
#: weko_admin/templates/weko_admin/admin/log_analysis_settings.html:169
#: weko_admin/templates/weko_admin/admin/log_analysis_settings.html:191
#: weko_admin/templates/weko_admin/admin/ranking_settings.html:145
#: weko_admin/templates/weko_admin/admin/report.html:224
#: weko_admin/templates/weko_admin/admin/restricted_access_settings.html:52
#: weko_admin/templates/weko_admin/admin/search_management_settings.html:422
#: weko_admin/templates/weko_admin/admin/search_management_settings.html:459
#: weko_admin/templates/weko_admin/admin/search_management_settings.html:562
#: weko_admin/templates/weko_admin/admin/site_info.html:49
#: weko_admin/templates/weko_admin/admin/site_license_send_mail_settings.html:174
#: weko_admin/templates/weko_admin/admin/site_license_settings.html:204
#: weko_admin/templates/weko_admin/admin/stats_settings.html:71
#: weko_admin/templates/weko_admin/admin/web_api_account.html:57
#: weko_admin/templates/weko_admin/partials/email_schedule.html:88
msgid "Save"
msgstr "保存"

#: weko_admin/templates/weko_admin/admin/block_style.html:91
msgid "Color Setting"
msgstr "カラー設定"

#: weko_admin/templates/weko_admin/admin/block_style.html:97
msgid "Background1"
msgstr "背景1"

#: weko_admin/templates/weko_admin/admin/facet_search_setting.html:53
msgid "Custom Aggregations"
msgstr "カスタム集計"

#: weko_admin/templates/weko_admin/admin/facet_search_setting.html:54
msgid "Aggregations List"
msgstr "集計一覧"

#: weko_admin/templates/weko_admin/admin/facet_search_setting.html:55
msgid "Aggregation Mapping"
msgstr "集計マッピング"

#: weko_admin/templates/weko_admin/admin/facet_search_setting.html:56
msgid "Aggregation Value"
msgstr "集計値"

#: weko_admin/templates/weko_admin/admin/facet_search_setting.html:57
msgid "Display/Hide"
msgstr "表示/非表示"

#: weko_admin/templates/weko_admin/admin/facet_search_setting.html:58
msgid "_Display"
msgstr "表示"

#: weko_admin/templates/weko_admin/admin/facet_search_setting.html:59
msgid "_Hide"
msgstr "非表示"

#: weko_admin/templates/weko_admin/admin/facet_search_setting.html:61
msgid "List"
msgstr "一覧"

#: weko_admin/templates/weko_admin/admin/facet_search_setting.html:62
msgid "Create"
msgstr "作成"

#: weko_admin/templates/weko_admin/admin/facet_search_setting.html:63
#: weko_admin/templates/weko_admin/admin/search_management_settings.html:230
msgid "Edit"
msgstr "編集"

#: weko_admin/templates/weko_admin/admin/facet_search_setting.html:64
#: weko_admin/templates/weko_admin/partials/email_schedule.html:23
msgid "Details"
msgstr "詳細"

#: weko_admin/templates/weko_admin/admin/facet_search_setting.html:66
#: weko_admin/templates/weko_admin/settings/lifetime.html:55
msgid "Cancel"
msgstr "キャンセル"

#: weko_admin/templates/weko_admin/admin/facet_search_setting.html:68
#: weko_admin/templates/weko_admin/admin/feedback_mail.html:45
#: weko_admin/templates/weko_admin/admin/ranking_settings.html:149
#: weko_admin/templates/weko_admin/admin/site_info.html:57
#: weko_admin/templates/weko_admin/admin/site_license_settings.html:70
msgid "Delete"
msgstr "削除"

#: weko_admin/templates/weko_admin/admin/facet_search_setting.html:69
#: weko_admin/templates/weko_admin/admin/restricted_access_settings.html:64
#: weko_admin/templates/weko_admin/admin/search_management_settings.html:541
msgid "Add"
msgstr "追加"

#: weko_admin/templates/weko_admin/admin/facet_search_setting.html:70
msgid "Please input all required item."
msgstr "必須項目は全て入力して下さい。"

#: weko_admin/templates/weko_admin/admin/facet_search_setting.html:77
#: weko_admin/templates/weko_admin/admin/log_analysis_settings.html:183
#: weko_admin/templates/weko_admin/admin/report.html:247
#: weko_admin/templates/weko_admin/admin/site_license_send_mail_settings.html:197
msgid "Confirmation"
msgstr "確認"

#: weko_admin/templates/weko_admin/admin/facet_search_setting.html:78
msgid "Are you sure you want to delete it?"
msgstr "削除してよろしいですか？"

#: weko_admin/templates/weko_admin/admin/feedback_mail.html:39
msgid "Automatic Transmission ON/OFF"
msgstr "フィードバックメール"

#: weko_admin/templates/weko_admin/admin/feedback_mail.html:40
#: weko_admin/templates/weko_admin/admin/report.html:166
#: weko_admin/templates/weko_admin/admin/site_license_send_mail_settings.html:86
msgid "Send"
msgstr "送信"

#: weko_admin/templates/weko_admin/admin/feedback_mail.html:41
#: weko_admin/templates/weko_admin/admin/site_license_send_mail_settings.html:92
msgid "Do not send"
msgstr "無効"

#: weko_admin/templates/weko_admin/admin/feedback_mail.html:42
msgid "Send exclusion target persons"
msgstr "送信除外対象者"

#: weko_admin/templates/weko_admin/admin/feedback_mail.html:43
msgid "From author DB"
msgstr "著者DBから入力"

#: weko_admin/templates/weko_admin/admin/feedback_mail.html:46
#: weko_admin/templates/weko_admin/admin/site_license_send_mail_settings.html:104
#: weko_admin/templates/weko_admin/admin/site_license_send_mail_settings.html:183
msgid "Manual Send"
msgstr "メール手動送信"

#: weko_admin/templates/weko_admin/admin/feedback_mail.html:47
msgid "Update successfully."
msgstr "更新が正常に終了しました。"

#: weko_admin/templates/weko_admin/admin/feedback_mail.html:50
msgid "Send logs"
msgstr "送信履歴"

#: weko_admin/templates/weko_admin/admin/feedback_mail.html:51
msgid "Start time"
msgstr "送信開始日時"

#: weko_admin/templates/weko_admin/admin/feedback_mail.html:52
msgid "End time"
msgstr "送信終了日時"

#: weko_admin/templates/weko_admin/admin/feedback_mail.html:53
msgid "Counts"
msgstr "送信件数"

#: weko_admin/templates/weko_admin/admin/feedback_mail.html:55
#: weko_admin/templates/weko_admin/admin/report.html:265
msgid "Error"
msgstr "エラー"

#: weko_admin/templates/weko_admin/admin/feedback_mail.html:56
msgid "List of authors who failed to send"
msgstr "送信失敗した著者一覧"

#: weko_admin/templates/weko_admin/admin/feedback_mail.html:57
msgid "Name"
msgstr "名前"

#: weko_admin/templates/weko_admin/admin/feedback_mail.html:58
msgid "Resend"
msgstr "再送信"

#: weko_admin/templates/weko_admin/admin/feedback_mail.html:59
#: weko_admin/templates/weko_admin/admin/log_analysis_settings.html:195
#: weko_admin/templates/weko_admin/admin/report.html:273
#: weko_admin/templates/weko_admin/admin/restricted_access_settings.html:75
msgid "Close"
msgstr "閉じる"

#: weko_admin/templates/weko_admin/admin/feedback_mail.html:60
msgid "There is no data."
msgstr "検索結果はありません."

#: weko_admin/templates/weko_admin/admin/feedback_mail.html:62
msgid "Feedback Mail Import"
msgstr ""

#: weko_admin/templates/weko_admin/admin/file_preview_settings.html:41
msgid "PDF Save Path"
msgstr ""

#: weko_admin/templates/weko_admin/admin/file_preview_settings.html:45
msgid " Can not be selected"
msgstr ""

#: weko_admin/templates/weko_admin/admin/file_preview_settings.html:49
msgid "PDF TTL"
msgstr ""

#: weko_admin/templates/weko_admin/admin/file_preview_settings.html:53
#, fuzzy
msgid "Seconds"
msgstr "再送信"

#: weko_admin/templates/weko_admin/admin/item_export_settings.html:44
msgid "Item Export Settings"
msgstr ""

#: weko_admin/templates/weko_admin/admin/item_export_settings.html:52
msgid "Allow/Disallow Item Exporting"
msgstr ""

#: weko_admin/templates/weko_admin/admin/item_export_settings.html:59
#: weko_admin/templates/weko_admin/admin/item_export_settings.html:78
#: weko_admin/templates/weko_admin/admin/ranking_settings.html:47
#: weko_admin/templates/weko_admin/admin/stats_settings.html:59
#: weko_admin/templates/weko_admin/partials/email_schedule.html:75
msgid "On"
msgstr "オン"

#: weko_admin/templates/weko_admin/admin/item_export_settings.html:65
#: weko_admin/templates/weko_admin/admin/item_export_settings.html:84
#: weko_admin/templates/weko_admin/admin/ranking_settings.html:52
#: weko_admin/templates/weko_admin/admin/stats_settings.html:64
#: weko_admin/templates/weko_admin/partials/email_schedule.html:80
msgid "Off"
msgstr "オフ"

#: weko_admin/templates/weko_admin/admin/item_export_settings.html:71
msgid "Export File Contents"
msgstr ""

#: weko_admin/templates/weko_admin/admin/lang_settings.html:47
msgid "Target language"
msgstr "対象言語"

#: weko_admin/templates/weko_admin/admin/lang_settings.html:62
msgid "Registered language"
msgstr "登録言語"

#: weko_admin/templates/weko_admin/admin/log_analysis_settings.html:56
msgid "Addresses to Filter"
msgstr "フィルタリングするアドレス"

#: weko_admin/templates/weko_admin/admin/log_analysis_settings.html:64
msgid "Enter the IP Addresses to Filter"
msgstr "フィルタリングするIPアドレスの入力"

#: weko_admin/templates/weko_admin/admin/log_analysis_settings.html:128
msgid "Shared Crawler Lists"
msgstr "共有クローラーリスト"

#: weko_admin/templates/weko_admin/admin/log_analysis_settings.html:186
msgid "Are you sure you want to block the given addresses?"
msgstr "与えられたアドレスをブロックしてもよろしいですか？"

#: weko_admin/templates/weko_admin/admin/ranking_settings.html:41
msgid "Show/Hide Ranking"
msgstr "ランキングの表示/非表示"

#: weko_admin/templates/weko_admin/admin/ranking_settings.html:58
msgid "Period To Judge As New Item"
msgstr "新着アイテムとして判断する期間"

#: weko_admin/templates/weko_admin/admin/ranking_settings.html:64
msgid "Day (Range : 1~30)"
msgstr "日（範囲：1-30）"

#: weko_admin/templates/weko_admin/admin/ranking_settings.html:68
msgid "Statistical Period"
msgstr "統計期間"

#: weko_admin/templates/weko_admin/admin/ranking_settings.html:73
msgid "Day"
msgstr "日"

#: weko_admin/templates/weko_admin/admin/ranking_settings.html:77
msgid "Display Rank"
msgstr "表示する順位"

#: weko_admin/templates/weko_admin/admin/ranking_settings.html:85
msgid "Rankings"
msgstr "ランキング"

#: weko_admin/templates/weko_admin/admin/ranking_settings.html:91
msgid "Most Viewed Items"
msgstr "最も閲覧されたアイテム"

#: weko_admin/templates/weko_admin/admin/ranking_settings.html:102
msgid "Most Downloaded Items"
msgstr "最もダウンロードされたアイテム"

#: weko_admin/templates/weko_admin/admin/ranking_settings.html:113
msgid "User Who Created The Most Items"
msgstr "最もアイテムを作成したユーザー"

#: weko_admin/templates/weko_admin/admin/ranking_settings.html:124
msgid "Most Searched Keywords"
msgstr "最も検索されたキーワード"

#: weko_admin/templates/weko_admin/admin/ranking_settings.html:135
msgid "New Items"
msgstr "新着アイテム"

#: weko_admin/templates/weko_admin/admin/report.html:54
msgid "Number of items registered"
msgstr "登録件数"

#: weko_admin/templates/weko_admin/admin/report.html:61
msgid "Total number of items registered:"
msgstr "登録件数:"

#: weko_admin/templates/weko_admin/admin/report.html:69
msgid "Number of open items registered:"
msgstr "登録済み公開アイテム件数:"

#: weko_admin/templates/weko_admin/admin/report.html:77
msgid "Number of private items registered:"
msgstr "登録済みプライベートアイテム件数:"

#: weko_admin/templates/weko_admin/admin/report.html:87
msgid "Fixed Form Reports"
msgstr "定型レポート"

#: weko_admin/templates/weko_admin/admin/report.html:94
#: weko_admin/templates/weko_admin/admin/site_license_send_mail_settings.html:112
msgid "Aggregation month"
msgstr "月別集計"

#: weko_admin/templates/weko_admin/admin/report.html:105
msgid "Type"
msgstr "タイプ"

#: weko_admin/templates/weko_admin/admin/report.html:108
msgid "All"
msgstr "すべて"

#: weko_admin/templates/weko_admin/admin/report.html:109
msgid "File Downloads"
msgstr "ファイルダウンロード"

#: weko_admin/templates/weko_admin/admin/report.html:110
#, fuzzy
msgid "Paid File Downloads"
msgstr "ファイルダウンロード"

#: weko_admin/templates/weko_admin/admin/report.html:111
msgid "File Previews"
msgstr "ファイルプレビュー"

#: weko_admin/templates/weko_admin/admin/report.html:112
#, fuzzy
msgid "Paid File Previews"
msgstr "ファイルプレビュー"

#: weko_admin/templates/weko_admin/admin/report.html:113
msgid "Index Access"
msgstr "インデックスアクセス"

#: weko_admin/templates/weko_admin/admin/report.html:114
msgid "Item View"
msgstr "アイテムビュー"

#: weko_admin/templates/weko_admin/admin/report.html:115
msgid "File Using Per User"
msgstr "ユーザー毎に使用するファイル"

#: weko_admin/templates/weko_admin/admin/report.html:117
msgid "Top Page Access"
msgstr "トップページへのアクセス"

#: weko_admin/templates/weko_admin/admin/report.html:118
msgid "Users"
msgstr "ユーザー"

#: weko_admin/templates/weko_admin/admin/report.html:119
msgid "Site Access"
msgstr "サイトアクセス"

#: weko_admin/templates/weko_admin/admin/report.html:123
msgid "Year"
msgstr "年"

#: weko_admin/templates/weko_admin/admin/report.html:137
msgid "Month"
msgstr "月"

#: weko_admin/templates/weko_admin/admin/report.html:143
#: weko_admin/templates/weko_admin/admin/report.html:145
#: weko_admin/templates/weko_admin/admin/site_license_send_mail_settings.html:131
#: weko_admin/templates/weko_admin/admin/site_license_send_mail_settings.html:133
#: weko_admin/templates/weko_admin/admin/site_license_send_mail_settings.html:158
#: weko_admin/templates/weko_admin/admin/site_license_send_mail_settings.html:160
#, python-format
msgid "%(mon)s"
msgstr ""

#: weko_admin/templates/weko_admin/admin/report.html:159
msgid "Download"
msgstr "ダウンロード"

#: weko_admin/templates/weko_admin/admin/report.html:179
msgid "Receive Mail"
msgstr "メール受信"

#: weko_admin/templates/weko_admin/admin/report.html:180
msgid "Please register the email address to send the report:"
msgstr "レポートを送信するためのメールアドレスを登録してください:"

#: weko_admin/templates/weko_admin/admin/report.html:189
#: weko_admin/templates/weko_admin/admin/report.html:198
msgid "Enter email address."
msgstr "メールアドレスを入力してください"

#: weko_admin/templates/weko_admin/admin/report.html:217
#: weko_admin/templates/weko_admin/admin/site_license_send_mail_settings.html:43
#: weko_admin/templates/weko_admin/admin/site_license_settings.html:81
msgid "Email Address"
msgstr "メールアドレス"

#: weko_admin/templates/weko_admin/admin/report.html:248
msgid "Are you sure you want to save changes?"
msgstr "変更してもよろしいですか？"

#: weko_admin/templates/weko_admin/admin/report.html:255
#: weko_admin/templates/weko_admin/admin/restricted_access_settings.html:76
msgid "Send Mail"
msgstr "メール送信"

#: weko_admin/templates/weko_admin/admin/report.html:256
msgid "Are you sure you want to send the mail?"
msgstr "メールを送信してもよろしいですか？"

#: weko_admin/templates/weko_admin/admin/report.html:268
msgid "Could not download file."
msgstr "ファイルをダウンロードできませんでした"

#: weko_admin/templates/weko_admin/admin/restricted_access_settings.html:45
msgid "Download Limit"
msgstr "ダウンロード回数"

#: weko_admin/templates/weko_admin/admin/restricted_access_settings.html:46
msgid "Expiration Date"
msgstr "有効期限日数"

#: weko_admin/templates/weko_admin/admin/restricted_access_settings.html:48
msgid "Content File Download"
msgstr "コンテンツファイルのダウンロード"

#: weko_admin/templates/weko_admin/admin/restricted_access_settings.html:51
msgid "Unlimited"
msgstr "無制限"

#: weko_admin/templates/weko_admin/admin/restricted_access_settings.html:53
msgid "Usage Report Workflow Access"
msgstr "利用報告ワークフローへのアクセス"

#: weko_admin/templates/weko_admin/admin/restricted_access_settings.html:55
#: weko_admin/templates/weko_admin/admin/restricted_access_settings.html:57
#, python-format
msgid "Must set a positive integer for %(name)s."
msgstr "%(name)sは1以上の整数を設定する必要があります。"

#: weko_admin/templates/weko_admin/admin/restricted_access_settings.html:58
#: weko_admin/templates/weko_admin/admin/restricted_access_settings.html:59
#, python-format
msgid "Please set %(name)s."
msgstr "%(name)sを設定してください。"

#: weko_admin/templates/weko_admin/admin/restricted_access_settings.html:61
#: weko_admin/templates/weko_admin/admin/search_management_settings.html:444
#: weko_admin/templates/weko_admin/admin/search_management_settings.html:451
msgid "English"
msgstr ""

#: weko_admin/templates/weko_admin/admin/restricted_access_settings.html:62
#: weko_admin/templates/weko_admin/admin/search_management_settings.html:445
#: weko_admin/templates/weko_admin/admin/search_management_settings.html:452
msgid "Japanese"
msgstr ""

#: weko_admin/templates/weko_admin/admin/restricted_access_settings.html:63
msgid "Terms and Conditions"
msgstr ""

#: weko_admin/templates/weko_admin/admin/restricted_access_settings.html:65
msgid "Please input the Terms and Conditions in English."
msgstr "英語の利用規約を入力してください。"

#: weko_admin/templates/weko_admin/admin/restricted_access_settings.html:68
msgid "Activity"
msgstr ""

#: weko_admin/templates/weko_admin/admin/restricted_access_settings.html:69
#, fuzzy
msgid "Item"
msgstr "タイトル"

#: weko_admin/templates/weko_admin/admin/restricted_access_settings.html:70
msgid "WorkFlow"
msgstr ""

#: weko_admin/templates/weko_admin/admin/restricted_access_settings.html:71
#, fuzzy
msgid "Status"
msgstr "統計"

#: weko_admin/templates/weko_admin/admin/restricted_access_settings.html:72
#, fuzzy
msgid "User"
msgstr "ユーザー"

#: weko_admin/templates/weko_admin/admin/restricted_access_settings.html:73
msgid "Usage Report Reminder Email"
msgstr "利用報告督促メール"

#: weko_admin/templates/weko_admin/admin/restricted_access_settings.html:74
msgid "Confirm Usage Mail"
msgstr "確認"

#: weko_admin/templates/weko_admin/admin/restricted_access_settings.html:77
#, fuzzy
msgid "Email is sent successfully."
msgstr "サイト情報が正常に保存されました。"

#: weko_admin/templates/weko_admin/admin/restricted_access_settings.html:78
msgid "Failed to send mail."
msgstr ""

#: weko_admin/templates/weko_admin/admin/restricted_access_settings.html:79
msgid "action_doing"
msgstr ""

#: weko_admin/templates/weko_admin/admin/restricted_access_settings.html:80
msgid "Secret URL Download"
msgstr "シークレットURLダウンロード"

#: weko_admin/templates/weko_admin/admin/restricted_access_settings.html:81
msgid "SecretURL Enabled"
msgstr "機能有効化"

#: weko_admin/templates/weko_admin/admin/search_management_settings.html:48
#, fuzzy
msgid "Search Author Setting"
msgstr "検索結果表示設定"

#: weko_admin/templates/weko_admin/admin/search_management_settings.html:54
msgid "Search Author"
msgstr ""

#: weko_admin/templates/weko_admin/admin/search_management_settings.html:59
msgid "Search by Author Name"
msgstr ""

#: weko_admin/templates/weko_admin/admin/search_management_settings.html:63
#, fuzzy
msgid "Search by Author ID"
msgstr "検索キーワード"

#: weko_admin/templates/weko_admin/admin/search_management_settings.html:76
msgid "Search Results Setting"
msgstr "検索結果表示設定"

#: weko_admin/templates/weko_admin/admin/search_management_settings.html:87
msgid "Default Display Number :"
msgstr "デフォルト表示件数："

#: weko_admin/templates/weko_admin/admin/search_management_settings.html:89
msgid "[[opt_num.contents]]"
msgstr ""

#: weko_admin/templates/weko_admin/admin/search_management_settings.html:101
msgid "Default Display Sort (Index Search) :"
msgstr "デフォルトソート条件（インデックス検索）："

#: weko_admin/templates/weko_admin/admin/search_management_settings.html:103
msgid "[[opt_index_sort.contents]]"
msgstr ""

#: weko_admin/templates/weko_admin/admin/search_management_settings.html:115
msgid "Default Display Sort (Keywords Search) :"
msgstr "デフォルトソート条件（キーワード検索）："

#: weko_admin/templates/weko_admin/admin/search_management_settings.html:117
msgid "[[opt_keyword_sort.contents]]"
msgstr ""

#: weko_admin/templates/weko_admin/admin/search_management_settings.html:128
msgid "Please set the sort of search results ."
msgstr "一覧に表示するソート条件を設定してください"

#: weko_admin/templates/weko_admin/admin/search_management_settings.html:135
#: weko_admin/templates/weko_admin/admin/site_license_settings.html:165
msgid "Allow"
msgstr "表示する"

#: weko_admin/templates/weko_admin/admin/search_management_settings.html:138
msgid "[[opt_sort_allow.contents]]"
msgstr ""

#: weko_admin/templates/weko_admin/admin/search_management_settings.html:155
#: weko_admin/templates/weko_admin/admin/site_license_settings.html:170
msgid "Deny"
msgstr "表示しない"

#: weko_admin/templates/weko_admin/admin/search_management_settings.html:158
msgid "[[opt_sort_deny.contents]]"
msgstr ""

#: weko_admin/templates/weko_admin/admin/search_management_settings.html:176
msgid "Detail Search Conditions Setting"
msgstr "詳細検索条件設定"

#: weko_admin/templates/weko_admin/admin/search_management_settings.html:185
msgid "Search Item"
msgstr "検索項目"

#: weko_admin/templates/weko_admin/admin/search_management_settings.html:190
msgid "Useable Item"
msgstr "使用項目"

#: weko_admin/templates/weko_admin/admin/search_management_settings.html:195
msgid "Condition Name"
msgstr "検索条件"

#: weko_admin/templates/weko_admin/admin/search_management_settings.html:200
msgid "JPCOAR Mapping"
msgstr "JPCOARスキーママッピング"

#: weko_admin/templates/weko_admin/admin/search_management_settings.html:205
msgid "Initial Condition"
msgstr "初期選択"

#: weko_admin/templates/weko_admin/admin/search_management_settings.html:251
msgid "lat"
msgstr "緯度"

#: weko_admin/templates/weko_admin/admin/search_management_settings.html:252
msgid "lon"
msgstr "経度"

#: weko_admin/templates/weko_admin/admin/search_management_settings.html:253
msgid "gte"
msgstr "以上"

#: weko_admin/templates/weko_admin/admin/search_management_settings.html:254
msgid "lte"
msgstr "以下"

#: weko_admin/templates/weko_admin/admin/search_management_settings.html:255
msgid "type"
msgstr "タイプ"

#: weko_admin/templates/weko_admin/admin/search_management_settings.html:256
msgid "coordinates"
msgstr "座標"

#: weko_admin/templates/weko_admin/admin/search_management_settings.html:257
#: weko_admin/templates/weko_admin/admin/search_management_settings.html:264
msgid "Search item setting"
msgstr "検索項目設定"

#: weko_admin/template/weko_admin/admin/search_management_setting.html
#: weko_admin/templates/weko_admin/admin/search_management_settings.html:279
msgid "Index Tree/Facet Display Setting"
msgstr "インデックスツリー／ファセット表示設定"

#: weko_admin/templates/weko_admin/admin/search_management_settings.html:291
msgid "Index Tree"
msgstr "インデックスツリー"

#: weko_admin/templates/weko_admin/admin/search_management_settings.html:295
#: weko_admin/templates/weko_admin/admin/search_management_settings.html:336
#, fuzzy
msgid "Display"
msgstr "表示"

#: weko_admin/templates/weko_admin/admin/search_management_settings.html:300
msgid "Width (Grid)"
msgstr ""

#: weko_admin/templates/weko_admin/admin/search_management_settings.html:309
msgid "Height (Pixel)"
msgstr ""

#: weko_admin/templates/weko_admin/admin/search_management_settings.html:329
msgid "Facet"
msgstr "ファセット"

#: weko_admin/templates/weko_admin/admin/search_management_settings.html:356
msgid "Main Screen Initial Display Setting"
msgstr "初期表示設定"

#: weko_admin/templates/weko_admin/admin/search_management_settings.html:366
msgid "Default Contents to Display"
msgstr "初期表示画面設定"

#: weko_admin/templates/weko_admin/admin/search_management_settings.html:380
msgid "Default Index to Display"
msgstr "初期表示インデックス表示方法"

#: weko_admin/templates/weko_admin/admin/search_management_settings.html:397
msgid "Initial Display Index"
msgstr "初期表示インデックス"

#: weko_admin/templates/weko_admin/admin/search_management_settings.html:400
msgid "An index which is not open in public cannot be selected"
msgstr "非公開インデックス以下は選択できません"

#: weko_admin/templates/weko_admin/admin/search_management_settings.html:484
msgid "Item Type List"
msgstr ""

#: weko_admin/templates/weko_admin/admin/search_management_settings.html:524
#: weko_admin/templates/weko_admin/admin/search_management_settings.html:531
msgid "Enter Input Value"
msgstr ""

#: weko_admin/templates/weko_admin/admin/site_info.html:39
msgid "Site Name"
msgstr "サイト名"

#: weko_admin/templates/weko_admin/admin/site_info.html:40
msgid "Favicon"
msgstr "ファビコン"

#: weko_admin/templates/weko_admin/admin/site_info.html:41
msgid "CopyRight"
msgstr "著作権"

#: weko_admin/templates/weko_admin/admin/site_info.html:42
msgid "Description"
msgstr "記述"

#: weko_admin/templates/weko_admin/admin/site_info.html:43
msgid "Keyword"
msgstr "キーワード"

#: weko_admin/templates/weko_admin/admin/site_info.html:44
msgid "Selected icon"
msgstr ""

#: weko_admin/templates/weko_admin/admin/site_info.html:45
msgid "Select icon file"
msgstr "アイコンファイルの選択"

#: weko_admin/templates/weko_admin/admin/site_info.html:46
msgid "Add site name"
msgstr "サイト名の追加"

#: weko_admin/templates/weko_admin/admin/site_info.html:47
msgid "Site name is not set"
msgstr "サイト名未設定"

#: weko_admin/templates/weko_admin/admin/site_info.html:50
msgid "Must set at least 1 site name."
msgstr "サイト名は少くとも１つ設定する必要があります。"

#: weko_admin/templates/weko_admin/admin/site_info.html:51
msgid "Please input site information for empty field."
msgstr "サイト情報を空のフィールドに入力してください。"

#: weko_admin/templates/weko_admin/admin/site_info.html:52
msgid "The same language is set for many site names."
msgstr "サイト名が重複しています"

#: weko_admin/templates/weko_admin/admin/site_info.html:53
#, fuzzy
msgid "Site name is required."
msgstr "サイト名未設定"

#: weko_admin/templates/weko_admin/admin/site_info.html:54
msgid "Error when get languages."
msgstr ""

#: weko_admin/templates/weko_admin/admin/site_info.html:55
msgid "Error when get site infomation."
msgstr ""

#: weko_admin/templates/weko_admin/admin/site_info.html:56
msgid "Language is deleted from Registered Language of system."
msgstr "削除された言語は利用できません"

#: weko_admin/templates/weko_admin/admin/site_info.html:58
msgid "Site info is saved successfully."
msgstr "サイト情報が正常に保存されました。"

#: weko_admin/templates/weko_admin/admin/site_info.html:59
msgid "Log in Instructions"
msgstr "ログインの注意書き"

#: weko_admin/templates/weko_admin/admin/site_info.html:60
msgid "Add Instructions"
msgstr "注意書きの追加"

#: weko_admin/templates/weko_admin/admin/site_info.html:61
msgid "The same language is set for many instructions."
msgstr " 同一言語を複数の注意書きに設定されています。"

#: weko_admin/templates/weko_admin/admin/site_info.html:62
msgid "Maximum length of instruction is 1000 characters. "
msgstr "注意書きの字数上限は1000字です。"

#: weko_admin/template/weko_admin/admin/site_info.html:64
msgid "Tracking ID"
msgstr "トラッキングID"

#: weko_admin/template/weko_admin/admin/site_info.html:65
msgid "AddThis ID"
msgstr "AddThis ID"

#: weko_admin/template/weko_admin/admin/site_info.html:66
msgid "OGP Image"
msgstr "OGPイメージ"

#: weko_admin/templates/weko_admin/admin/site_license_send_mail_settings.html:42
#, fuzzy
msgid "Organization"
msgstr "組織名"

#: weko_admin/templates/weko_admin/admin/site_license_send_mail_settings.html:76
msgid "Automatic Send"
msgstr ""

#: weko_admin/templates/weko_admin/admin/site_license_send_mail_settings.html:79
msgid ""
"Select \"Send\" to automatically send a use of site license statistics "
"email to the checked the organization."
msgstr ""

#: weko_admin/templates/weko_admin/admin/site_license_send_mail_settings.html:107
msgid ""
"When manually send a use of site license statistics email to the checked "
"the organization, select the aggregation period and press the [Manual "
"Send] button."
msgstr ""

#: weko_admin/templates/weko_admin/admin/site_license_send_mail_settings.html:198
#, fuzzy
msgid "Are you sure you want to send an email?"
msgstr "メールを送信してもよろしいですか？"

#: weko_admin/templates/weko_admin/admin/site_license_settings.html:47
msgid ""
"Please specify range of IP address which allow users can download "
"contents without login."
msgstr "ログインせずコンテンツをダウンロードできるIPアドレスの範囲を指定してください"

#: weko_admin/templates/weko_admin/admin/site_license_settings.html:52
#: weko_admin/templates/weko_admin/admin/site_license_settings.html:57
#, fuzzy
msgid "Organization Name"
msgstr "組織名"

#: weko_admin/templates/weko_admin/admin/site_license_settings.html:76
msgid "E-Mail Address"
msgstr "メールアドレス"

#: weko_admin/templates/weko_admin/admin/site_license_settings.html:86
#: weko_admin/templates/weko_admin/admin/site_license_settings.html:91
msgid "Domain Name"
msgstr "ドメイン名"

#: weko_admin/templates/weko_admin/admin/site_license_settings.html:96
msgid "IP Address Range"
msgstr "IPアドレスの範囲"

#: weko_admin/templates/weko_admin/admin/site_license_settings.html:97
msgid "(from - to)"
msgstr ""

#: weko_admin/templates/weko_admin/admin/site_license_settings.html:135
msgid "Please input a correct number"
msgstr "正しい番号を入力してください"

#: weko_admin/templates/weko_admin/admin/site_license_settings.html:136
msgid "The range of ipAddress is not correct"
msgstr "IPアドレスの範囲が正しくありません"

#: weko_admin/templates/weko_admin/admin/site_license_settings.html:142
#: weko_admin/templates/weko_admin/admin/site_license_settings.html:153
msgid "More Input Row"
msgstr "その他の入力行"

#: weko_admin/templates/weko_admin/admin/site_license_settings.html:160
msgid "Please specify item type to be excluded from the site license"
msgstr "サイトライセンスから除外するアイテムタイプを指定してください"

#: weko_admin/templates/weko_admin/admin/stats_settings.html:44
msgid "Statistics Settings"
msgstr "統計設定"

#: weko_admin/templates/weko_admin/admin/stats_settings.html:53
msgid "Show/Hide Record Stats"
msgstr "レコード統計の表示/非表示"

#: weko_admin/templates/weko_admin/admin/web_api_account.html:39
msgid "Input Type"
msgstr "入力タイプ"

#: weko_admin/templates/weko_admin/admin/web_api_account.html:42
msgid "Please selected the input type"
msgstr "入力タイプを選択してください"

#: weko_admin/templates/weko_admin/admin/web_api_account.html:47
msgid "CrossRef Query Services Account"
msgstr "Crossrefクエリサービスアカウント"

#: weko_admin/templates/weko_admin/email_templates/report.html:1
msgid "The report logs have been sent."
msgstr "レポートログが送信されました"

#: weko_admin/templates/weko_admin/email_templates/report.html:3
msgid "Attached file"
msgstr "添付ファイル"

#: weko_admin/templates/weko_admin/email_templates/site_license_report.html:22
#, fuzzy
msgid "Aggregation"
msgstr "集計一覧"

#: weko_admin/templates/weko_admin/partials/email_schedule.html:6
msgid "Report Email Schedule"
msgstr "メールスケジュールの報告"

#: weko_admin/templates/weko_admin/partials/email_schedule.html:12
msgid "Transmission Interval"
msgstr "送信間隔"

#: weko_admin/templates/weko_admin/partials/email_schedule.html:19
msgid "Frequency"
msgstr "頻度"

#: weko_admin/templates/weko_admin/settings/lifetime.html:30
msgid "Life Time"
msgstr "有効期間"

#: weko_admin/templates/weko_admin/settings/lifetime.html:42
#: weko_admin/templates/weko_admin/settings/lifetime.html:49
msgid "Set lifetime for"
msgstr "有効期間を設定"

#: weko_admin/templates/weko_admin/admin/facet_search_setting.html
msgid "Please select one aggregation mapping."
msgstr "集計マッピングを１つ選択してください。"

#: weko_admin/templates/weko_admin/admin/facet_search_setting.html
msgid "Already exists."
msgstr "既に存在しています。"

#: weko_admin/templates/weko_admin/settings/lifetime.html:42
msgid "Current"
msgstr "現行"

#: weko_admin/templates/weko_admin/settings/lifetime.html:58
msgid "Update"
msgstr "更新"

#: weko_admin/admin/reindex_elasticsearch.html
msgid "reindex item_index"
msgstr "アイテムインデックスの再作成"

#: weko_admin/admin/reindex_elasticsearch.html
msgid "reindex item"
msgstr "アイテムの再インデックス"

#: weko_admin/admin/reindex_elasticsearch.html
msgid "execute"
msgstr "実行"

#: weko_admin/admin/reindex_elasticsearch.html
msgid "Maintenance"
msgstr "メンテナンス"

#: weko_admin/admin/reindex_elasticsearch.html
msgid "ElasticSearch Index"
msgstr "インデックス再作成"

#: weko_admin/admin/reindex_elasticsearch.html
msgid "waiting..."
msgstr "実行可能"

#: weko_admin/admin/reindex_elasticsearch.html
msgid "executing..."
msgstr "実行中..."

#: weko_admin/admin/reindex_elasticsearch.html
msgid "haserror"
msgstr "エラー発生中につき実行できません。"

#: weko_admin/admin/reindex_elasticsearch.html
msgid "validationMsg1"
msgstr "実行モードが選ばれていません。"

#: weko_admin/admin/reindex_elasticsearch.html
msgid "confirmMessage"
msgstr "本処理の実行にはかなりの時間がかかることが予想されます。インデックスの再作成処理を実行してよいですか？"

#: weko_admin/admin/reindex_elasticsearch.html
msgid "completed"
msgstr "処理が完了しました。"

#~ msgid "Title_Asc"
#~ msgstr "タイトル（昇順）"

#~ msgid "Title_Desc"
#~ msgstr "タイトル（降順）"

#~ msgid "Creator_Asc"
#~ msgstr "登録者（昇順）"

#~ msgid "Creator_Desc"
#~ msgstr "登録者（降順）"

#~ msgid "itemType_Desc"
#~ msgstr "アイテムタイプ（昇順）"

#~ msgid "itemType_Asc"
#~ msgstr "アイテムタイプ（降順）"

#~ msgid "ID_Asc"
#~ msgstr "ID（昇順）"

#~ msgid "ID_Desc"
#~ msgstr "ID（降順）"

#~ msgid "Update_Asc"
#~ msgstr "更新日時（昇順）"

#~ msgid "Update_Desc"
#~ msgstr "更新日時（降順）"

#~ msgid "Create_Asc"
#~ msgstr "作成日時（昇順）"

#~ msgid "Create_Desc"
#~ msgstr "作成日時（降順）"

#~ msgid "Date_of_Issued_Asc"
#~ msgstr "出版年（昇順）"

#~ msgid "Date_of_Issued_Desc"
#~ msgstr "出版年（降順）"

#~ msgid "Custom_Asc"
#~ msgstr "カスタム（昇順）"

#~ msgid "Custom_Desc"
#~ msgstr "カスタム（降順）"

#~ msgid "Organization name"
#~ msgstr ""

#~ msgid "Aggregation Monh"
#~ msgstr ""

#~ msgid "Site License setting"
#~ msgstr ""

#~ msgid "File Preview Report"
#~ msgstr ""

#~ msgid "01"
#~ msgstr ""

#~ msgid "02"
#~ msgstr ""

#~ msgid "03"
#~ msgstr ""

#~ msgid "04"
#~ msgstr ""

#~ msgid "05"
#~ msgstr ""

#~ msgid "06"
#~ msgstr ""

#~ msgid "07"
#~ msgstr ""

#~ msgid "08"
#~ msgstr ""

#~ msgid "09"
#~ msgstr ""

#~ msgid "10"
#~ msgstr ""

#~ msgid "11"
#~ msgstr ""

#~ msgid "12"
#~ msgstr ""

#~ msgid "Background2"
#~ msgstr "背景2"

#~ msgid "Frame Border"
#~ msgstr "枠線"

#~ msgid "Header"
#~ msgstr "ヘッダ"

#~ msgid "Footer"
#~ msgstr "フッター"

#~ msgid "Header Setting"
#~ msgstr "ヘッダ設定"

#~ msgid "Footer Setting"
#~ msgstr "フッター設定"

<<<<<<< HEAD
#~ msgid "Mail Address"
#~ msgstr "メールアドレス"

#~ msgid ""
#~ "Please classify a check into the "
#~ "organization send a use of site "
#~ "license statistics eamil."
#~ msgstr ""

#~ msgid "Add_Agg"
#~ msgstr "追加"

#~ msgid "Facet Search List"
#~ msgstr "ファセット検索一覧"
=======
#: weko_admin/template/weko_admin/admin/site_info.html:64
msgid "Tracking ID"
msgstr "トラッキングID"

#: weko_admin/template/weko_admin/admin/site_info.html:65
msgid "AddThis ID"
msgstr "AddThis ID"

#: weko_admin/template/weko_admin/admin/site_info.html:66
msgid "OGP Image"
msgstr "OGPイメージ"

#: weko_admin/templates/weko_admin/admin/facet_search_setting.html:54
msgid "Add_Agg"
msgstr "追加"

#: weko_admin/templates/weko_admin/admin/facet_search_setting.html:
msgid "Facet Search List"
msgstr "ファセット検索一覧"

#: weko_admin/templates/weko_admin/admin/facet_search_setting.html
msgid "Please select one aggregation mapping."
msgstr "集計マッピングを１つ選択してください。"

#: weko_admin/templates/weko_admin/admin/facet_search_setting.html
msgid "Already exists."
msgstr "既に存在しています。"

#~ msgid "Mail Address"
#~ msgstr "メールアドレス"

msgid "restricted_error_message"
msgstr "エラーメッセージ"

msgid "password check function"
msgstr "非ログインユーザーのDLにおけるパスワードチェック機能"
>>>>>>> e8d00a98
<|MERGE_RESOLUTION|>--- conflicted
+++ resolved
@@ -1607,6 +1607,12 @@
 msgid "Update"
 msgstr "更新"
 
+msgid "restricted_error_message"
+msgstr "エラーメッセージ"
+
+msgid "password check function"
+msgstr "非ログインユーザーのDLにおけるパスワードチェック機能"
+
 #: weko_admin/admin/reindex_elasticsearch.html
 msgid "reindex item_index"
 msgstr "アイテムインデックスの再作成"
@@ -1651,6 +1657,12 @@
 msgid "completed"
 msgstr "処理が完了しました。"
 
+#: weko_admin/templates/weko_admin/admin/site_license_send_mail_settings.html:37
+msgid ""
+"Please classify a check into the organization send a use of site license "
+"statistics eamil."
+msgstr ""
+
 #~ msgid "Title_Asc"
 #~ msgstr "タイトル（昇順）"
 
@@ -1765,56 +1777,12 @@
 #~ msgid "Footer Setting"
 #~ msgstr "フッター設定"
 
-<<<<<<< HEAD
 #~ msgid "Mail Address"
 #~ msgstr "メールアドレス"
 
-#~ msgid ""
-#~ "Please classify a check into the "
-#~ "organization send a use of site "
-#~ "license statistics eamil."
-#~ msgstr ""
-
 #~ msgid "Add_Agg"
 #~ msgstr "追加"
 
 #~ msgid "Facet Search List"
 #~ msgstr "ファセット検索一覧"
-=======
-#: weko_admin/template/weko_admin/admin/site_info.html:64
-msgid "Tracking ID"
-msgstr "トラッキングID"
-
-#: weko_admin/template/weko_admin/admin/site_info.html:65
-msgid "AddThis ID"
-msgstr "AddThis ID"
-
-#: weko_admin/template/weko_admin/admin/site_info.html:66
-msgid "OGP Image"
-msgstr "OGPイメージ"
-
-#: weko_admin/templates/weko_admin/admin/facet_search_setting.html:54
-msgid "Add_Agg"
-msgstr "追加"
-
-#: weko_admin/templates/weko_admin/admin/facet_search_setting.html:
-msgid "Facet Search List"
-msgstr "ファセット検索一覧"
-
-#: weko_admin/templates/weko_admin/admin/facet_search_setting.html
-msgid "Please select one aggregation mapping."
-msgstr "集計マッピングを１つ選択してください。"
-
-#: weko_admin/templates/weko_admin/admin/facet_search_setting.html
-msgid "Already exists."
-msgstr "既に存在しています。"
-
-#~ msgid "Mail Address"
-#~ msgstr "メールアドレス"
-
-msgid "restricted_error_message"
-msgstr "エラーメッセージ"
-
-msgid "password check function"
-msgstr "非ログインユーザーのDLにおけるパスワードチェック機能"
->>>>>>> e8d00a98
+
