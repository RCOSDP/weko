# English translations for weko-admin.
# Copyright (C) 2017 National Institute of Informatics.
# This file is distributed under the same license as the WEKO-Admin
# project.
# FIRST AUTHOR <wekosoftware@nii.ac.jp>, 2017.
#
msgid ""
msgstr ""
"Project-Id-Version: weko_admin 0.1.0.dev20170000\n"
"Report-Msgid-Bugs-To: wekosoftware@nii.ac.jp\n"
"POT-Creation-Date: 2019-04-25 18:26+0900\n"
"PO-Revision-Date: 2018-01-04 16:19+0100\n"
"Last-Translator: FULL NAME <EMAIL@ADDRESS>\n"
"Language: en\n"
"Language-Team: en <LL@li.org>\n"
"Plural-Forms: nplurals=2; plural=(n != 1)\n"
"MIME-Version: 1.0\n"
"Content-Type: text/plain; charset=utf-8\n"
"Content-Transfer-Encoding: 8bit\n"
"Generated-By: Babel 2.5.1\n"

#: weko_admin/admin.py:107
msgid "deny access"
msgstr "Denied access"

#: weko_admin/admin.py:291
msgid "No. Of File Downloads"
msgstr "Number of File Downloads"

#: weko_admin/admin.py:292
msgid "Open-Access No. Of File Downloads"
msgstr "Number of Open-Access File Downloads"

#: weko_admin/admin.py:294
msgid "No. Of File Previews"
msgstr "Number of File Previews"

#: weko_admin/admin.py:295
msgid "Open-Access No. Of File Previews"
msgstr "Number of Open-Access File Previews"

#: weko_admin/admin.py:301
msgid "Aggregation Monh"
msgstr ""

#: weko_admin/admin.py:304
msgid "File Name"
msgstr ""

#: weko_admin/admin.py:304
msgid "Registered Index Name"
msgstr ""

#: weko_admin/admin.py:305
msgid "No. Of Times Downloaded/Viewed"
msgstr "Number of  Downloads/Views"

#: weko_admin/admin.py:305
msgid "Non-Logged In User"
msgstr "Non-Logged in User"

#: weko_admin/admin.py:306
msgid "Logged In User"
msgstr "Logged in User"

#: weko_admin/admin.py:306
msgid "Site License"
msgstr ""

#: weko_admin/admin.py:306
msgid "Admin"
msgstr ""

#: weko_admin/admin.py:307
msgid "Registrar"
msgstr ""

#: weko_admin/admin.py:362 weko_admin/admin.py:380 weko_admin/admin.py:389
msgid "Setting"
msgstr ""

#: weko_admin/admin.py:363
msgid "Style"
msgstr ""

#: weko_admin/admin.py:371
msgid "Statistics"
msgstr ""

#: weko_admin/admin.py:372
msgid "Report"
msgstr ""

#: weko_admin/admin.py:381
msgid "Language"
msgstr ""

#: weko_admin/admin.py:390
msgid "WebAPI Account"
msgstr ""

#: weko_admin/admin.py:917
msgid "Specified repository is already registered."
msgstr ""

#: weko_admin/ext.py:42
msgid "A translation string"
msgstr ""

#: weko_admin/utils.py:250
msgid "Input type is invalid. Please check again."
msgstr ""

#: weko_admin/utils.py:253 weko_admin/views.py:342 weko_admin/views.py:347
msgid "Account information is invalid. Please check again."
msgstr ""

#: weko_admin/views.py:96
#, python-format
msgid "%(icon)s Session"
msgstr ""

#: weko_admin/views.py:102
msgid "Session"
msgstr ""

#: weko_admin/views.py:126
msgid "Session lifetime was updated."
msgstr ""

#: weko_admin/views.py:131
msgid "15 mins"
msgstr "15 minutes"

#: weko_admin/views.py:132
msgid "30 mins"
msgstr "30 minutes"

#: weko_admin/views.py:133
msgid "45 mins"
msgstr "45 minutes"

#: weko_admin/views.py:134
msgid "60 mins"
msgstr "1 hour"

#: weko_admin/views.py:135
msgid "180 mins"
msgstr "3 hours"

#: weko_admin/views.py:136
msgid "360 mins"
msgstr "6 hours"

#: weko_admin/views.py:137
msgid "720 mins"
msgstr "12 hours"

#: weko_admin/views.py:138
msgid "1440 mins"
msgstr "1 day"

#: weko_admin/views.py:335
msgid "Header Error"
msgstr ""

#: weko_admin/templates/weko_admin/index.html:25
msgid "Welcome to"
msgstr ""

#: weko_admin/templates/weko_admin/search_management.html:45
msgid "Search Results Setting"
msgstr "Search Results Setting"

#: weko_admin/templates/weko_admin/search_management.html:56
msgid "Default Display Number :"
msgstr "Default Display Number："

#: weko_admin/templates/weko_admin/search_management.html:58
msgid "[[opt_num.contents]]"
msgstr ""

#: weko_admin/templates/weko_admin/search_management.html:70
msgid "Default Display Sort (Index Search) :"
msgstr "Default Display Sort (By Index)："

#: weko_admin/templates/weko_admin/search_management.html:72
msgid "[[opt_index_sort.contents]]"
msgstr ""

#: weko_admin/templates/weko_admin/search_management.html:84
#, fuzzy
msgid "Default Display Sort (Keywords Search) :"
msgstr "Default Display Sort (By Keywords)"

#: weko_admin/templates/weko_admin/search_management.html:86
msgid "[[opt_keyword_sort.contents]]"
msgstr ""

#: weko_admin/templates/weko_admin/search_management.html:97
msgid "Please set the sort of search results ."
msgstr "Please set the sort of search results ."

#: weko_admin/templates/weko_admin/search_management.html:104
#: weko_admin/templates/weko_admin/site_license.html:173
msgid "Deny"
msgstr "Deny"

#: weko_admin/templates/weko_admin/search_management.html:107
msgid "[[opt_sort_deny.contents]]"
msgstr ""

#: weko_admin/templates/weko_admin/search_management.html:124
#: weko_admin/templates/weko_admin/site_license.html:168
msgid "Allow"
msgstr "Allow"

#: weko_admin/templates/weko_admin/search_management.html:127
msgid "[[opt_sort_allow.contents]]"
msgstr ""

#: weko_admin/templates/weko_admin/search_management.html:145
msgid "Detail Search Conditions Setting"
msgstr "Detail Search Conditions Setting"

#: weko_admin/templates/weko_admin/search_management.html:154
msgid "Search Item"
msgstr "Item"

#: weko_admin/templates/weko_admin/search_management.html:159
msgid "Useable Item"
msgstr "Useable Item"

#: weko_admin/templates/weko_admin/search_management.html:164
msgid "Condition Name"
msgstr "Condition Name"

#: weko_admin/templates/weko_admin/search_management.html:169
msgid "JPCOAR Mapping"
msgstr "JPCOAR Mapping"

#: weko_admin/templates/weko_admin/search_management.html:174
msgid "Initial Condition"
msgstr "Initial Condition"

#: weko_admin/templates/weko_admin/search_management.html:188
msgid "[[option_condition.contents]]"
msgstr ""

#: weko_admin/templates/weko_admin/admin/block_style.html:86
#: weko_admin/templates/weko_admin/admin/block_style.html:128
#: weko_admin/templates/weko_admin/admin/block_style.html:194
#: weko_admin/templates/weko_admin/admin/lang_settings.html:90
#: weko_admin/templates/weko_admin/admin/web_api_account.html:55
#: weko_admin/templates/weko_admin/search_management.html:215
#: weko_admin/templates/weko_admin/site_license.html:207
#: weko_admin/templates/weko_admin/admin/facet_search_setting.html:62
msgid "Save"
msgstr "Save"

#: weko_admin/templates/weko_admin/site_license.html:45
msgid "Site License setting"
msgstr ""

#: weko_admin/templates/weko_admin/site_license.html:51
msgid ""
"Please specify range of IP address which allow users can download "
"contents without login."
msgstr ""

#: weko_admin/templates/weko_admin/site_license.html:56
#: weko_admin/templates/weko_admin/site_license.html:61
#, fuzzy
msgid "Organization Name"
msgstr "Condition Name"

#: weko_admin/templates/weko_admin/site_license.html:73
#: weko_admin/templates/weko_admin/admin/facet_search_setting.html:63
msgid "Delete"
msgstr ""

#: weko_admin/templates/weko_admin/site_license.html:79
msgid "E-Mail Address"
msgstr ""

#: weko_admin/templates/weko_admin/site_license.html:84
msgid "Email Address"
msgstr ""

#: weko_admin/templates/weko_admin/site_license.html:89
#: weko_admin/templates/weko_admin/site_license.html:94
msgid "Domain Name"
msgstr ""

#: weko_admin/templates/weko_admin/site_license.html:99
msgid "IP Address Range"
msgstr ""

#: weko_admin/templates/weko_admin/site_license.html:100
msgid "(from - to)"
msgstr ""

#: weko_admin/templates/weko_admin/site_license.html:138
msgid "Please input a correct number"
msgstr ""

#: weko_admin/templates/weko_admin/site_license.html:139
msgid "The range of ipAddress is not correct"
msgstr "IP Address range is not correct"

#: weko_admin/templates/weko_admin/site_license.html:145
#: weko_admin/templates/weko_admin/site_license.html:156
msgid "More Input Row"
msgstr ""

#: weko_admin/templates/weko_admin/site_license.html:163
msgid "Please specify item type to be excluded from the site license"
msgstr ""

#: weko_admin/templates/weko_admin/admin/block_style.html:90
msgid "Color Setting"
msgstr ""

#: weko_admin/templates/weko_admin/admin/block_style.html:96
msgid "Background1"
msgstr ""

#: weko_admin/templates/weko_admin/admin/block_style.html:100
msgid "Background2"
msgstr ""

#: weko_admin/templates/weko_admin/admin/block_style.html:104
msgid "Frame Border"
msgstr ""

#: weko_admin/templates/weko_admin/admin/block_style.html:108
msgid "Header"
msgstr ""

#: weko_admin/templates/weko_admin/admin/block_style.html:112
msgid "Footer"
msgstr ""

#: weko_admin/templates/weko_admin/admin/block_style.html:132
#, fuzzy
msgid "Header Setting"
msgstr "Search Results Setting"

#: weko_admin/templates/weko_admin/admin/block_style.html:198
msgid "Footer Setting"
msgstr ""

#: weko_admin/templates/weko_admin/admin/lang_settings.html:46
msgid "Target language"
msgstr ""

#: weko_admin/templates/weko_admin/admin/lang_settings.html:61
msgid "Registered language"
msgstr ""

#: weko_admin/templates/weko_admin/admin/report.html:49
msgid "Number of items registered"
msgstr "Number of items registered"

#: weko_admin/templates/weko_admin/admin/report.html:56
msgid "Total number of items registered:"
msgstr ""

#: weko_admin/templates/weko_admin/admin/report.html:64
msgid "Number of open items registered:"
msgstr "Number of public items registered:"

#: weko_admin/templates/weko_admin/admin/report.html:72
msgid "Number of private items registered:"
msgstr ""

#: weko_admin/templates/weko_admin/admin/report.html:82
msgid "File Preview Report"
msgstr ""

#: weko_admin/templates/weko_admin/admin/report.html:89
msgid "Aggregation month"
msgstr ""

#: weko_admin/templates/weko_admin/admin/report.html:97
msgid "Type"
msgstr ""

#: weko_admin/templates/weko_admin/admin/report.html:100
msgid "All"
msgstr ""

#: weko_admin/templates/weko_admin/admin/report.html:101
msgid "File Downloads"
msgstr ""

#: weko_admin/templates/weko_admin/admin/report.html:102
msgid "File Previews"
msgstr ""

#: weko_admin/templates/weko_admin/admin/report.html:106
#: weko_admin/templates/weko_admin/admin/report.html:109
msgid "Year"
msgstr ""

#: weko_admin/templates/weko_admin/admin/report.html:117
#: weko_admin/templates/weko_admin/admin/report.html:120
msgid "Month"
msgstr ""

#: weko_admin/templates/weko_admin/admin/report.html:121
msgid "01"
msgstr ""

#: weko_admin/templates/weko_admin/admin/report.html:122
msgid "02"
msgstr ""

#: weko_admin/templates/weko_admin/admin/report.html:123
msgid "03"
msgstr ""

#: weko_admin/templates/weko_admin/admin/report.html:124
msgid "04"
msgstr ""

#: weko_admin/templates/weko_admin/admin/report.html:125
msgid "05"
msgstr ""

#: weko_admin/templates/weko_admin/admin/report.html:126
msgid "06"
msgstr ""

#: weko_admin/templates/weko_admin/admin/report.html:127
msgid "07"
msgstr ""

#: weko_admin/templates/weko_admin/admin/report.html:128
msgid "08"
msgstr ""

#: weko_admin/templates/weko_admin/admin/report.html:129
msgid "09"
msgstr ""

#: weko_admin/templates/weko_admin/admin/report.html:130
msgid "10"
msgstr ""

#: weko_admin/templates/weko_admin/admin/report.html:131
msgid "11"
msgstr ""

#: weko_admin/templates/weko_admin/admin/report.html:132
msgid "12"
msgstr ""

#: weko_admin/templates/weko_admin/admin/report.html:140
msgid "Download"
msgstr ""

#: weko_admin/templates/weko_admin/admin/report.html:150
msgid "Error"
msgstr ""

#: weko_admin/templates/weko_admin/admin/report.html:153
msgid "Could not download file."
msgstr ""

#: weko_admin/templates/weko_admin/admin/report.html:158
msgid "Close"
msgstr ""

#: weko_admin/templates/weko_admin/admin/web_api_account.html:37
msgid "Input Type"
msgstr ""

#: weko_admin/templates/weko_admin/admin/web_api_account.html:40
msgid "Please selected the input type"
msgstr ""

#: weko_admin/templates/weko_admin/admin/web_api_account.html:45
msgid "CrossRef Query Services Account"
msgstr "Crossref Query Services Account"

#: weko_admin/templates/weko_admin/settings/lifetime.html:30
#, fuzzy
msgid "Life Time"
msgstr "Set lifetime for"

#: weko_admin/templates/weko_admin/settings/lifetime.html:42
#: weko_admin/templates/weko_admin/settings/lifetime.html:49
msgid "Set lifetime for"
msgstr "Set lifetime for"

#: weko_admin/templates/weko_admin/settings/lifetime.html:42
msgid "Current"
msgstr "Current"

#: weko_admin/templates/weko_admin/settings/lifetime.html:55
#: weko_admin/templates/weko_admin/admin/facet_search_setting.html:61
msgid "Cancel"
msgstr "Cancel"

#: weko_admin/templates/weko_admin/settings/lifetime.html:58
msgid "Update"
msgstr "Update"

#~ msgid "Title_Asc"
#~ msgstr "Title (Asc)"

#~ msgid "Title_Desc"
#~ msgstr "Title (Desc)"

#~ msgid "Creator_Asc"
#~ msgstr "Creator (Asc)"

#~ msgid "Creator_Desc"
#~ msgstr "Creator (Desc)"

#~ msgid "ItemType_Desc"
#~ msgstr "Item Type (Desc)"

#~ msgid "ItemType_Asc"
#~ msgstr "Item Type (Asc)"

#~ msgid "ID_Asc"
#~ msgstr "ID (Asc)"

#~ msgid "ID_Desc"
#~ msgstr "ID (Desc)"

#~ msgid "Update_Asc"
#~ msgstr "Update (Asc)"

#~ msgid "Update_Desc"
#~ msgstr "Update (Desc)"

#~ msgid "Create_Asc"
#~ msgstr "Create (Asc)"

#~ msgid "Create_Desc"
#~ msgstr "Create (Desc)"

#~ msgid "Date_of_Issued_Asc"
#~ msgstr "Date Of Issued (Asc)"

#~ msgid "Date_of_Issued_Desc"
#~ msgstr "Date Of Issued (Desc)"

#~ msgid "Custom_Asc"
#~ msgstr "Custom (Asc)"

#~ msgid "Custom_Desc"
#~ msgstr "Custom (Desc)"

#~ msgid "Organization name"
#~ msgstr "Condition Name"

#: weko_admin/template/weko_admin/admin/feedback_mail.html:41
msgid "Automatic Transmission ON/OFF"
msgstr "Feedback email feature"

#: weko_admin/template/weko_admin/admin/feedback_mail.html:42
msgid "Send"
msgstr "Enable"

#: weko_admin/template/weko_admin/admin/feedback_mail.html:43
msgid "Do not send"
msgstr "Disable"

#: weko_admin/template/weko_admin/admin/feedback_mail.html:44
msgid "Send exclusion target persons"
msgstr "Exclusion from sending"

#: weko_admin/template/weko_admin/admin/feedback_mail.html:45
msgid "From author DB"
msgstr "Input from author DB"

#: weko_admin/template/weko_admin/admin/feedback_mail.html:46
msgid "Delete"
msgstr ""

#: weko_admin/template/weko_admin/admin/feedback_mail.html:47
msgid "Save"
msgstr ""

#: weko_admin/template/weko_admin/admin/feedback_mail.html:48
msgid "Manual Send"
msgstr ""

#: weko_admin/template/weko_admin/admin/feedback_mail.html:49
msgid "Update successfully."
msgstr ""

#: weko_admin/template/weko_admin/admin/feedback_mail.html:50
msgid "Duplicate Email Addresses."
msgstr "Duplicated Email Addresses."

#: weko_admin/utils.py:50
msgid "Send logs"
msgstr ""

#: weko_admin/utils.py:50
msgid "Start time"
msgstr ""

#: weko_admin/utils.py:50
msgid "End time"
msgstr ""

#: weko_admin/utils.py:50
msgid "Counts"
msgstr ""

#: weko_admin/utils.py:50
msgid "Success"
msgstr ""

#: weko_admin/utils.py:50
msgid "Error"
msgstr ""

#: weko_admin/utils.py:50
msgid "List of authors who failed to send"
msgstr "List of failed feedback emails"

#: weko_admin/utils.py:50
msgid "Name"
msgstr ""

#: weko_admin/utils.py:50
msgid "Mail Address"
msgstr ""

#: weko_admin/utils.py:50
msgid "Resend"
msgstr ""

#: weko_admin/template/weko_admin/admin/feedback_mail.html:59
msgid "There is no data."
msgstr "No search result"


#: weko_admin/template/weko_admin/admin/site_info.html:59
msgid "Log in Instructions"
msgstr ""

#: weko_admin/template/weko_admin/admin/site_info.html:60
msgid "Add Instructions"
msgstr ""

#: weko_admin/template/weko_admin/admin/site_info.html:61
msgid "The same language is set for many instructions."
msgstr ""

#: weko_admin/template/weko_admin/admin/site_info.html:61
msgid "Maximum length of instruction is 1000 characters. "
msgstr ""

#: weko_admin/template/weko_admin/admin/site_info.html:64
msgid "Tracking ID"
msgstr ""

#: weko_admin/template/weko_admin/admin/site_info.html:65
msgid "AddThis ID"
msgstr ""

#: weko_admin/template/weko_admin/admin/site_info.html:66
msgid "OGP Image"
msgstr ""

#: weko_admin/template/weko_admin/admin/search_management_setting.html
msgid "Main Screen Initial Display Setting"
msgstr ""

#: weko_admin/template/weko_admin/admin/search_management_setting.html
msgid "Default Contents to Display"
msgstr ""

#: weko_admin/template/weko_admin/admin/search_management_setting.html
msgid "Default Index to Display"
msgstr ""

#: weko_admin/template/weko_admin/admin/search_management_setting.html
msgid "Initial Display Index"
msgstr ""

#: weko_admin/template/weko_admin/admin/search_management_setting.html
msgid "An index which is not open in public cannot be selected."
msgstr ""

#: weko_admin/templates/weko_admin/admin/rest_settings.html:52
msgid "Content File Download"
msgstr ""

#: weko_admin/templates/weko_admin/admin/rest_settings.html:53
msgid "Expiration Date"
msgstr ""

#: weko_admin/templates/weko_admin/admin/rest_settings.html:64
msgid "Download Limit"
msgstr ""

#: weko_admin/templates/weko_admin/admin/rest_settings.html:65
msgid "Unlimited"
msgstr ""

#: weko_admin/templates/weko_admin/admin/rest_settings.html:46
msgid "Must set a positive integer for %(name)s."
msgstr "Must set a positive integer for %(name)s."

#: weko_admin/templates/weko_admin/admin/rest_settings.html:49
msgid "Please set %(name)s."
msgstr "Please set %(name)s."

msgid "Restricted Access was successfully updated."
msgstr ""

msgid "Please input the Terms and Conditions in English."
msgstr ""

#: weko_admin/templates/weko_admin/admin/restrited_access_settings.html:65
msgid "Usage Report Workflow Access"
msgstr "Usage Report Workflow Access"

msgid "Usage Report Reminder Email"
msgstr "Usage Report Reminder Email"

msgid "Confirm Usage Mail"
msgstr "Confirm"

#: weko_admin/templates/weko_admin/admin/facet_search_setting.html:46
msgid "Item Name(EN)"
msgstr "Item Name(EN)"

#: weko_admin/templates/weko_admin/admin/facet_search_setting.html:47
msgid "Item Name(JP)"
msgstr "Item Name(JP)"

#: weko_admin/templates/weko_admin/admin/facet_search_setting.html:48
msgid "Mapping"
msgstr "Mapping"

#: weko_admin/templates/weko_admin/admin/facet_search_setting.html:49
msgid "Custom Aggregations"
msgstr "Custom Aggregations"

#: weko_admin/templates/weko_admin/admin/facet_search_setting.html:50
msgid "Aggregations List"
msgstr "Aggregations List"

#: weko_admin/templates/weko_admin/admin/facet_search_setting.html:51
msgid "Aggregation Mapping"
msgstr "Aggregation Mapping"

#: weko_admin/templates/weko_admin/admin/facet_search_setting.html:52
msgid "Aggregation Value"
msgstr "Aggregation Value"

#: weko_admin/templates/weko_admin/admin/facet_search_setting.html:64
msgid "Add"
msgstr "Add"

#: weko_admin/templates/weko_admin/admin/facet_search_setting.html:55
msgid "Display/Hide"
msgstr "Display/Hide"

#: weko_admin/templates/weko_admin/admin/facet_search_setting.html:57
msgid "_Hide"
msgstr "Hide"

#: weko_admin/templates/weko_admin/admin/facet_search_setting.html:71
msgid "Are you sure you want to delete it?"
msgstr "Are you sure you want to delete it?"

#: weko_admin/templates/weko_admin/admin/facet_search_setting.html:66
msgid "List"
msgstr "List"

#: weko_admin/templates/weko_admin/admin/facet_search_setting.html:67
msgid "Create"
msgstr "Create"

#: weko_admin/templates/weko_admin/admin/facet_search_setting.html:68
msgid "Edit"
msgstr "Edit"

#: weko_admin/templates/weko_admin/admin/facet_search_setting.html:69
msgid "Details"
msgstr "Details"

#: weko_admin/templates/weko_admin/admin/facet_search_setting.html:58
msgid "_Display"
msgstr "Display"

#: weko_admin/templates/weko_admin/admin/facet_search_setting.html:
msgid "Facet Search List"
msgstr "Facet Search List"

#: weko_admin/templates/weko_admin/admin/facet_search_setting.html:70
msgid "Please input all required item."
msgstr "Please input all required item."

#: weko_admin/templates/weko_admin/admin/facet_search_setting.html
msgid "Please select one aggregation mapping."
msgstr "Please select one aggregation mapping."

#: weko_admin/templates/weko_admin/admin/facet_search_setting.html
msgid "Already exists."
msgstr "Already exists."

#: weko_admin/templates/weko_admin/admin/facet_search_setting.html:
msgid "Failed to create due to server error."
msgstr "Failed to create due to server error."

#: weko_admin/templates/weko_admin/admin/facet_search_setting.html:
msgid "Failed to update due to server error."
msgstr "Failed to update due to server error."

#: weko_admin/templates/weko_admin/admin/facet_search_setting.html:
msgid "Failed to delete due to server error."
msgstr "Failed to delete due to server error."

#: weko_admin/templates/weko_admin/admin/facet_search_setting.html:
msgid "The item name/mapping is already exists. Please input other faceted item/mapping."
msgstr "The item name/mapping is already exists. Please input other faceted item/mapping."

<<<<<<< HEAD
#: weko_admin/admin/reindex_elasticsearch.html
msgid "reindex item_index"
msgstr "reindex item Types"

#: weko_admin/admin/reindex_elasticsearch.html
msgid "reindex item"
msgstr "reindex items"

#: weko_admin/admin/reindex_elasticsearch.html
msgid "execute"
msgstr "execute"

#: weko_admin/admin/reindex_elasticsearch.html
msgid "Maintenance"
msgstr "Maintenance"

#: weko_admin/admin/reindex_elasticsearch.html
msgid "ElasticSearch Index"
msgstr "ElasticSearch Index"

#: weko_admin/admin/reindex_elasticsearch.html
msgid "waiting..."
msgstr "waiting..."

#: weko_admin/admin/reindex_elasticsearch.html
msgid "executing..."
msgstr "executing..."

#: weko_admin/admin/reindex_elasticsearch.html
msgid "haserror"
msgstr "Execution prohibited due to an error"

#: weko_admin/admin/reindex_elasticsearch.html
msgid "validationMsg1"
msgstr "Execution mode not selected"

#: weko_admin/admin/reindex_elasticsearch.html
msgid "confirmMessage"
msgstr "We expect this process to take a considerable amount of time to execute. May I run the reindexing process?"

#: weko_admin/admin/reindex_elasticsearch.html
msgid "completed"
msgstr "Completed!"
#: weko_admin/templates/weko_admin/admin/facet_search_setting.html:59
msgid "UiType"
msgstr "UI"

#: weko_admin/templates/weko_admin/admin/facet_search_setting.html:60
msgid "DisplayNumber"
msgstr "Display Number"

#: weko_admin/templates/weko_admin/admin/facet_search_setting.html:61
msgid "OpenClose"
msgstr "Open/Close"

#: weko_admin/templates/weko_admin/admin/facet_search_setting.html:62
msgid "OpenClose Open"
msgstr "Open"

#: weko_admin/templates/weko_admin/admin/facet_search_setting.html:63
msgid "OpenClose Close"
msgstr "Close"

#: weko_admin/templates/weko_admin/admin/facet_search_setting.html:67
#, python-format
msgid "DisplayNumber Validation1"
msgstr "Display Number must be an integer value from 1 to 99."

#: weko_admin/templates/weko_admin/admin/facet_search_setting.html:68
msgid "DisplayNumber Validation2"
msgstr "If CheckboxList is selected, Display Number must be entered."

#: weko_admin/templates/weko_admin/admin/facet_search_setting.html:64
msgid "Search Condition"
msgstr "search condition "

#: weko_admin/templates/weko_admin/admin/facet_search_setting.html:65
msgid "Search Condition or"
msgstr "OR"

#: weko_admin/templates/weko_admin/admin/facet_search_setting.html:66
msgid "Search Condition and"
msgstr "AND"

#: weko_admin/templates/weko_admin/admin/facet_search_setting.html:69
msgid "NameEN Validation"
msgstr "The value of Item Name(EN) cannot be used."
=======
#: weko_admin/templates/weko_admin/admin/restricted_access_settings.html:81
msgid "SecretURL Enabled"
msgstr "Enable"
>>>>>>> 64394d8f
<|MERGE_RESOLUTION|>--- conflicted
+++ resolved
@@ -827,7 +827,6 @@
 msgid "The item name/mapping is already exists. Please input other faceted item/mapping."
 msgstr "The item name/mapping is already exists. Please input other faceted item/mapping."
 
-<<<<<<< HEAD
 #: weko_admin/admin/reindex_elasticsearch.html
 msgid "reindex item_index"
 msgstr "reindex item Types"
@@ -915,8 +914,7 @@
 #: weko_admin/templates/weko_admin/admin/facet_search_setting.html:69
 msgid "NameEN Validation"
 msgstr "The value of Item Name(EN) cannot be used."
-=======
+
 #: weko_admin/templates/weko_admin/admin/restricted_access_settings.html:81
 msgid "SecretURL Enabled"
-msgstr "Enable"
->>>>>>> 64394d8f
+msgstr "Enable"