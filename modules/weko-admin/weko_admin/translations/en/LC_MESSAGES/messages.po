# English translations for weko-admin.
# Copyright (C) 2017 National Institute of Informatics.
# This file is distributed under the same license as the WEKO-Admin
# project.
# FIRST AUTHOR <wekosoftware@nii.ac.jp>, 2017.
#
msgid ""
msgstr ""
"Project-Id-Version: weko_admin 0.1.0.dev20170000\n"
"Report-Msgid-Bugs-To: wekosoftware@nii.ac.jp\n"
"POT-Creation-Date: 2021-07-29 21:12+0900\n"
"PO-Revision-Date: 2018-01-04 16:19+0100\n"
"Last-Translator: FULL NAME <EMAIL@ADDRESS>\n"
"Language: en\n"
"Language-Team: en <LL@li.org>\n"
"Plural-Forms: nplurals=2; plural=(n != 1)\n"
"MIME-Version: 1.0\n"
"Content-Type: text/plain; charset=utf-8\n"
"Content-Transfer-Encoding: 8bit\n"
"Generated-By: Babel 2.5.1\n"

#: weko_admin/admin.py:105
msgid "deny access"
msgstr "Denied access"

#: weko_admin/admin.py:124
msgid "Successfully update color."
msgstr ""

#: weko_admin/admin.py:310
msgid "Monday"
msgstr ""

#: weko_admin/admin.py:310
msgid "Tuesday"
msgstr ""

#: weko_admin/admin.py:310
msgid "Wednesday"
msgstr ""

#: weko_admin/admin.py:311
msgid "Thursday"
msgstr ""

#: weko_admin/admin.py:311
msgid "Friday"
msgstr ""

#: weko_admin/admin.py:311
msgid "Saturday"
msgstr ""

#: weko_admin/admin.py:312
msgid "Sunday"
msgstr ""

#: weko_admin/admin.py:342 weko_admin/tasks.py:92
msgid " Log report."
msgstr ""

#: weko_admin/admin.py:353
msgid "Successfully sent the reports to the recepients."
msgstr ""

#: weko_admin/admin.py:363
msgid "Unexpected error occurred."
msgstr ""

#: weko_admin/admin.py:397
msgid "Successfully Changed Schedule."
msgstr ""

#: weko_admin/admin.py:399
msgid "Could Not Save Changes."
msgstr ""

#: weko_admin/admin.py:464 weko_admin/admin.py:572 weko_admin/admin.py:806
msgid "Successfully Changed Settings."
msgstr ""

#: weko_admin/admin.py:485 weko_admin/views.py:564
msgid "Could not save data."
msgstr ""

#: weko_admin/admin.py:496
msgid "Could not get restricted data: "
msgstr ""

#: weko_admin/admin.py:497
msgid "Could not get restricted data."
msgstr ""

#: weko_admin/admin.py:576 weko_admin/admin.py:809 weko_admin/admin.py:812
msgid "Failurely Changed Settings."
msgstr ""

#: weko_admin/admin.py:849
msgid "Successfully Changed Settings"
msgstr ""

#: weko_admin/admin.py:853
msgid "Failed To Change Settings"
msgstr ""

#: weko_admin/admin.py:913
msgid "Prefix"
msgstr ""

#: weko_admin/admin.py:919
msgid "Suffix"
msgstr ""

#: weko_admin/admin.py:921
msgid "Enable/Disable"
msgstr ""

#: weko_admin/admin.py:931
msgid "Repository"
msgstr ""

#: weko_admin/admin.py:931
msgid "JaLC DOI"
msgstr ""

#: weko_admin/admin.py:932
msgid "JaLC CrossRef DOI"
msgstr ""

#: weko_admin/admin.py:933
msgid "JaLC DataCite DOI"
msgstr ""

#: weko_admin/admin.py:934
msgid "NDL JaLC DOI"
msgstr ""

#: weko_admin/admin.py:935
msgid "Semi-automatic Suffix"
msgstr ""

#: weko_admin/admin.py:952
msgid "Only allow half with 1-bytes character in input"
msgstr ""

#: weko_admin/admin.py:1017
msgid "Specified repository is already registered."
msgstr ""

#: weko_admin/admin.py:1137
msgid "ID"
msgstr ""

#: weko_admin/admin.py:1138
#: weko_admin/templates/weko_admin/admin/facet_search_setting.html:50
msgid "Item Name(EN)"
msgstr "Item Name(EN)"

#: weko_admin/admin.py:1139
#: weko_admin/templates/weko_admin/admin/facet_search_setting.html:51
msgid "Item Name(JP)"
msgstr "Item Name(JP)"

#: weko_admin/admin.py:1140
#: weko_admin/templates/weko_admin/admin/facet_search_setting.html:52
msgid "Mapping"
msgstr "Mapping"

#: weko_admin/admin.py:1141
#, fuzzy
msgid "Active"
msgstr "Save"

#: weko_admin/templates/weko_admin/admin/facet_search_setting.html:59
msgid "UiType"
msgstr ""

#: weko_admin/templates/weko_admin/admin/facet_search_setting.html:60
msgid "DisplayNumber"
msgstr ""

#: weko_admin/templates/weko_admin/admin/facet_search_setting.html:61
msgid "OpenClose"
msgstr ""

#: weko_admin/templates/weko_admin/admin/facet_search_setting.html:62
msgid "OpenClose Open"
msgstr ""

#: weko_admin/templates/weko_admin/admin/facet_search_setting.html:63
msgid "OpenClose Close"
msgstr ""

#: weko_admin/templates/weko_admin/admin/facet_search_setting.html:64
msgid "DisplayNumber Validation1"
msgstr ""

#: weko_admin/templates/weko_admin/admin/facet_search_setting.html:65
msgid "DisplayNumber Validation2"
msgstr ""

#: weko_admin/admin.py:1210 weko_admin/admin.py:1237 weko_admin/admin.py:1246
#: weko_admin/admin.py:1255 weko_admin/admin.py:1264 weko_admin/admin.py:1273
#: weko_admin/admin.py:1282 weko_admin/admin.py:1291 weko_admin/admin.py:1309
#: weko_admin/admin.py:1318 weko_admin/admin.py:1327 weko_admin/admin.py:1336
#: weko_admin/admin.py:1344 weko_admin/admin.py:1352
msgid "Setting"
msgstr ""

#: weko_admin/admin.py:1211
msgid "Style"
msgstr ""

#: weko_admin/admin.py:1219 weko_admin/admin.py:1228 weko_admin/admin.py:1300
msgid "Statistics"
msgstr ""

#: weko_admin/admin.py:1220
msgid "Report"
msgstr ""

#: weko_admin/admin.py:1229
msgid "Feedback Mail"
msgstr ""

#: weko_admin/admin.py:1238
msgid "Stats"
msgstr ""

#: weko_admin/admin.py:1247
#: weko_admin/templates/weko_admin/admin/log_analysis_settings.html:45
msgid "Log Analysis"
msgstr ""

#: weko_admin/admin.py:1256
#: weko_admin/templates/weko_admin/admin/site_info.html:48
msgid "Language"
msgstr ""

#: weko_admin/admin.py:1265
msgid "WebAPI Account"
msgstr ""

#: weko_admin/admin.py:1274
msgid "Ranking"
msgstr ""

#: weko_admin/admin.py:1283
#: weko_admin/templates/weko_admin/admin/feedback_mail.html:61
msgid "Search"
msgstr ""

#: weko_admin/admin.py:1292 weko_admin/admin.py:1301 weko_admin/config.py:154
#: weko_admin/config.py:159
msgid "Site License"
msgstr ""

#: weko_admin/admin.py:1310
#, fuzzy
msgid "File Preview"
msgstr "Number of File Previews"

#: weko_admin/admin.py:1319
msgid "Item Export"
msgstr ""

#: weko_admin/admin.py:1328
msgid "Site Info"
msgstr ""

#: weko_admin/admin.py:1337
msgid "Restricted Access"
msgstr ""

#: weko_admin/admin.py:1345
msgid "Identifier"
msgstr ""

#: weko_admin/admin.py:1353
#, fuzzy
msgid "Faceted Search"
msgstr "Facet Search List"

#: weko_admin/api.py:82
msgid "statistics report"
msgstr ""

#: weko_admin/config.py:129
msgid "No. Of File Downloads"
msgstr "Number of File Downloads"

#: weko_admin/config.py:130
msgid "No. Of File Previews"
msgstr "Number of File Previews"

#: weko_admin/config.py:131
#, fuzzy
msgid "No. Of Paid File Downloads"
msgstr "Number of File Downloads"

#: weko_admin/config.py:132
#, fuzzy
msgid "No. Of Paid File Previews"
msgstr "Number of File Previews"

#: weko_admin/config.py:133
msgid "Detail Views Per Index"
msgstr ""

#: weko_admin/config.py:134
msgid "Detail Views Count"
msgstr ""

#: weko_admin/config.py:135
msgid "Usage Count By User"
msgstr ""

#: weko_admin/config.py:136
msgid "Search Keyword Ranking"
msgstr ""

#: weko_admin/config.py:137
msgid "Number Of Access By Host"
msgstr ""

#: weko_admin/config.py:138
msgid "User Affiliation Information"
msgstr ""

#: weko_admin/config.py:139
#: weko_admin/templates/weko_admin/email_templates/site_license_report.html:21
msgid "Access Count By Site License"
msgstr ""

#: weko_admin/config.py:144
msgid "Open-Access No. Of File Downloads"
msgstr "Number of Open-Access File Downloads"

#: weko_admin/config.py:145
msgid "Open-Access No. Of File Previews"
msgstr "Number of Open-Access File Previews"

#: weko_admin/config.py:146
msgid "Access Number Breakdown By Site License"
msgstr ""

#: weko_admin/config.py:152 weko_admin/config.py:157
msgid "File Name"
msgstr ""

#: weko_admin/config.py:152 weko_admin/config.py:157 weko_admin/config.py:163
msgid "Registered Index Name"
msgstr ""

#: weko_admin/config.py:153
#, fuzzy
msgid "No. Of Times Downloaded"
msgstr "Number of  Downloads/Views"

#: weko_admin/config.py:153 weko_admin/config.py:158
msgid "Non-Logged In User"
msgstr "Non-Logged in User"

#: weko_admin/config.py:154 weko_admin/config.py:159
msgid "Logged In User"
msgstr "Logged in User"

#: weko_admin/config.py:154 weko_admin/config.py:159
msgid "Admin"
msgstr ""

#: weko_admin/config.py:155 weko_admin/config.py:160
msgid "Registrar"
msgstr ""

#: weko_admin/config.py:158
#, fuzzy
msgid "No. Of Times Viewed"
msgstr "Number of File Previews"

#: weko_admin/config.py:161
#, fuzzy
msgid "Index"
msgstr "Hide"

#: weko_admin/config.py:161
#, fuzzy
msgid "No. Of Views"
msgstr "Number of File Previews"

#: weko_admin/config.py:163
msgid "Title"
msgstr ""

#: weko_admin/config.py:163
msgid "View Count"
msgstr ""

#: weko_admin/config.py:164
#, fuzzy
msgid "Non-logged-in User"
msgstr "Non-Logged in User"

#: weko_admin/config.py:165
#: weko_admin/templates/weko_admin/admin/feedback_mail.html:49
msgid "Mail address"
msgstr ""

#: weko_admin/config.py:166
msgid "Username"
msgstr ""

#: weko_admin/config.py:167
#, fuzzy
msgid "File download count"
msgstr "Number of File Downloads"

#: weko_admin/config.py:168
msgid "File playing count"
msgstr ""

#: weko_admin/config.py:169
#: weko_admin/templates/weko_admin/admin/report.html:116
msgid "Search Keyword"
msgstr ""

#: weko_admin/config.py:169 weko_admin/config.py:174
#: weko_admin/templates/weko_admin/email_templates/site_license_report.html:25
msgid "Number Of Searches"
msgstr ""

#: weko_admin/config.py:170
msgid "Host"
msgstr ""

#: weko_admin/config.py:170
msgid "IP Address"
msgstr ""

#: weko_admin/config.py:171 weko_admin/config.py:173
#: weko_admin/templates/weko_admin/email_templates/site_license_report.html:24
msgid "WEKO Top Page Access Count"
msgstr ""

#: weko_admin/config.py:172
msgid "Role"
msgstr ""

#: weko_admin/config.py:172
msgid "Number Of Users"
msgstr ""

#: weko_admin/config.py:174
#: weko_admin/templates/weko_admin/email_templates/site_license_report.html:26
msgid "Number Of Views"
msgstr ""

#: weko_admin/config.py:175
#: weko_admin/templates/weko_admin/email_templates/site_license_report.html:27
#, fuzzy
msgid "Number Of File download"
msgstr "Number of File Downloads"

#: weko_admin/config.py:176
#: weko_admin/templates/weko_admin/email_templates/site_license_report.html:28
#, fuzzy
msgid "Number Of File Regeneration"
msgstr "Number of items registered"

#: weko_admin/config.py:181
#, fuzzy
msgid "FileDownload_"
msgstr "Number of File Downloads"

#: weko_admin/config.py:182
#, fuzzy
msgid "FilePreview_"
msgstr "Number of File Previews"

#: weko_admin/config.py:183
msgid "PayFileDownload_"
msgstr ""

#: weko_admin/config.py:184
msgid "PayFilePreview_"
msgstr ""

#: weko_admin/config.py:185
#, fuzzy
msgid "IndexAccess_"
msgstr "Denied access"

#: weko_admin/config.py:186
msgid "DetailView_"
msgstr ""

#: weko_admin/config.py:187
msgid "FileUsingPerUser_"
msgstr ""

#: weko_admin/config.py:188
msgid "SearchCount_"
msgstr ""

#: weko_admin/config.py:189
msgid "UserAffiliate_"
msgstr ""

#: weko_admin/config.py:190
#, fuzzy
msgid "SiteAccess_"
msgstr "Denied access"

#: weko_admin/config.py:191
msgid "TopPageAccess_"
msgstr ""

#: weko_admin/ext.py:74
msgid "A translation string"
msgstr ""

#: weko_admin/utils.py:235
msgid "Input type is invalid. Please check again."
msgstr ""

#: weko_admin/utils.py:238 weko_admin/views.py:284 weko_admin/views.py:289
msgid "Account information is invalid. Please check again."
msgstr ""

#: weko_admin/utils.py:331
msgid "Registered Users"
msgstr ""

#: weko_admin/utils.py:373
#, fuzzy
msgid "Aggregation Month"
msgstr "Aggregations List"

#: weko_admin/utils.py:388
msgid "Total Detail Views"
msgstr ""

#: weko_admin/utils.py:396
msgid "Site license member"
msgstr ""

#: weko_admin/utils.py:400
msgid "Other than site license"
msgstr ""

#: weko_admin/utils.py:411
#, fuzzy
msgid "Institution Name"
msgstr "Condition Name"

#: weko_admin/utils.py:1198
msgid "Cannot update Feedback email settings."
msgstr ""

#: weko_admin/utils.py:1225
msgid "Author is duplicated."
msgstr ""

#: weko_admin/templates/weko_admin/admin/feedback_mail.html:48
#: weko_admin/utils.py:1232
msgid "Duplicate Email Addresses."
msgstr "Duplicated Email Addresses."

#: weko_admin/views.py:102
#, python-format
msgid "%(icon)s Session"
msgstr ""

#: weko_admin/views.py:108
msgid "Session"
msgstr ""

#: weko_admin/views.py:132
msgid "Session lifetime was updated."
msgstr ""

#: weko_admin/views.py:137
msgid "15 mins"
msgstr "15 minutes"

#: weko_admin/views.py:138
msgid "30 mins"
msgstr "30 minutes"

#: weko_admin/views.py:139
msgid "45 mins"
msgstr "45 minutes"

#: weko_admin/views.py:140
msgid "60 mins"
msgstr "1 hour"

#: weko_admin/views.py:141
msgid "180 mins"
msgstr "3 hours"

#: weko_admin/views.py:142
msgid "360 mins"
msgstr "6 hours"

#: weko_admin/views.py:143
msgid "720 mins"
msgstr "12 hours"

#: weko_admin/views.py:144
msgid "1440 mins"
msgstr "1 day"

#: weko_admin/views.py:277
msgid "Header Error"
msgstr ""

#: weko_admin/views.py:559
msgid "Restricted Access was successfully updated."
msgstr ""

#: weko_admin/templates/weko_admin/admin/feedback_mail.html:54
#: weko_admin/views.py:618 weko_admin/views.py:651
msgid "Success"
msgstr ""

#: weko_admin/views.py:627
msgid "Failed to update due to server error."
msgstr "Failed to update due to server error."

#: weko_admin/views.py:632
msgid "Failed to create due to server error."
msgstr "Failed to create due to server error."

#: weko_admin/views.py:635
msgid ""
"The item name/mapping is already exists. Please input other faceted "
"item/mapping."
msgstr ""
"The item name/mapping is already exists. Please input other faceted "
"item/mapping."

#: weko_admin/views.py:658 weko_admin/views.py:661
msgid "Failed to delete due to server error."
msgstr "Failed to delete due to server error."

#: weko_admin/templates/weko_admin/index.html:25
msgid "Welcome to"
msgstr ""

#: weko_admin/templates/weko_admin/admin/block_style.html:87
#: weko_admin/templates/weko_admin/admin/facet_search_setting.html:67
#: weko_admin/templates/weko_admin/admin/feedback_mail.html:44
#: weko_admin/templates/weko_admin/admin/file_preview_settings.html:62
#: weko_admin/templates/weko_admin/admin/item_export_settings.html:94
#: weko_admin/templates/weko_admin/admin/lang_settings.html:86
#: weko_admin/templates/weko_admin/admin/log_analysis_settings.html:169
#: weko_admin/templates/weko_admin/admin/log_analysis_settings.html:191
#: weko_admin/templates/weko_admin/admin/ranking_settings.html:145
#: weko_admin/templates/weko_admin/admin/report.html:224
#: weko_admin/templates/weko_admin/admin/restricted_access_settings.html:52
#: weko_admin/templates/weko_admin/admin/search_management_settings.html:422
#: weko_admin/templates/weko_admin/admin/search_management_settings.html:459
#: weko_admin/templates/weko_admin/admin/search_management_settings.html:562
#: weko_admin/templates/weko_admin/admin/site_info.html:49
#: weko_admin/templates/weko_admin/admin/site_license_send_mail_settings.html:174
#: weko_admin/templates/weko_admin/admin/site_license_settings.html:204
#: weko_admin/templates/weko_admin/admin/stats_settings.html:71
#: weko_admin/templates/weko_admin/admin/web_api_account.html:57
#: weko_admin/templates/weko_admin/partials/email_schedule.html:88
msgid "Save"
msgstr "Save"

#: weko_admin/templates/weko_admin/admin/block_style.html:91
msgid "Color Setting"
msgstr ""

#: weko_admin/templates/weko_admin/admin/block_style.html:97
msgid "Background1"
msgstr ""

#: weko_admin/templates/weko_admin/admin/facet_search_setting.html:53
msgid "Custom Aggregations"
msgstr "Custom Aggregations"

#: weko_admin/templates/weko_admin/admin/facet_search_setting.html:54
msgid "Aggregations List"
msgstr "Aggregations List"

#: weko_admin/templates/weko_admin/admin/facet_search_setting.html:55
msgid "Aggregation Mapping"
msgstr "Aggregation Mapping"

#: weko_admin/templates/weko_admin/admin/facet_search_setting.html:56
msgid "Aggregation Value"
msgstr "Aggregation Value"

#: weko_admin/templates/weko_admin/admin/facet_search_setting.html:57
msgid "Display/Hide"
msgstr "Display/Hide"

#: weko_admin/templates/weko_admin/admin/facet_search_setting.html:58
msgid "_Display"
msgstr "Display"

#: weko_admin/templates/weko_admin/admin/facet_search_setting.html:59
msgid "_Hide"
msgstr "Hide"

#: weko_admin/templates/weko_admin/admin/facet_search_setting.html:61
msgid "List"
msgstr "List"

#: weko_admin/templates/weko_admin/admin/facet_search_setting.html:62
msgid "Create"
msgstr "Create"

#: weko_admin/templates/weko_admin/admin/facet_search_setting.html:63
#: weko_admin/templates/weko_admin/admin/search_management_settings.html:230
msgid "Edit"
msgstr "Edit"

#: weko_admin/templates/weko_admin/admin/facet_search_setting.html:64
#: weko_admin/templates/weko_admin/partials/email_schedule.html:23
msgid "Details"
msgstr "Details"

#: weko_admin/templates/weko_admin/admin/facet_search_setting.html:66
#: weko_admin/templates/weko_admin/settings/lifetime.html:55
msgid "Cancel"
msgstr "Cancel"

#: weko_admin/templates/weko_admin/admin/facet_search_setting.html:68
#: weko_admin/templates/weko_admin/admin/feedback_mail.html:45
#: weko_admin/templates/weko_admin/admin/ranking_settings.html:149
#: weko_admin/templates/weko_admin/admin/site_info.html:57
#: weko_admin/templates/weko_admin/admin/site_license_settings.html:70
msgid "Delete"
msgstr ""

#: weko_admin/templates/weko_admin/admin/facet_search_setting.html:69
#: weko_admin/templates/weko_admin/admin/restricted_access_settings.html:64
#: weko_admin/templates/weko_admin/admin/search_management_settings.html:541
msgid "Add"
msgstr "Add"

#: weko_admin/templates/weko_admin/admin/facet_search_setting.html:70
msgid "Please input all required item."
msgstr "Please input all required item."

#: weko_admin/templates/weko_admin/admin/facet_search_setting.html:77
#: weko_admin/templates/weko_admin/admin/log_analysis_settings.html:183
#: weko_admin/templates/weko_admin/admin/report.html:247
#: weko_admin/templates/weko_admin/admin/site_license_send_mail_settings.html:197
msgid "Confirmation"
msgstr ""

#: weko_admin/templates/weko_admin/admin/facet_search_setting.html:78
msgid "Are you sure you want to delete it?"
msgstr "Are you sure you want to delete it?"

#: weko_admin/templates/weko_admin/admin/feedback_mail.html:39
msgid "Automatic Transmission ON/OFF"
msgstr "Feedback email feature"

#: weko_admin/templates/weko_admin/admin/feedback_mail.html:40
#: weko_admin/templates/weko_admin/admin/report.html:166
#: weko_admin/templates/weko_admin/admin/site_license_send_mail_settings.html:86
msgid "Send"
msgstr "Enable"

#: weko_admin/templates/weko_admin/admin/feedback_mail.html:41
#: weko_admin/templates/weko_admin/admin/site_license_send_mail_settings.html:92
msgid "Do not send"
msgstr "Disable"

#: weko_admin/templates/weko_admin/admin/feedback_mail.html:42
msgid "Send exclusion target persons"
msgstr "Exclusion from sending"

#: weko_admin/templates/weko_admin/admin/feedback_mail.html:43
msgid "From author DB"
msgstr "Input from author DB"

<<<<<<< HEAD
#: weko_admin/templates/weko_admin/admin/feedback_mail.html:46
#: weko_admin/templates/weko_admin/admin/site_license_send_mail_settings.html:104
#: weko_admin/templates/weko_admin/admin/site_license_send_mail_settings.html:183
=======
#: weko_admin/template/weko_admin/admin/feedback_mail.html:48
>>>>>>> e8d00a98
msgid "Manual Send"
msgstr ""

#: weko_admin/templates/weko_admin/admin/feedback_mail.html:47
msgid "Update successfully."
msgstr ""

#: weko_admin/templates/weko_admin/admin/feedback_mail.html:50
msgid "Send logs"
msgstr ""

#: weko_admin/templates/weko_admin/admin/feedback_mail.html:51
msgid "Start time"
msgstr ""

#: weko_admin/templates/weko_admin/admin/feedback_mail.html:52
msgid "End time"
msgstr ""

#: weko_admin/templates/weko_admin/admin/feedback_mail.html:53
msgid "Counts"
msgstr ""

<<<<<<< HEAD
#: weko_admin/templates/weko_admin/admin/feedback_mail.html:55
#: weko_admin/templates/weko_admin/admin/report.html:265
msgid "Error"
msgstr ""

#: weko_admin/templates/weko_admin/admin/feedback_mail.html:56
=======
#: weko_admin/utils.py:50
msgid "Success"
msgstr ""

#: weko_admin/utils.py:50
>>>>>>> e8d00a98
msgid "List of authors who failed to send"
msgstr "List of failed feedback emails"

#: weko_admin/templates/weko_admin/admin/feedback_mail.html:57
msgid "Name"
msgstr ""

#: weko_admin/templates/weko_admin/admin/feedback_mail.html:58
msgid "Resend"
msgstr ""

#: weko_admin/templates/weko_admin/admin/feedback_mail.html:59
#: weko_admin/templates/weko_admin/admin/log_analysis_settings.html:195
#: weko_admin/templates/weko_admin/admin/report.html:273
#: weko_admin/templates/weko_admin/admin/restricted_access_settings.html:75
msgid "Close"
msgstr ""

#: weko_admin/templates/weko_admin/admin/feedback_mail.html:60
msgid "There is no data."
msgstr "No search result"

#: weko_admin/templates/weko_admin/admin/feedback_mail.html:62
msgid "Feedback Mail Import"
msgstr ""

#: weko_admin/templates/weko_admin/admin/file_preview_settings.html:41
msgid "PDF Save Path"
msgstr ""

#: weko_admin/templates/weko_admin/admin/file_preview_settings.html:45
msgid " Can not be selected"
msgstr ""

#: weko_admin/templates/weko_admin/admin/file_preview_settings.html:49
msgid "PDF TTL"
msgstr ""

#: weko_admin/templates/weko_admin/admin/file_preview_settings.html:53
msgid "Seconds"
msgstr ""

#: weko_admin/templates/weko_admin/admin/item_export_settings.html:44
msgid "Item Export Settings"
msgstr ""

#: weko_admin/templates/weko_admin/admin/item_export_settings.html:52
msgid "Allow/Disallow Item Exporting"
msgstr ""

#: weko_admin/templates/weko_admin/admin/item_export_settings.html:59
#: weko_admin/templates/weko_admin/admin/item_export_settings.html:78
#: weko_admin/templates/weko_admin/admin/ranking_settings.html:47
#: weko_admin/templates/weko_admin/admin/stats_settings.html:59
#: weko_admin/templates/weko_admin/partials/email_schedule.html:75
msgid "On"
msgstr ""

#: weko_admin/templates/weko_admin/admin/item_export_settings.html:65
#: weko_admin/templates/weko_admin/admin/item_export_settings.html:84
#: weko_admin/templates/weko_admin/admin/ranking_settings.html:52
#: weko_admin/templates/weko_admin/admin/stats_settings.html:64
#: weko_admin/templates/weko_admin/partials/email_schedule.html:80
msgid "Off"
msgstr ""

#: weko_admin/templates/weko_admin/admin/item_export_settings.html:71
msgid "Export File Contents"
msgstr ""

#: weko_admin/templates/weko_admin/admin/lang_settings.html:47
msgid "Target language"
msgstr ""

#: weko_admin/templates/weko_admin/admin/lang_settings.html:62
msgid "Registered language"
msgstr ""

#: weko_admin/templates/weko_admin/admin/log_analysis_settings.html:56
msgid "Addresses to Filter"
msgstr ""

#: weko_admin/templates/weko_admin/admin/log_analysis_settings.html:64
msgid "Enter the IP Addresses to Filter"
msgstr ""

#: weko_admin/templates/weko_admin/admin/log_analysis_settings.html:128
msgid "Shared Crawler Lists"
msgstr ""

#: weko_admin/templates/weko_admin/admin/log_analysis_settings.html:186
#, fuzzy
msgid "Are you sure you want to block the given addresses?"
msgstr "Are you sure you want to delete it?"

#: weko_admin/templates/weko_admin/admin/ranking_settings.html:41
msgid "Show/Hide Ranking"
msgstr ""

#: weko_admin/templates/weko_admin/admin/ranking_settings.html:58
msgid "Period To Judge As New Item"
msgstr ""

#: weko_admin/templates/weko_admin/admin/ranking_settings.html:64
msgid "Day (Range : 1~30)"
msgstr ""

#: weko_admin/templates/weko_admin/admin/ranking_settings.html:68
msgid "Statistical Period"
msgstr ""

#: weko_admin/templates/weko_admin/admin/ranking_settings.html:73
msgid "Day"
msgstr ""

#: weko_admin/templates/weko_admin/admin/ranking_settings.html:77
#, fuzzy
msgid "Display Rank"
msgstr "Display"

#: weko_admin/templates/weko_admin/admin/ranking_settings.html:85
msgid "Rankings"
msgstr ""

#: weko_admin/templates/weko_admin/admin/ranking_settings.html:91
msgid "Most Viewed Items"
msgstr ""

#: weko_admin/templates/weko_admin/admin/ranking_settings.html:102
msgid "Most Downloaded Items"
msgstr ""

#: weko_admin/templates/weko_admin/admin/ranking_settings.html:113
msgid "User Who Created The Most Items"
msgstr ""

#: weko_admin/templates/weko_admin/admin/ranking_settings.html:124
msgid "Most Searched Keywords"
msgstr ""

#: weko_admin/templates/weko_admin/admin/ranking_settings.html:135
msgid "New Items"
msgstr ""

#: weko_admin/templates/weko_admin/admin/report.html:54
msgid "Number of items registered"
msgstr "Number of items registered"

#: weko_admin/templates/weko_admin/admin/report.html:61
msgid "Total number of items registered:"
msgstr ""

#: weko_admin/templates/weko_admin/admin/report.html:69
msgid "Number of open items registered:"
msgstr "Number of public items registered:"

#: weko_admin/templates/weko_admin/admin/report.html:77
msgid "Number of private items registered:"
msgstr ""

#: weko_admin/templates/weko_admin/admin/report.html:87
msgid "Fixed Form Reports"
msgstr ""

#: weko_admin/templates/weko_admin/admin/report.html:94
#: weko_admin/templates/weko_admin/admin/site_license_send_mail_settings.html:112
msgid "Aggregation month"
msgstr ""

#: weko_admin/templates/weko_admin/admin/report.html:105
msgid "Type"
msgstr ""

#: weko_admin/templates/weko_admin/admin/report.html:108
msgid "All"
msgstr ""

#: weko_admin/templates/weko_admin/admin/report.html:109
msgid "File Downloads"
msgstr ""

#: weko_admin/templates/weko_admin/admin/report.html:110
#, fuzzy
msgid "Paid File Downloads"
msgstr "Number of File Downloads"

#: weko_admin/templates/weko_admin/admin/report.html:111
msgid "File Previews"
msgstr ""

#: weko_admin/templates/weko_admin/admin/report.html:112
#, fuzzy
msgid "Paid File Previews"
msgstr "Number of File Previews"

#: weko_admin/templates/weko_admin/admin/report.html:113
#, fuzzy
msgid "Index Access"
msgstr "Denied access"

#: weko_admin/templates/weko_admin/admin/report.html:114
msgid "Item View"
msgstr ""

#: weko_admin/templates/weko_admin/admin/report.html:115
msgid "File Using Per User"
msgstr ""

#: weko_admin/templates/weko_admin/admin/report.html:117
#, fuzzy
msgid "Top Page Access"
msgstr "Denied access"

#: weko_admin/templates/weko_admin/admin/report.html:118
msgid "Users"
msgstr ""

#: weko_admin/templates/weko_admin/admin/report.html:119
#, fuzzy
msgid "Site Access"
msgstr "Denied access"

#: weko_admin/templates/weko_admin/admin/report.html:123
msgid "Year"
msgstr ""

#: weko_admin/templates/weko_admin/admin/report.html:137
msgid "Month"
msgstr ""

#: weko_admin/templates/weko_admin/admin/report.html:143
#: weko_admin/templates/weko_admin/admin/report.html:145
#: weko_admin/templates/weko_admin/admin/site_license_send_mail_settings.html:131
#: weko_admin/templates/weko_admin/admin/site_license_send_mail_settings.html:133
#: weko_admin/templates/weko_admin/admin/site_license_send_mail_settings.html:158
#: weko_admin/templates/weko_admin/admin/site_license_send_mail_settings.html:160
#, python-format
msgid "%(mon)s"
msgstr ""

#: weko_admin/templates/weko_admin/admin/report.html:159
msgid "Download"
msgstr ""

#: weko_admin/templates/weko_admin/admin/report.html:179
msgid "Receive Mail"
msgstr ""

#: weko_admin/templates/weko_admin/admin/report.html:180
msgid "Please register the email address to send the report:"
msgstr ""

#: weko_admin/templates/weko_admin/admin/report.html:189
#: weko_admin/templates/weko_admin/admin/report.html:198
#, fuzzy
msgid "Enter email address."
msgstr "Duplicated Email Addresses."

#: weko_admin/templates/weko_admin/admin/report.html:217
#: weko_admin/templates/weko_admin/admin/site_license_send_mail_settings.html:43
#: weko_admin/templates/weko_admin/admin/site_license_settings.html:81
msgid "Email Address"
msgstr ""

#: weko_admin/templates/weko_admin/admin/report.html:248
#, fuzzy
msgid "Are you sure you want to save changes?"
msgstr "Are you sure you want to delete it?"

#: weko_admin/templates/weko_admin/admin/report.html:255
#: weko_admin/templates/weko_admin/admin/restricted_access_settings.html:76
msgid "Send Mail"
msgstr ""

#: weko_admin/templates/weko_admin/admin/report.html:256
#, fuzzy
msgid "Are you sure you want to send the mail?"
msgstr "Are you sure you want to delete it?"

#: weko_admin/templates/weko_admin/admin/report.html:268
msgid "Could not download file."
msgstr ""

#: weko_admin/templates/weko_admin/admin/restricted_access_settings.html:45
msgid "Download Limit"
msgstr ""

#: weko_admin/templates/weko_admin/admin/restricted_access_settings.html:46
msgid "Expiration Date"
msgstr ""

#: weko_admin/templates/weko_admin/admin/restricted_access_settings.html:48
msgid "Content File Download"
msgstr ""

#: weko_admin/templates/weko_admin/admin/restricted_access_settings.html:51
msgid "Unlimited"
msgstr ""

#: weko_admin/templates/weko_admin/admin/restricted_access_settings.html:53
msgid "Usage Report Workflow Access"
msgstr "Usage Report Workflow Access"

#: weko_admin/templates/weko_admin/admin/restricted_access_settings.html:55
#: weko_admin/templates/weko_admin/admin/restricted_access_settings.html:57
#, python-format
msgid "Must set a positive integer for %(name)s."
msgstr "Must set a positive integer for %(name)s."

#: weko_admin/templates/weko_admin/admin/restricted_access_settings.html:58
#: weko_admin/templates/weko_admin/admin/restricted_access_settings.html:59
#, python-format
msgid "Please set %(name)s."
msgstr "Please set %(name)s."

#: weko_admin/templates/weko_admin/admin/restricted_access_settings.html:61
#: weko_admin/templates/weko_admin/admin/search_management_settings.html:444
#: weko_admin/templates/weko_admin/admin/search_management_settings.html:451
msgid "English"
msgstr ""

#: weko_admin/templates/weko_admin/admin/restricted_access_settings.html:62
#: weko_admin/templates/weko_admin/admin/search_management_settings.html:445
#: weko_admin/templates/weko_admin/admin/search_management_settings.html:452
msgid "Japanese"
msgstr ""

#: weko_admin/templates/weko_admin/admin/restricted_access_settings.html:63
msgid "Terms and Conditions"
msgstr ""

#: weko_admin/templates/weko_admin/admin/restricted_access_settings.html:65
msgid "Please input the Terms and Conditions in English."
msgstr ""

#: weko_admin/templates/weko_admin/admin/restricted_access_settings.html:68
msgid "Activity"
msgstr ""

#: weko_admin/templates/weko_admin/admin/restricted_access_settings.html:69
msgid "Item"
msgstr ""

#: weko_admin/templates/weko_admin/admin/restricted_access_settings.html:70
msgid "WorkFlow"
msgstr ""

#: weko_admin/templates/weko_admin/admin/restricted_access_settings.html:71
msgid "Status"
msgstr ""

#: weko_admin/templates/weko_admin/admin/restricted_access_settings.html:72
msgid "User"
msgstr ""

#: weko_admin/templates/weko_admin/admin/restricted_access_settings.html:73
msgid "Usage Report Reminder Email"
msgstr "Usage Report Reminder Email"

#: weko_admin/templates/weko_admin/admin/restricted_access_settings.html:74
msgid "Confirm Usage Mail"
msgstr "Confirm"

#: weko_admin/templates/weko_admin/admin/restricted_access_settings.html:77
msgid "Email is sent successfully."
msgstr ""

#: weko_admin/templates/weko_admin/admin/restricted_access_settings.html:78
msgid "Failed to send mail."
msgstr ""

#: weko_admin/templates/weko_admin/admin/restricted_access_settings.html:79
msgid "action_doing"
msgstr ""

#: weko_admin/templates/weko_admin/admin/restricted_access_settings.html:80
msgid "Secret URL Download"
msgstr ""

#: weko_admin/templates/weko_admin/admin/restricted_access_settings.html:81
msgid "SecretURL Enabled"
msgstr "Enable"

#: weko_admin/templates/weko_admin/admin/search_management_settings.html:48
#, fuzzy
msgid "Search Author Setting"
msgstr "Search Results Setting"

#: weko_admin/templates/weko_admin/admin/search_management_settings.html:54
msgid "Search Author"
msgstr ""

#: weko_admin/templates/weko_admin/admin/search_management_settings.html:59
msgid "Search by Author Name"
msgstr ""

#: weko_admin/templates/weko_admin/admin/search_management_settings.html:63
msgid "Search by Author ID"
msgstr ""

#: weko_admin/templates/weko_admin/admin/search_management_settings.html:76
msgid "Search Results Setting"
msgstr "Search Results Setting"

#: weko_admin/templates/weko_admin/admin/search_management_settings.html:87
msgid "Default Display Number :"
msgstr "Default Display Number："

#: weko_admin/templates/weko_admin/admin/search_management_settings.html:89
msgid "[[opt_num.contents]]"
msgstr ""

#: weko_admin/templates/weko_admin/admin/search_management_settings.html:101
msgid "Default Display Sort (Index Search) :"
msgstr "Default Display Sort (By Index)："

#: weko_admin/templates/weko_admin/admin/search_management_settings.html:103
msgid "[[opt_index_sort.contents]]"
msgstr ""

#: weko_admin/templates/weko_admin/admin/search_management_settings.html:115
#, fuzzy
msgid "Default Display Sort (Keywords Search) :"
msgstr "Default Display Sort (By Keywords)"

#: weko_admin/templates/weko_admin/admin/search_management_settings.html:117
msgid "[[opt_keyword_sort.contents]]"
msgstr ""

#: weko_admin/templates/weko_admin/admin/search_management_settings.html:128
msgid "Please set the sort of search results ."
msgstr "Please set the sort of search results ."

#: weko_admin/templates/weko_admin/admin/search_management_settings.html:135
#: weko_admin/templates/weko_admin/admin/site_license_settings.html:165
msgid "Allow"
msgstr "Allow"

#: weko_admin/templates/weko_admin/admin/search_management_settings.html:138
msgid "[[opt_sort_allow.contents]]"
msgstr ""

#: weko_admin/templates/weko_admin/admin/search_management_settings.html:155
#: weko_admin/templates/weko_admin/admin/site_license_settings.html:170
msgid "Deny"
msgstr "Deny"

#: weko_admin/templates/weko_admin/admin/search_management_settings.html:158
msgid "[[opt_sort_deny.contents]]"
msgstr ""

#: weko_admin/templates/weko_admin/admin/search_management_settings.html:176
msgid "Detail Search Conditions Setting"
msgstr "Detail Search Conditions Setting"

#: weko_admin/templates/weko_admin/admin/search_management_settings.html:185
msgid "Search Item"
msgstr "Item"

#: weko_admin/templates/weko_admin/admin/search_management_settings.html:190
msgid "Useable Item"
msgstr "Useable Item"

#: weko_admin/templates/weko_admin/admin/search_management_settings.html:195
msgid "Condition Name"
msgstr "Condition Name"

#: weko_admin/templates/weko_admin/admin/search_management_settings.html:200
msgid "JPCOAR Mapping"
msgstr "JPCOAR Mapping"

#: weko_admin/templates/weko_admin/admin/search_management_settings.html:205
msgid "Initial Condition"
msgstr "Initial Condition"

#: weko_admin/templates/weko_admin/admin/search_management_settings.html:251
msgid "lat"
msgstr ""

#: weko_admin/templates/weko_admin/admin/search_management_settings.html:252
msgid "lon"
msgstr ""

#: weko_admin/templates/weko_admin/admin/search_management_settings.html:253
msgid "gte"
msgstr ""

#: weko_admin/templates/weko_admin/admin/search_management_settings.html:254
msgid "lte"
msgstr ""

#: weko_admin/templates/weko_admin/admin/search_management_settings.html:255
msgid "type"
msgstr ""

#: weko_admin/templates/weko_admin/admin/search_management_settings.html:256
msgid "coordinates"
msgstr ""

#: weko_admin/templates/weko_admin/admin/search_management_settings.html:257
#: weko_admin/templates/weko_admin/admin/search_management_settings.html:264
#, fuzzy
msgid "Search item setting"
msgstr "Search Results Setting"

#: weko_admin/template/weko_admin/admin/search_management_setting.html
#: weko_admin/templates/weko_admin/admin/search_management_settings.html:279
msgid "Index Tree/Facet Display Setting"
msgstr ""

#: weko_admin/templates/weko_admin/admin/search_management_settings.html:291
msgid "Index Tree"
msgstr ""

#: weko_admin/templates/weko_admin/admin/search_management_settings.html:295
#: weko_admin/templates/weko_admin/admin/search_management_settings.html:336
#, fuzzy
msgid "Display"
msgstr "Display"

#: weko_admin/templates/weko_admin/admin/search_management_settings.html:300
msgid "Width (Grid)"
msgstr ""

#: weko_admin/templates/weko_admin/admin/search_management_settings.html:309
msgid "Height (Pixel)"
msgstr ""

#: weko_admin/templates/weko_admin/admin/search_management_settings.html:329
msgid "Facet"
msgstr ""

#: weko_admin/templates/weko_admin/admin/search_management_settings.html:356
msgid "Main Screen Initial Display Setting"
msgstr ""

#: weko_admin/templates/weko_admin/admin/search_management_settings.html:366
msgid "Default Contents to Display"
msgstr ""

#: weko_admin/templates/weko_admin/admin/search_management_settings.html:380
msgid "Default Index to Display"
msgstr ""

#: weko_admin/templates/weko_admin/admin/search_management_settings.html:397
msgid "Initial Display Index"
msgstr ""

#: weko_admin/templates/weko_admin/admin/search_management_settings.html:400
msgid "An index which is not open in public cannot be selected"
msgstr ""

#: weko_admin/templates/weko_admin/admin/search_management_settings.html:484
msgid "Item Type List"
msgstr ""

#: weko_admin/templates/weko_admin/admin/search_management_settings.html:524
#: weko_admin/templates/weko_admin/admin/search_management_settings.html:531
msgid "Enter Input Value"
msgstr ""

#: weko_admin/templates/weko_admin/admin/site_info.html:39
msgid "Site Name"
msgstr ""

#: weko_admin/templates/weko_admin/admin/site_info.html:40
msgid "Favicon"
msgstr ""

#: weko_admin/templates/weko_admin/admin/site_info.html:41
msgid "CopyRight"
msgstr ""

#: weko_admin/templates/weko_admin/admin/site_info.html:42
msgid "Description"
msgstr ""

#: weko_admin/templates/weko_admin/admin/site_info.html:43
msgid "Keyword"
msgstr ""

#: weko_admin/templates/weko_admin/admin/site_info.html:44
msgid "Selected icon"
msgstr ""

#: weko_admin/templates/weko_admin/admin/site_info.html:45
msgid "Select icon file"
msgstr ""

#: weko_admin/templates/weko_admin/admin/site_info.html:46
msgid "Add site name"
msgstr ""

#: weko_admin/templates/weko_admin/admin/site_info.html:47
msgid "Site name is not set"
msgstr ""

#: weko_admin/templates/weko_admin/admin/site_info.html:50
msgid "Must set at least 1 site name."
msgstr ""

#: weko_admin/templates/weko_admin/admin/site_info.html:51
msgid "Please input site information for empty field."
msgstr ""

#: weko_admin/templates/weko_admin/admin/site_info.html:52
msgid "The same language is set for many site names."
msgstr ""

#: weko_admin/templates/weko_admin/admin/site_info.html:53
msgid "Site name is required."
msgstr ""

#: weko_admin/templates/weko_admin/admin/site_info.html:54
msgid "Error when get languages."
msgstr ""

#: weko_admin/templates/weko_admin/admin/site_info.html:55
msgid "Error when get site infomation."
msgstr ""

#: weko_admin/templates/weko_admin/admin/site_info.html:56
msgid "Language is deleted from Registered Language of system."
msgstr ""

#: weko_admin/templates/weko_admin/admin/site_info.html:58
msgid "Site info is saved successfully."
msgstr ""

#: weko_admin/templates/weko_admin/admin/site_info.html:59
msgid "Log in Instructions"
msgstr ""

#: weko_admin/templates/weko_admin/admin/site_info.html:60
msgid "Add Instructions"
msgstr ""

#: weko_admin/templates/weko_admin/admin/site_info.html:61
msgid "The same language is set for many instructions."
msgstr ""

#: weko_admin/templates/weko_admin/admin/site_info.html:62
msgid "Maximum length of instruction is 1000 characters. "
msgstr ""

#: weko_admin/template/weko_admin/admin/site_info.html:64
msgid "Tracking ID"
msgstr ""

#: weko_admin/template/weko_admin/admin/site_info.html:65
msgid "AddThis ID"
msgstr ""

#: weko_admin/template/weko_admin/admin/site_info.html:66
msgid "OGP Image"
msgstr ""

#: weko_admin/templates/weko_admin/admin/site_license_send_mail_settings.html:42
#, fuzzy
msgid "Organization"
msgstr "Condition Name"

#: weko_admin/templates/weko_admin/admin/site_license_send_mail_settings.html:76
msgid "Automatic Send"
msgstr ""

#: weko_admin/templates/weko_admin/admin/site_license_send_mail_settings.html:79
msgid ""
"Select \"Send\" to automatically send a use of site license statistics "
"email to the checked the organization."
msgstr ""

#: weko_admin/templates/weko_admin/admin/site_license_send_mail_settings.html:107
msgid ""
"When manually send a use of site license statistics email to the checked "
"the organization, select the aggregation period and press the [Manual "
"Send] button."
msgstr ""

#: weko_admin/templates/weko_admin/admin/site_license_send_mail_settings.html:198
#, fuzzy
msgid "Are you sure you want to send an email?"
msgstr "Are you sure you want to delete it?"

#: weko_admin/templates/weko_admin/admin/site_license_settings.html:47
msgid ""
"Please specify range of IP address which allow users can download "
"contents without login."
msgstr ""

#: weko_admin/templates/weko_admin/admin/site_license_settings.html:52
#: weko_admin/templates/weko_admin/admin/site_license_settings.html:57
#, fuzzy
msgid "Organization Name"
msgstr "Condition Name"

#: weko_admin/templates/weko_admin/admin/site_license_settings.html:76
msgid "E-Mail Address"
msgstr ""

#: weko_admin/templates/weko_admin/admin/site_license_settings.html:86
#: weko_admin/templates/weko_admin/admin/site_license_settings.html:91
msgid "Domain Name"
msgstr ""

#: weko_admin/templates/weko_admin/admin/site_license_settings.html:96
msgid "IP Address Range"
msgstr ""

#: weko_admin/templates/weko_admin/admin/site_license_settings.html:97
msgid "(from - to)"
msgstr ""

#: weko_admin/templates/weko_admin/admin/site_license_settings.html:135
msgid "Please input a correct number"
msgstr ""

#: weko_admin/templates/weko_admin/admin/site_license_settings.html:136
msgid "The range of ipAddress is not correct"
msgstr "IP Address range is not correct"

#: weko_admin/templates/weko_admin/admin/site_license_settings.html:142
#: weko_admin/templates/weko_admin/admin/site_license_settings.html:153
msgid "More Input Row"
msgstr ""

#: weko_admin/templates/weko_admin/admin/site_license_settings.html:160
msgid "Please specify item type to be excluded from the site license"
msgstr ""

#: weko_admin/templates/weko_admin/admin/stats_settings.html:44
msgid "Statistics Settings"
msgstr ""

#: weko_admin/templates/weko_admin/admin/stats_settings.html:53
msgid "Show/Hide Record Stats"
msgstr ""

#: weko_admin/templates/weko_admin/admin/web_api_account.html:39
msgid "Input Type"
msgstr ""

#: weko_admin/templates/weko_admin/admin/web_api_account.html:42
msgid "Please selected the input type"
msgstr ""

#: weko_admin/templates/weko_admin/admin/web_api_account.html:47
msgid "CrossRef Query Services Account"
msgstr "Crossref Query Services Account"

#: weko_admin/templates/weko_admin/email_templates/report.html:1
msgid "The report logs have been sent."
msgstr ""

#: weko_admin/templates/weko_admin/email_templates/report.html:3
msgid "Attached file"
msgstr ""

#: weko_admin/templates/weko_admin/email_templates/site_license_report.html:22
#, fuzzy
msgid "Aggregation"
msgstr "Aggregations List"

#: weko_admin/templates/weko_admin/partials/email_schedule.html:6
msgid "Report Email Schedule"
msgstr ""

#: weko_admin/templates/weko_admin/partials/email_schedule.html:12
msgid "Transmission Interval"
msgstr ""

#: weko_admin/templates/weko_admin/partials/email_schedule.html:19
msgid "Frequency"
msgstr ""

#: weko_admin/templates/weko_admin/settings/lifetime.html:30
#, fuzzy
msgid "Life Time"
msgstr "Set lifetime for"

#: weko_admin/templates/weko_admin/settings/lifetime.html:42
#: weko_admin/templates/weko_admin/settings/lifetime.html:49
msgid "Set lifetime for"
msgstr "Set lifetime for"

#: weko_admin/templates/weko_admin/admin/facet_search_setting.html
msgid "Please select one aggregation mapping."
msgstr "Please select one aggregation mapping."

#: weko_admin/templates/weko_admin/admin/facet_search_setting.html
msgid "Already exists."
msgstr "Already exists."

#: weko_admin/templates/weko_admin/settings/lifetime.html:42
msgid "Current"
msgstr "Current"

#: weko_admin/templates/weko_admin/settings/lifetime.html:58
msgid "Update"
msgstr "Update"

#: weko_admin/admin/reindex_elasticsearch.html
msgid "reindex item_index"
msgstr "アイテムインデックスの再作成"

#: weko_admin/admin/reindex_elasticsearch.html
msgid "reindex item"
msgstr "アイテムの再インデックス"

#: weko_admin/admin/reindex_elasticsearch.html
msgid "execute"
msgstr "実行"

#: weko_admin/admin/reindex_elasticsearch.html
msgid "Maintenance"
msgstr "メンテナンス"

#: weko_admin/admin/reindex_elasticsearch.html
msgid "ElasticSearch Index"
msgstr "インデックス再作成"

#: weko_admin/admin/reindex_elasticsearch.html
msgid "waiting..."
msgstr "実行可能"

#: weko_admin/admin/reindex_elasticsearch.html
msgid "executing..."
msgstr "実行中..."

#: weko_admin/admin/reindex_elasticsearch.html
msgid "haserror"
msgstr "エラー発生中につき実行できません"

#: weko_admin/admin/reindex_elasticsearch.html
msgid "validationMsg1"
msgstr "実行モードが選ばれていません。"

#: weko_admin/admin/reindex_elasticsearch.html
#, fuzzy
msgid "confirmMessage"
msgstr "Confirm"

#: weko_admin/admin/reindex_elasticsearch.html
msgid "completed"
msgstr "処理が完了しました。"

#~ msgid "Title_Asc"
#~ msgstr "Title (Asc)"

#~ msgid "Title_Desc"
#~ msgstr "Title (Desc)"

#~ msgid "Creator_Asc"
#~ msgstr "Creator (Asc)"

#~ msgid "Creator_Desc"
#~ msgstr "Creator (Desc)"

#~ msgid "ItemType_Desc"
#~ msgstr "Item Type (Desc)"

#~ msgid "ItemType_Asc"
#~ msgstr "Item Type (Asc)"

#~ msgid "ID_Asc"
#~ msgstr "ID (Asc)"

#~ msgid "ID_Desc"
#~ msgstr "ID (Desc)"

#~ msgid "Update_Asc"
#~ msgstr "Update (Asc)"

#~ msgid "Update_Desc"
#~ msgstr "Update (Desc)"

#~ msgid "Create_Asc"
#~ msgstr "Create (Asc)"

#~ msgid "Create_Desc"
#~ msgstr "Create (Desc)"

#~ msgid "Date_of_Issued_Asc"
#~ msgstr "Date Of Issued (Asc)"

#~ msgid "Date_of_Issued_Desc"
#~ msgstr "Date Of Issued (Desc)"

#~ msgid "Custom_Asc"
#~ msgstr "Custom (Asc)"

#~ msgid "Custom_Desc"
#~ msgstr "Custom (Desc)"

#~ msgid "Organization name"
#~ msgstr "Condition Name"

#~ msgid "Aggregation Monh"
#~ msgstr ""

#~ msgid "[[option_condition.contents]]"
#~ msgstr ""

#~ msgid "Site License setting"
#~ msgstr ""

#~ msgid "Background2"
#~ msgstr ""

#~ msgid "Frame Border"
#~ msgstr ""

#~ msgid "Header"
#~ msgstr ""

#~ msgid "Footer"
#~ msgstr ""

#~ msgid "Header Setting"
#~ msgstr "Search Results Setting"

#~ msgid "Footer Setting"
#~ msgstr ""

#~ msgid "File Preview Report"
#~ msgstr ""

#~ msgid "01"
#~ msgstr ""

#~ msgid "02"
#~ msgstr ""

#~ msgid "03"
#~ msgstr ""

#~ msgid "04"
#~ msgstr ""

#~ msgid "05"
#~ msgstr ""

#~ msgid "06"
#~ msgstr ""

#~ msgid "07"
#~ msgstr ""

#~ msgid "08"
#~ msgstr ""

#~ msgid "09"
#~ msgstr ""

#~ msgid "10"
#~ msgstr ""

#~ msgid "11"
#~ msgstr ""

#~ msgid "12"
#~ msgstr ""

#~ msgid "Mail Address"
#~ msgstr ""

<<<<<<< HEAD
#~ msgid "An index which is not open in public cannot be selected."
#~ msgstr ""
=======
#: weko_admin/templates/weko_admin/admin/facet_search_setting.html:
msgid "The item name/mapping is already exists. Please input other faceted item/mapping."
msgstr "The item name/mapping is already exists. Please input other faceted item/mapping."

#: weko_admin/templates/weko_admin/admin/restricted_access_settings.html:81
msgid "SecretURL Enabled"
msgstr "Enable"

msgid "restricted_error_message"
msgstr "Error Message"

msgid "password check function"
msgstr "Password check function when downloading for guest user"
>>>>>>> e8d00a98
<|MERGE_RESOLUTION|>--- conflicted
+++ resolved
@@ -355,7 +355,7 @@
 #: weko_admin/config.py:153
 #, fuzzy
 msgid "No. Of Times Downloaded"
-msgstr "Number of  Downloads/Views"
+msgstr "Number of  Downloads/Views"
 
 #: weko_admin/config.py:153 weko_admin/config.py:158
 msgid "Non-Logged In User"
@@ -782,13 +782,9 @@
 msgid "From author DB"
 msgstr "Input from author DB"
 
-<<<<<<< HEAD
 #: weko_admin/templates/weko_admin/admin/feedback_mail.html:46
 #: weko_admin/templates/weko_admin/admin/site_license_send_mail_settings.html:104
 #: weko_admin/templates/weko_admin/admin/site_license_send_mail_settings.html:183
-=======
-#: weko_admin/template/weko_admin/admin/feedback_mail.html:48
->>>>>>> e8d00a98
 msgid "Manual Send"
 msgstr ""
 
@@ -812,20 +808,12 @@
 msgid "Counts"
 msgstr ""
 
-<<<<<<< HEAD
 #: weko_admin/templates/weko_admin/admin/feedback_mail.html:55
 #: weko_admin/templates/weko_admin/admin/report.html:265
 msgid "Error"
 msgstr ""
 
 #: weko_admin/templates/weko_admin/admin/feedback_mail.html:56
-=======
-#: weko_admin/utils.py:50
-msgid "Success"
-msgstr ""
-
-#: weko_admin/utils.py:50
->>>>>>> e8d00a98
 msgid "List of authors who failed to send"
 msgstr "List of failed feedback emails"
 
@@ -1629,48 +1617,58 @@
 
 #: weko_admin/admin/reindex_elasticsearch.html
 msgid "reindex item_index"
-msgstr "アイテムインデックスの再作成"
+msgstr ""
 
 #: weko_admin/admin/reindex_elasticsearch.html
 msgid "reindex item"
-msgstr "アイテムの再インデックス"
+msgstr ""
 
 #: weko_admin/admin/reindex_elasticsearch.html
 msgid "execute"
-msgstr "実行"
+msgstr ""
 
 #: weko_admin/admin/reindex_elasticsearch.html
 msgid "Maintenance"
-msgstr "メンテナンス"
+msgstr ""
 
 #: weko_admin/admin/reindex_elasticsearch.html
 msgid "ElasticSearch Index"
-msgstr "インデックス再作成"
+msgstr ""
 
 #: weko_admin/admin/reindex_elasticsearch.html
 msgid "waiting..."
-msgstr "実行可能"
+msgstr ""
 
 #: weko_admin/admin/reindex_elasticsearch.html
 msgid "executing..."
-msgstr "実行中..."
+msgstr ""
 
 #: weko_admin/admin/reindex_elasticsearch.html
 msgid "haserror"
-msgstr "エラー発生中につき実行できません"
+msgstr ""
 
 #: weko_admin/admin/reindex_elasticsearch.html
 msgid "validationMsg1"
-msgstr "実行モードが選ばれていません。"
+msgstr ""
 
 #: weko_admin/admin/reindex_elasticsearch.html
 #, fuzzy
 msgid "confirmMessage"
-msgstr "Confirm"
+msgstr ""
 
 #: weko_admin/admin/reindex_elasticsearch.html
 msgid "completed"
-msgstr "処理が完了しました。"
+msgstr ""
+
+#: weko_admin/templates/weko_admin/admin/facet_search_setting.html:
+msgid "Facet Search List"
+msgstr "Facet Search List"
+
+msgid "restricted_error_message"
+msgstr "Error Message"
+
+msgid "password check function"
+msgstr "Password check function when downloading for guest user"
 
 #~ msgid "Title_Asc"
 #~ msgstr "Title (Asc)"
@@ -1792,21 +1790,5 @@
 #~ msgid "Mail Address"
 #~ msgstr ""
 
-<<<<<<< HEAD
 #~ msgid "An index which is not open in public cannot be selected."
 #~ msgstr ""
-=======
-#: weko_admin/templates/weko_admin/admin/facet_search_setting.html:
-msgid "The item name/mapping is already exists. Please input other faceted item/mapping."
-msgstr "The item name/mapping is already exists. Please input other faceted item/mapping."
-
-#: weko_admin/templates/weko_admin/admin/restricted_access_settings.html:81
-msgid "SecretURL Enabled"
-msgstr "Enable"
-
-msgid "restricted_error_message"
-msgstr "Error Message"
-
-msgid "password check function"
-msgstr "Password check function when downloading for guest user"
->>>>>>> e8d00a98
