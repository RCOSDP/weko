{#
# This file is part of WEKO3.
# Copyright (C) 2017 National Institute of Informatics.
#
# WEKO3 is free software; you can redistribute it
# and/or modify it under the terms of the GNU General Public License as
# published by the Free Software Foundation; either version 2 of the
# License, or (at your option) any later version.
#
# WEKO3 is distributed in the hope that it will be
# useful, but WITHOUT ANY WARRANTY; without even the implied warranty of
# MERCHANTABILITY or FITNESS FOR A PARTICULAR PURPOSE. See the GNU
# General Public License for more details.
#
# You should have received a copy of the GNU General Public License
# along with WEKO3; if not, write to the
# Free Software Foundation, Inc., 59 Temple Place, Suite 330, Boston,
# MA 02111-1307, USA.
#}

{%- extends admin_base_template %}

{% block css %}
  {{ super() }}
  {% assets "weko_theme_css_buttons" %}
    <link href="{{ ASSET_URL }}" rel="stylesheet">{% endassets %}
    {% assets "weko_admin_css" %}
    <link href="{{ ASSET_URL }}" rel="stylesheet">{% endassets %}
{% endblock %}

{%- block javascript %}
  {{ super() }}
  {% assets "weko_admin_restricted_access" %}
    <script type="text/babel" src="{{ ASSET_URL }}"></script>{% endassets %}
  {% assets "weko_admin_statistics_reactjs_lib" %}
    <script type="text/javascript" src="{{ ASSET_URL }}"></script>{% endassets %}
  {% assets "weko_admin_react_bootstrap_js" %}
    <script type="text/javascript" src="{{ ASSET_URL }}"></script>{% endassets %}
  <script type="text/javascript"
          src="https://polyfill.io/v3/polyfill.min.js?features=es6"></script>
{%- endblock javascript %}

{%- block body %}
  {% from "weko_theme/macros/modal_page.html" import all_modal %}
  {% set download_limit = _("Download Limit") %}
  {% set expiration_date = _("Expiration Date") %}
  {% set error_message = _("restricted_error_message")%}
  <input id="init_data" type="hidden" value='{{ data }}'/>
  <input id="content_file_download_label" type="hidden" value='{{ _("Content File Download") }}'/>
  <input id="download_limit_label" type="hidden" value='{{ download_limit }}'/>
  <input id="expiration_date_label" type="hidden" value='{{ expiration_date }}'/>
  <input id="unlimited_label" type="hidden" value='{{ _("Unlimited") }}'/>
  <input id="save_label" type="hidden" value='{{ _("Save") }}'/>
  <input id="usage_report_workflow_access_label" type="hidden" value='{{ _("Usage Report Workflow Access") }}'/>
  <input id="check_input_download" type="hidden"
         value='{{ _("Must set a positive integer for %(name)s.", name=download_limit) }}'/>
  <input id="check_input_expiration_date" type="hidden"
         value='{{ _("Must set a positive integer for %(name)s.", name=expiration_date) }}'/>
  <input id="empty_download" type="hidden" value='{{ _("Please set %(name)s.", name=download_limit) }}'/>
  <input id="empty_expiration_date" type="hidden" value='{{ _("Please set %(name)s.", name=expiration_date) }}'/>
  <input id="empty_error_message" type="hidden" value='{{_("Please set Error Message.")}}'/>

  <input type="hidden" id="english" value='{{_("English")}}'/>
  <input type="hidden" id="japanese" value='{{_("Japanese")}}'/>
  <input type="hidden" id="terms_and_conditions" value='{{_("Terms and Conditions")}}'/>
  <input type="hidden" id="new" value='{{_("Add")}}'/>
  <input type="hidden" id="message_miss_data" value='{{_("Please input the Terms and Conditions in English.")}}'/>
<<<<<<< HEAD
  <input id="empty_error_message" type="hidden" value='{{ _("Please set %(name)s.", name=error_message) }}'>
=======
>>>>>>> ead54370

  <input type="hidden" id="const_items_per_page" value='{{ items_per_page}}'/>
  <input type="hidden" id="label_activity" value='{{_("Activity")}}'/>
  <input type="hidden" id="label_items" value='{{_("Item")}}'/>
  <input type="hidden" id="label_workflow" value='{{_("WorkFlow")}}'/>
  <input type="hidden" id="label_status" value='{{_("Status")}}'/>
  <input type="hidden" id="label_user" value='{{_("User")}}'/>
  <input type="hidden" id="label_usage_report_reminder_mail" value='{{_("Usage Report Reminder Email")}}'/>
  <input type="hidden" id="label_confirm" value='{{_("Confirm Usage Mail")}}'/>
  <input type="hidden" id="label_close" value='{{_("Close")}}'/>
  <input type="hidden" id="label_send_mail" value='{{ _("Send Mail") }}'/>
  <input type="hidden" id="msg_sent_success" value='{{_("Email is sent successfully.")}}'/>
  <input type="hidden" id="msg_sent_failed" value='{{_("Failed to send mail.")}}'/>
  <input type="hidden" id="label_action_doing" value='{{_("action_doing")}}'/>
  <input type="hidden" id="label_secret_url_download" value='{{_("Secret URL Download")}}'/>
  <input type="hidden" id="label_secret_url_enabled" value='{{_("SecretURL Enabled")}}'/>
  <input type="hidden" id="maxint" value='{{maxint}}'/>
<div id="alerts"></div>
  <div id="root" class="col-xs-12"></div>
  {{ all_modal() }}
{%- endblock body %}<|MERGE_RESOLUTION|>--- conflicted
+++ resolved
@@ -65,10 +65,8 @@
   <input type="hidden" id="terms_and_conditions" value='{{_("Terms and Conditions")}}'/>
   <input type="hidden" id="new" value='{{_("Add")}}'/>
   <input type="hidden" id="message_miss_data" value='{{_("Please input the Terms and Conditions in English.")}}'/>
-<<<<<<< HEAD
   <input id="empty_error_message" type="hidden" value='{{ _("Please set %(name)s.", name=error_message) }}'>
-=======
->>>>>>> ead54370
+
 
   <input type="hidden" id="const_items_per_page" value='{{ items_per_page}}'/>
   <input type="hidden" id="label_activity" value='{{_("Activity")}}'/>
