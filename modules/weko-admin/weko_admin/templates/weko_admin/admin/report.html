{# -*- coding: utf-8 -*-
  #
  # This file is part of WEKO3.
  # Copyright (C) 2017 National Institute of Informatics.
  #
  # WEKO3 is free software; you can redistribute it
  # and/or modify it under the terms of the GNU General Public License as
  # published by the Free Software Foundation; either version 2 of the
  # License, or (at your option) any later version.
  #
  # WEKO3 is distributed in the hope that it will be
  # useful, but WITHOUT ANY WARRANTY; without even the implied warranty of
  # MERCHANTABILITY or FITNESS FOR A PARTICULAR PURPOSE.  See the GNU
  # General Public License for more details.
  #
  # You should have received a copy of the GNU General Public License
  # along with WEKO3; if not, write to the
  # Free Software Foundation, Inc., 59 Temple Place, Suite 330, Boston,
  # MA 02111-1307, USA.
  #}


{%- extends admin_base_template %}

{%- block css %}
  {{ super() }}
 {% assets "weko_theme_css_buttons" %}<link href="{{ ASSET_URL }}" rel="stylesheet">{% endassets %}
 {% assets "weko_admin_css" %}<link href="{{ ASSET_URL }}" rel="stylesheet">{% endassets %}
 {% assets "weko_admin_date_picker_css" %}<link href="{{ ASSET_URL }}" rel="stylesheet">{% endassets %}
{%- endblock css %}

{%- block javascript %}
  {{ super() }}
  <!-- <script src="{{ url_for('static', filename='js/weko_admin/stats_report.js') }}"></script> -->
  {%- assets "weko_admin_stats_report_js" %}<script src="{{ ASSET_URL }}"></script>{% endassets %}
  {% assets "weko_admin_date_picker_js" %}<script type="text/javascript" src="{{ ASSET_URL }}"></script>{% endassets %}
  {% assets "weko_report_reactjs_lib" %}<script type="text/javascript" src="{{ ASSET_URL }}"></script>{% endassets %}
  {% assets "weko_admin_custom_report" %}<script type="text/babel" src="{{ ASSET_URL }}"></script>{% endassets %}
{%- endblock javascript %}

{%- block body %}
<div id="alerts"></div>
{% from "weko_theme/macros/modal_page.html" import all_modal %}
{{ all_modal() }}
<style>
  .content-font {
    font-size: 16px;
  }
</style>

<!-- Number of items registered -->
<div class="row content-font">
  <div class="col-md-1"></div>
  <div class="col-md-11 pull-left">
    <h4>{{_('Number of items registered')}}</h4>
  </div>
</div>

<div class="row content-font">
  <div class="col-md-2"></div>
  <div class="col-md-10">
    <label>{{_('Total number of items registered:')}}</label>
    &nbsp;&nbsp;&nbsp;
    {{ result.total if result.total else 0 }}
  </div>
</div>
<div class="row content-font">
  <div class="col-md-2"></div>
  <div class="col-md-10">
    <label>{{_('Number of open items registered:')}}</label>
    &nbsp;&nbsp;&nbsp;
    {{ result.open if result.open else 0 }}
  </div>
</div>
<div class="row content-font">
  <div class="col-md-2"></div>
  <div class="col-md-10">
    <label>{{_('Number of private items registered:')}}</label>
    &nbsp;&nbsp;&nbsp;
    {{ result.private if result.private else 0 }}
  </div>
</div>
<hr>

<div class="row content-font">
  <div class="col-md-1"></div>
  <div class="col-md-11 pull-left">
    <h4>{{_('File Preview Report')}}</h4>
  </div>
</div>

<div class="row content-font">
  <div class="col-md-2"></div>
  <div class="col-md-4">
    <label>{{_('Aggregation month')}}</label>
  </div>
</div>

<div class="row content-font">
  <div class="col-md-1"></div>
  <div class="col-md-11">
    <form method="POST" name="report_file_form" id="report_file_form"
      action={{url_for('report.get_file_stats_tsv')}}>
      <p class="col-xs-2 text-right">{{_('Type')}}</p>
      <div class="col-xs-2">
        <select class="form-control" id="report_type_select" name="type">
          <option value="all" selected>{{_('All')}}</option>
          <option value="file_download">{{ _("File Downloads") }}</option>
          <option value="file_preview">{{ _("File Previews") }}</option>
          <option value="index_access">{{ _("Index Access") }}</option>
          <option value="detail_view">{{ _("Item View") }}</option>
          <option value="file_using_per_user">{{ _("File Using Per User") }}</option>
<<<<<<< HEAD
          <option value="search_count">{{ _("Search Keyword") }}</option>
=======
          <option value="top_page_access">{{ _("Top Page Access") }}</option>
>>>>>>> e0f7c680
        </select>
      </div>

      <p class="col-xs-1 text-right">{{_('Year')}}</p>
      <div class="col-xs-1">
        <select class="form-control" id="report_year_select" name="year">
          {% for x in range(5) %}
            {% set year = now.year - x %}
            {% if year == now.year %}
            <option value="{{ year }}" selected="selected">{{ year }}</option>
            {% else %}
            <option value="{{ year }}">{{ year }}</option>
            {% endif %}
          {% endfor %}
        </select>
      </div>

      <p class="col-xs-1 text-right">{{_('Month')}}</p>
      <div class="col-xs-1">
        <select class="form-control" id="report_month_select" name="month">
          {% for x in range(1, 13) %}
          {% set mon = '%02d' % x %}
          {% if x == now.month %}
          <option value="{{ x }}" selected="selected">{{ _('%(mon)s', mon=mon) }}</option>
          {% else %}
          <option value="{{ x }}">{{ _('%(mon)s', mon=mon) }}</option>
          {% endif %}
          {% endfor %}
        </select>
      </div>
      <input type="hidden" id="report_file_input" name="report" value="{}" />
    </form>
    <div class="col-xs-2">
      <button id="downloadReport" class="btn btn-primary action-big-button">
            <span class="glyphicon glyphicon-download-alt"></span>
                  {{_('Download')}}</button>
    </div>
  </div>
</div>
<hr>

<div id="root"></div>

<div class="modal fade" tabindex="-1" role="dialog" id="error_modal">
  <div class="modal-dialog" role="document">
    <div class="modal-content">
      <div class="modal-header">
        <button type="button" class="close" data-dismiss="modal" aria-label="Close"><span aria-hidden="true">&times;</span></button>
        <h4 class="modal-title">{{_('Error')}}</h4>
      </div>
      <div class="modal-body">
        <p class="text-center">{{_('Could not download file.')}}</p>
      </div>
      <div class="modal-footer">
        <button type="button" class="btn btn-info close-button" data-dismiss="modal">
              <span class="glyphicon glyphicon-remove"></span>
                 {{_('Close')}}
        </button>
      </div>
    </div><!-- /.modal-content -->
  </div><!-- /.modal-dialog -->
</div><!-- /.modal -->

{%- endblock body %}<|MERGE_RESOLUTION|>--- conflicted
+++ resolved
@@ -110,11 +110,8 @@
           <option value="index_access">{{ _("Index Access") }}</option>
           <option value="detail_view">{{ _("Item View") }}</option>
           <option value="file_using_per_user">{{ _("File Using Per User") }}</option>
-<<<<<<< HEAD
           <option value="search_count">{{ _("Search Keyword") }}</option>
-=======
           <option value="top_page_access">{{ _("Top Page Access") }}</option>
->>>>>>> e0f7c680
         </select>
       </div>
 
