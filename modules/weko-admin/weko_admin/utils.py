--- conflicted
+++ resolved
@@ -2193,23 +2193,15 @@
     """Overwrite the memory Config values with the DB values."""
     if site_info:
         if site_info.google_tracking_id_user:
-<<<<<<< HEAD
-            del app.config['GOOGLE_TRACKING_ID_USER']
-=======
             if 'GOOGLE_TRACKING_ID_USER' in app.config:
                 del app.config['GOOGLE_TRACKING_ID_USER']
->>>>>>> f65eb567
             app.config.setdefault(
                 'GOOGLE_TRACKING_ID_USER',
                 site_info.google_tracking_id_user,
             )
         if site_info.addthis_user_id:
-<<<<<<< HEAD
-            del app.config['ADDTHIS_USER_ID']
-=======
             if 'ADDTHIS_USER_ID' in app.config:
                 del app.config['ADDTHIS_USER_ID']
->>>>>>> f65eb567
             app.config.setdefault(
                 'ADDTHIS_USER_ID',
                 site_info.addthis_user_id,
