--- conflicted
+++ resolved
@@ -505,20 +505,6 @@
         raise
 
 
-<<<<<<< HEAD
-=======
-def is_exists_key_in_redis(key):
-    """Check key exist in redis."""
-    try:
-        redis_connection = RedisConnection()
-        datastore = redis_connection.connection(db=current_app.config['CACHE_REDIS_DB'], kv = True)
-        return datastore.redis.exists(key)
-    except Exception as e:
-        current_app.logger.error('Could get value for ' + key + ": {}".format(e))
-    return False
-
-
->>>>>>> 508fe362
 def is_exists_key_or_empty_in_redis(key):
     """Check key exist in redis."""
     try:
