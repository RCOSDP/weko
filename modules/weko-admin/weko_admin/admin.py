--- conflicted
+++ resolved
@@ -252,15 +252,14 @@
             current_app.config["WEKO_ADMIN_LANG_SETTINGS"]
         )
 
-<<<<<<< HEAD
+
 class WebApiAccount(BaseView):
     @expose('/', methods=['GET', 'POST'])
     def index(self):
         return self.render(
             current_app.config["WEKO_ADMIN_WEB_API_ACCOUNT"]
         )
-=======
->>>>>>> ba217c4f
+
 
 style_adminview = {
     'view_class': StyleSettingView,
