# -*- coding: utf-8 -*-
#
# This file is part of WEKO3.
# Copyright (C) 2017 National Institute of Informatics.
#
# WEKO3 is free software; you can redistribute it
# and/or modify it under the terms of the GNU General Public License as
# published by the Free Software Foundation; either version 2 of the
# License, or (at your option) any later version.
#
# WEKO3 is distributed in the hope that it will be
# useful, but WITHOUT ANY WARRANTY; without even the implied warranty of
# MERCHANTABILITY or FITNESS FOR A PARTICULAR PURPOSE.  See the GNU
# General Public License for more details.
#
# You should have received a copy of the GNU General Public License
# along with WEKO3; if not, write to the
# Free Software Foundation, Inc., 59 Temple Place, Suite 330, Boston,
# MA 02111-1307, USA.

"""WEKO3 module docstring."""

import copy
import hashlib
import json
import os
import re
import sys
import traceback
import unicodedata
import ipaddress
from datetime import datetime, timedelta

from flask import abort, current_app, flash, jsonify, make_response, \
    redirect, render_template, request, url_for 
from flask_admin import BaseView, expose
from flask_admin.contrib.sqla import ModelView
from flask_admin.contrib.sqla.fields import QuerySelectField
from flask_admin.form import rules
from flask_admin.helpers import get_redirect_target
from flask_babelex import gettext as _
from flask_login import current_user
from flask_mail import Attachment
from flask_wtf import FlaskForm,Form
from invenio_communities.models import Community
from invenio_db import db
from invenio_files_rest.storage.pyfs import remove_dir_with_file
from invenio_mail.api import send_mail
from weko_index_tree.models import IndexStyle
from weko_records.api import ItemTypes, SiteLicense
from weko_records.models import SiteLicenseInfo
from weko_records_ui.utils import check_items_settings
from weko_schema_ui.models import PublishStatus
from wtforms.fields import StringField
from wtforms.validators import ValidationError


from .config import WEKO_PIDSTORE_IDENTIFIER_TEMPLATE_CREATOR, \
    WEKO_PIDSTORE_IDENTIFIER_TEMPLATE_EDITOR
from .models import AdminSettings, FacetSearchSetting, Identifier, \
    LogAnalysisRestrictedCrawlerList, LogAnalysisRestrictedIpAddress, \
    RankingSettings, SearchManagement, StatisticsEmail
from .permissions import admin_permission_factory ,superuser_access
from .utils import get_facet_search, get_item_mapping_list, \
    get_response_json, get_restricted_access, get_search_setting
from .utils import get_user_report_data as get_user_report
from .utils import package_reports, str_to_bool 
from .tasks import is_reindex_running ,reindex


class ReindexElasticSearchView(BaseView):

    @expose('/', methods=['GET'])
    @superuser_access.require(http_exception=403)
    def index(self):
        """ 
        show view Maintenance/ElasticSearch 
        
        Returns:
            'weko_admin/admin/reindex_elasticsearch.html'
        """
        try:
            status =  self._check_reindex_is_running()
            is_error = status.get("isError")
            is_executing = status.get("isExecuting")
            disabled_btn = status.get("disabled_Btn")

            return self.render(
                template=current_app.config['WEKO_ADMIN_REINDEX_ELASTICSEARCH_TEMPLATE']
                ,isError=is_error
                ,isExecuting=is_executing
                ,disabled_Btn=disabled_btn 
            )
        except BaseException:
            import traceback
            estr = traceback.format_exc()
            current_app.logger.error('Unexpected error: {}'.format( estr ))
            return abort(500)

    @expose('/reindex', methods=['POST'])
    @superuser_access.require(http_exception=403)
    def reindex(self):
        """ 
        Processing when "Executing Button" is pressed

        Args:
        is_db_to_es : boolean (GET paramater)
            if True,  index Documents from DB data
            if False, index Documents from ES data itself

        Returns:
            responce json text and responce code

        Todo:
        if you change this codes or operating, please keep in mind Todo of the method "elasticsearch_reindex"
        in .utils.py .
        """

        
        try:
            ## exclusion check
            status =  self._check_reindex_is_running()
            is_error = status.get("isError")
            is_executing = status.get("isExecuting")
            if is_error:
                return jsonify({"error" : _('haserror')}) , 400
            if is_executing:
                return jsonify({"error" : _('executing...')}) , 400

            is_db_to_es=request.args.get('is_db_to_es') == 'true'
            # execute in celery task
            res = reindex.apply_async(args=(is_db_to_es,))
            res_output = res.get() #wait until celery task finish
            current_app.logger.info(res_output)
            return jsonify({"responce" : _('completed')}), 200

        except BaseException:
            import traceback
            estr = traceback.format_exc()
            current_app.logger.error('Unexpected error: {}'.format( estr ))
            AdminSettings.update(current_app.config['WEKO_ADMIN_SETTINGS_ELASTIC_REINDEX_SETTINGS'] 
            , dict({current_app.config['WEKO_ADMIN_SETTINGS_ELASTIC_REINDEX_SETTINGS_HAS_ERRORED']:True}))
            return jsonify({"error" : estr }), 500
            
    @expose('/is_reindex_running', methods=['GET'])
    @superuser_access.require(http_exception=403)
    def check_reindex_is_running(self):
        """
        Monitor whether the reindex process is running/error is occurred
        by Celery task and admin_settings

        Returns:
            str : View state json text
                isError      : boolean
                isExecuting  : boolean
                disabled_Btn : boolean
            
        """
        try:
            return jsonify(self._check_reindex_is_running())
        except BaseException:
            import traceback
            estr = traceback.format_exc()
            current_app.logger.error('Unexpected error: {}'.format( estr ))
            return abort(500)

    def _check_reindex_is_running(self):
        """
        Monitor whether the reindex process is running/error is occurred
        by Celery task and admin_settings
        """
        ELASTIC_REINDEX_SETTINGS = current_app.config['WEKO_ADMIN_SETTINGS_ELASTIC_REINDEX_SETTINGS']
        HAS_ERRORED = current_app.config['WEKO_ADMIN_SETTINGS_ELASTIC_REINDEX_SETTINGS_HAS_ERRORED']

        admin_setting = AdminSettings.get(ELASTIC_REINDEX_SETTINGS,False)
        is_error = admin_setting.get(HAS_ERRORED)
        is_executing = is_reindex_running()
        result = dict({
            "isError": is_error
            ,"isExecuting": is_executing
            ,"disabled_Btn": is_error or is_executing 
        })
        return result



# FIXME: Change all setting views' path to be under settings/
class StyleSettingView(BaseView):
    @expose('/', methods=['GET', 'POST'])
    def index(self):
        """Block style setting page."""
        body_bg = '#fff'
        panel_bg = '#fff'
        footer_default_bg = 'rgba(13,95,137,0.8)'
        navbar_default_bg = '#f8f8f8'
        panel_default_border = '#ddd'
        scss_file = os.path.join(
            current_app.instance_path,
            current_app.config['WEKO_THEME_INSTANCE_DATA_DIR'],
            '_variables.scss')

        try:
            with open(scss_file, 'r', encoding='utf-8') as fp:
                for line in fp.readlines():
                    line = line.strip()
                    if '$body-bg:' in line:
                        body_bg = line[line.find('#'):-1]
                    if '$panel-bg:' in line:
                        panel_bg = line[line.find('#'):-1]
                    if '$footer-default-bg:' in line:
                        footer_default_bg = line[line.find('#'):-1]
                    if '$navbar-default-bg:' in line:
                        navbar_default_bg = line[line.find('#'):-1]
                    if '$panel-default-border:' in line:
                        panel_default_border = line[line.find('#'):-1]

            # Color
            if request.method == 'POST':
                if not admin_permission_factory('update-style-action').can():
                    current_app.logger.debug('deny access')
                    flash(_('deny access'))
                else:
                    form_lines = []
                    body_bg = request.form.get('body-bg', body_bg)
                    form_lines.append(
                        '$body-bg: ' + body_bg + ';')
                    form_lines.append(
                        '$panel-bg: ' + panel_bg + ';')
                    form_lines.append(
                        '$footer-default-bg: ' + footer_default_bg + ';')
                    form_lines.append(
                        '$navbar-default-bg: ' + navbar_default_bg + ';')
                    form_lines.append(
                        '$panel-default-border: ' + panel_default_border + ';')
                    form_lines.append(
                        '$input-bg-transparent: rgba(255, 255, 255, 0);')

                    with open(scss_file, 'w', encoding='utf-8') as fp:
                        fp.writelines('\n'.join(form_lines))
                    flash(_('Successfully update color.'), category="success")
        except BaseException:
            current_app.logger.error(
                "Unexpected error: {}".format(sys.exc_info()))
        return self.render(
            current_app.config["WEKO_ADMIN_BlOCK_STYLE_TEMPLATE"],
            body_bg=body_bg,
        )

    @expose('/upload_editor', methods=['POST'])
    def upload_editor(self):
        """Upload header/footer settings from wysiwyg editor."""
        try:
            from html import unescape

            from weko_theme.views import blueprint as theme_bp
            write_path = folder_path = os.path.join(
                theme_bp.root_path, theme_bp.template_folder)
            data = request.get_json()
            temp = data.get('temp')
            wysiwyg_html = unescape(data.get('content'))

            if 'footer' == temp:
                if 'True' == str(data.get('isEmpty')):
                    read_path = os.path.join(
                        folder_path, current_app.config[
                            'THEME_FOOTER_EDITOR_TEMPLATE'])
                    wysiwyg_html = self.get_contents(read_path)

                write_path = os.path.join(folder_path,
                                          current_app.config[
                                              'THEME_FOOTER_WYSIWYG_TEMPLATE'])
            elif 'header' == temp:
                if 'True' == str(data.get('isEmpty')):
                    read_path = os.path.join(
                        folder_path, current_app.config[
                            'THEME_HEADER_EDITOR_TEMPLATE'])
                    wysiwyg_html = self.get_contents(read_path)

                write_path = os.path.join(folder_path, current_app.config[
                    'THEME_HEADER_WYSIWYG_TEMPLATE'])
            else:
                abort(400)

            with open(write_path, 'w+', encoding='utf-8') as fp:
                fp.writelines(wysiwyg_html)
        except Exception:
            current_app.logger.error(
                "Unexpected error: {}".format(sys.exc_info()))
            abort(500)
        return jsonify({'code': 0, 'msg': 'success'})

    def get_contents(self, f_path):
        """Get the contents of the file."""
        array = []
        try:
            with open(f_path, 'r', encoding='utf-8') as fp:
                for line in fp.readlines():
                    array.append(line)
        except Exception:
            current_app.logger.error(
                "Unexpected error: {}".format(sys.exc_info()))
            abort(500)
        return array

    def cmp_files(self, f_path1, f_path2):
        """Compare the contents of the file."""
        checksum1 = ''
        checksum2 = ''
        try:
            with open(f_path1, 'rb') as fp1:
                checksum1 = hashlib.md5(fp1.read()).hexdigest()
            with open(f_path2, 'rb') as fp2:
                checksum2 = hashlib.md5(fp2.read()).hexdigest()
        except Exception:
            current_app.logger.error(
                "Unexpected error: {}".format(sys.exc_info()))
            abort(500)
        return checksum1 == checksum2


class ReportView(BaseView):
    """Report view."""

    @expose('/', methods=['GET'])
    def index(self):
        from invenio_stats.utils import get_aggregations
        from weko_index_tree.api import Indexes

        try:
            indexes = Indexes.get_public_indexes_list()
            indexes_query = []

            if indexes:
                indexes_num = len(indexes)
                div_indexes = []
                max_clause_count = current_app.config.get(
                    'OAISERVER_ES_MAX_CLAUSE_COUNT', 1024)
                for div in range(0, int(indexes_num / max_clause_count) + 1):
                    e_right = div * max_clause_count
                    e_left = (div + 1) * max_clause_count \
                        if indexes_num > (div + 1) * max_clause_count \
                        else indexes_num
                    div_indexes.append({
                        "terms": {
                            "path": indexes[e_right:e_left]
                        }
                    })
                indexes_query.append({
                    "bool": {
                        "should": div_indexes
                    }
                })

            aggs_query = {
                "size": 0,
                "aggs": {
                    "aggs_public": {
                        "filter": {
                            "bool": {
                                "must": [
                                    {
                                        "term": {
                                            "publish_status": PublishStatus.PUBLIC.value
                                        }
                                    },
                                    {
                                        "range": {
                                            "publish_date": {
                                                "lte": "now/d"
                                            }
                                        }
                                    }
                                ],
                                "should": indexes_query
                            }
                        }
                    }
                },
                "query": {
                    "bool": {
                        "must": [
                            {
                                "term":
                                {
                                    "relation_version_is_last": True
                                }
                            },
                            {
                                "exists":
                                {
                                    "field": "path"
                                }
                            },
                            {
                                "terms":
                                {
                                    "publish_status": [
                                        PublishStatus.PUBLIC.value,
                                        PublishStatus.PRIVATE.value
                                    ]
                                }
                            }
                        ]
                    }
                }
            }

            aggs_results = get_aggregations(
                current_app.config['SEARCH_UI_SEARCH_INDEX'], aggs_query)

            result = {
                'total': 0,
                'open': 0,
                'private': 0
            }
            if aggs_results and aggs_results.get(
                    'aggregations', {}).get('aggs_public'):
                result = {
                    'total': aggs_results['hits']['total'],
                    'open': aggs_results['aggregations'][
                        'aggs_public']['doc_count']
                }
                result['private'] = result['total'] - result['open']
            
            
            current_schedule = AdminSettings.get(
                name='report_email_schedule_settings',
                dict_to_object=False)
            current_schedule = current_schedule if current_schedule else \
                current_app.config['WEKO_ADMIN_REPORT_DELIVERY_SCHED']

            # Emails to send reports to
            all_email_address = StatisticsEmail().get_all()
            return self.render(
                current_app.config['WEKO_ADMIN_REPORT_TEMPLATE'],
                result=result,
                now=datetime.utcnow(),
                emails=all_email_address,
                days_of_week=[_('Monday'), _('Tuesday'), _('Wednesday'),
                              _('Thursday'), _('Friday'), _('Saturday'),
                              _('Sunday')],
                current_schedule=current_schedule,
                frequency_options=current_app.config[
                    'WEKO_ADMIN_REPORT_FREQUENCIES'])
        except Exception as e:
            current_app.logger.error("Unexpected error: {}".format(e))
        return abort(400)

    @expose('/stats_file_output', methods=['POST'])
    def get_file_stats_output(self):
        """Get file download/preview stats report."""
        stats_json = json.loads(request.form.get('report'))
        year = request.form.get('year')
        month = request.form.get('month').zfill(2)

        # File Format: logReport__YYYY-MM.zip
        zip_date = str(year) + '-' + str(month).zfill(2)
        zip_name = 'logReport_' + zip_date + '.zip'
        try:
            # Dynamically create zip from StringIO data into BytesIO
            zip_stream = package_reports(stats_json, year, month)

            # Make the send email function a task so it
            if request.form.get('send_email') == 'True':
                recepients = StatisticsEmail.get_all_emails()
                html_body = render_template(
                    current_app.config['WEKO_ADMIN_REPORT_EMAIL_TEMPLATE'],
                    report_date=zip_date,
                    attached_file=zip_name)
                subject = zip_date + _(' Log report.')
                attachments = [Attachment(zip_name,
                                          'application/x-zip-compressed',
                                          zip_stream.getvalue())]
                ret = send_mail(subject, recepients,
                                html=html_body,
                                attachments=attachments)
                if ret:
                    flash(ret, 'error')
                else:
                    flash(
                        _('Successfully sent the reports to the recepients.'))
            else:
                resp = make_response()
                resp.data = zip_stream.getvalue()
                resp.headers['Content-Type'] = 'application/x-zip-compressed'
                resp.headers['Content-Disposition'] = 'attachment; filename='\
                                                      + zip_name
                return resp
        except Exception as e:
            current_app.logger.error("Unexpected error: {}".format(e))
            flash(_('Unexpected error occurred.'), 'error')
        return redirect(url_for('report.index'))

    @expose('/user_report_data', methods=['GET'])
    def get_user_report_data(self):
        """Get user report data from db and modify."""
        return jsonify(get_user_report())

    @expose('/set_email_schedule', methods=['POST'])
    def set_email_schedule(self):
        """Set new email schedule."""
        # Get Schedule
        frequency = request.form.get('frequency')
        enabled = True if request.form.get('dis_enable_schedule') == 'True' \
            else False

        # Details come in two different types
        details = ''
        if frequency == 'weekly':
            details = request.form.get('weekly_details')
        elif frequency == 'monthly':
            details = request.form.get('monthly_details')

        schedule = {
            'frequency': frequency,
            'details': details,
            'enabled': enabled
        }

        try:
            AdminSettings.update('report_email_schedule_settings', schedule)
            flash(_('Successfully Changed Schedule.'), 'error')
        except Exception:
            flash(_('Could Not Save Changes.'), 'error')
        return redirect(url_for('report.index'))

    @expose('/get_email_address', methods=['POST'])
    def get_email_address(self):
        """Save Email Address."""
        input_email = request.form.getlist('inputEmail')
        StatisticsEmail.delete_all_row()
        alert_msg = 'Successfully saved email addresses.'
        category = 'info'
        for input in input_email:
            if input:
                match = re.match(r'^[_a-z0-9-]+(\.[_a-z0-9-]+)*@[a-z0-9-]+('
                                 r'\.[a-z0-9-]+)*(\.[a-z]{2,4})$', input)
                if match:
                    StatisticsEmail.insert_email_address(input)
                else:
                    alert_msg = 'Please check email input fields.'
                    category = 'error'
        flash(_(alert_msg), category=category)
        return redirect(url_for("report.index"))


class FeedbackMailView(BaseView):
    @expose('/', methods=['GET', 'POST'])
    def index(self):
        return self.render(
            current_app.config["WEKO_ADMIN_FEEDBACK_MAIL"]
        )


class LanguageSettingView(BaseView):
    @expose('/', methods=['GET', 'POST'])
    def index(self):
        return self.render(
            current_app.config["WEKO_ADMIN_LANG_SETTINGS"]
        )


class WebApiAccount(BaseView):
    @expose('/', methods=['GET', 'POST'])
    def index(self):
        return self.render(
            current_app.config["WEKO_ADMIN_WEB_API_ACCOUNT"]
        )


class StatsSettingsView(BaseView):
    @expose('/', methods=['GET', 'POST'])
    def index(self):
        if request.method == 'POST':
            display_setting = True if request.form.get(
                'record_stats_radio') == 'True' else False
            AdminSettings.update('display_stats_settings',
                                 {'display_stats': display_setting})
            flash(_('Successfully Changed Settings.'))
            return redirect(url_for('statssettings.index'))

        current_display_setting = True  # Default
        display_setting = AdminSettings.get(
            name='display_stats_settings',
            dict_to_object=False)
        if display_setting:
            current_display_setting = display_setting.get('display_stats')

        return self.render(
            current_app.config["WEKO_ADMIN_STATS_SETTINGS_TEMPLATE"],
            display_stats=current_display_setting)


class LogAnalysisSettings(BaseView):
    @expose('/', methods=['GET', 'POST'])
    def index(self):
        form = FlaskForm(request.form)
        if request.method == 'POST' and form.validate():
            crawler_lists, new_ip_addresses = self.parse_form_data(
                request.form)
            try:
                LogAnalysisRestrictedIpAddress.update_table(new_ip_addresses)
                LogAnalysisRestrictedCrawlerList.update_or_insert_list(
                    crawler_lists)
                flash(_('Successfully Changed Settings.'))
            except Exception as e:
                current_app.logger.error(
                    'Could not save restricted data: {}'.format(e))
                flash(_('Could not save data.'), 'error')

        # Get most current restricted addresses/user agents
        try:
            restricted_ip_addresses = LogAnalysisRestrictedIpAddress.get_all()
            shared_crawlers = LogAnalysisRestrictedCrawlerList.get_all()
            if not shared_crawlers:
                LogAnalysisRestrictedCrawlerList.add_list(current_app.config[
                    "WEKO_ADMIN_DEFAULT_CRAWLER_LISTS"])
                shared_crawlers = LogAnalysisRestrictedCrawlerList.get_all()
        except Exception as e:
            current_app.logger.error(_('Could not get restricted data: %s'), e)
            flash(_('Could not get restricted data.'), 'error')
            restricted_ip_addresses = []
            shared_crawlers = []

        return self.render(
            current_app.config["WEKO_ADMIN_LOG_ANALYSIS_SETTINGS_TEMPLATE"],
            restricted_ip_addresses=restricted_ip_addresses,
            shared_crawlers=shared_crawlers,
            form = form
        )

    def parse_form_data(self, raw_data):
        """Parse the one dimensional form data into mult-dimensional objects."""
        new_ip_addresses = []
        seen_ip_addresses = []
        new_crawler_lists = []
        for name, value in raw_data.to_dict().items():
            if(re.match('^shared_crawler_[0-9]+$', name)):
                is_active = True if raw_data.get(name + '_check') else False
                new_crawler_lists.append({
                    'id': raw_data.get(name + '_id', 0),
                    'list_url': value,
                    'is_active': is_active,
                })
            elif(re.match('^address_list_[0-9]+$', name)):
                if name not in seen_ip_addresses and ''.join(
                        raw_data.getlist(name)):
                    seen_ip_addresses.append(name)
                    new_ip_addresses.append('.'.join(raw_data.getlist(name)))
        return new_crawler_lists, new_ip_addresses


class RankingSettingsView(BaseView):
    """Ranking settings view."""

    @expose('/', methods=['GET', 'POST'])
    def index(self):
        f = FlaskForm(request.form)
        if request.method == 'POST' and f.validate():
            try:
                form = request.form.get('submit', None)
                if form == 'save_ranking_settings':
                    settings = RankingSettings()
                    settings.is_show = request.form.get('is_show',
                                                        False) == 'True'
                    new_item_period = int(request.form.get('new_item_period',
                                                           14))
                    if new_item_period < 1 or new_item_period > 30:
                        current_app.logger.debug(new_item_period)
                        raise
                    settings.new_item_period = new_item_period
                    new_statistical_period = int(request.form.get('statistical_period',
                                                                  365))
                    if new_statistical_period < 1 or new_statistical_period > 3650:
                        current_app.logger.debug(new_statistical_period)
                        raise
                    settings.statistical_period = new_statistical_period
                    new_display_rank = int(request.form.get('display_rank',
                                                            10))
                    if new_display_rank < 1 or new_display_rank > 100:
                        current_app.logger.debug(new_display_rank)
                        raise
                    settings.display_rank = new_display_rank
                    most_reviewed_items_flag = True \
                        if request.form.get('most_reviewed_items') else False
                    most_downloaded_items_flag = True \
                        if request.form.get('most_downloaded_items') \
                        else False
                    created_most_items_user_flag = True \
                        if request.form.get('created_most_items_user') \
                        else False
                    most_searched_keywords_flag = True \
                        if request.form.get('most_searched_keywords') \
                        else False
                    new_items_flag = True \
                        if request.form.get('new_items') else False
                    settings.rankings = {
                        'most_reviewed_items': most_reviewed_items_flag,
                        'most_downloaded_items': most_downloaded_items_flag,
                        'created_most_items_user':
                        created_most_items_user_flag,
                        'most_searched_keywords': most_searched_keywords_flag,
                        'new_items': new_items_flag
                    }
                    RankingSettings.update(data=settings)
                    flash(_('Successfully Changed Settings.'))
                    return redirect(url_for('rankingsettings.index'))
            except Exception as ex:
                current_app.logger.debug(ex)
                flash(_('Failurely Changed Settings.'), 'error')
                return redirect(url_for('rankingsettings.index'))

        settings = RankingSettings.get()
        if settings:
            is_show = settings.is_show
            new_item_period = settings.new_item_period
            statistical_period = settings.statistical_period
            display_rank = settings.display_rank
            rankings = settings.rankings
        else:
            is_show = False
            new_item_period = 14
            statistical_period = 365
            display_rank = 10
            rankings = {'most_reviewed_items': False,
                        'most_downloaded_items': False,
                        'created_most_items_user': False,
                        'most_searched_keywords': False,
                        'new_items': False}

        return self.render(
            current_app.config["WEKO_ADMIN_RANKING_SETTINGS_TEMPLATE"],
            is_show=is_show,
            new_item_period=new_item_period,
            statistical_period=statistical_period,
            display_rank=display_rank,
            rankings=rankings,
            form=f
        )


class SearchSettingsView(BaseView):
    """Search settings view."""

    @expose('/', methods=['GET', 'POST'])
    def index(self):
        """Site license setting page."""
        search_setting = get_search_setting()
        # get search author setting
        check_items_settings()
        search_author_flg = 'name'
        if 'ITEM_SEARCH_FLG' in current_app.config:
            search_author_flg = current_app.config['ITEM_SEARCH_FLG']
        search_setting['search_author_flg'] = search_author_flg
        # get index tree style setting
        style = IndexStyle.get(
            current_app.config['WEKO_INDEX_TREE_STYLE_OPTIONS']['id'])
        width = style.width if style else '3'
        height = style.height if style else None
        search_setting['index_tree_style'] = {
            'width_options': current_app.config[
                'WEKO_INDEX_TREE_STYLE_OPTIONS']['widths'],
            'width': width,
            'height': height
        }
        # dump json string
        result = json.dumps(copy.deepcopy(search_setting))
        if 'POST' in request.method:
            jfy = {}
            try:
                # get requset data
                db_data = request.get_json()

                # update search author setting to db
                if 'search_author_flg' in db_data:
                    search_author_flg = db_data.pop('search_author_flg')
                    settings = AdminSettings.get('items_display_settings')
                    settings.items_search_author = search_author_flg
                    AdminSettings.update('items_display_settings',
                                         settings.__dict__)
                # update index tree style setting
                if 'index_tree_style' in db_data:
                    index_tree_style = db_data.pop('index_tree_style')
                    width = index_tree_style.get('width', '3')
                    height = index_tree_style.get('height', None)
                    if style:
                        IndexStyle.update(
                            current_app.config[
                                'WEKO_INDEX_TREE_STYLE_OPTIONS']['id'],
                            width=width,
                            height=height)
                    else:
                        IndexStyle.create(
                            current_app.config[
                                'WEKO_INDEX_TREE_STYLE_OPTIONS']['id'],
                            width=width,
                            height=height)
                # update other search settings
                res = SearchManagement.get()
                if res:
                    id = res.id
                    SearchManagement.update(id, db_data)
                else:
                    SearchManagement.create(db_data)
                jfy['status'] = 201
                jfy['message'] = 'Search setting was successfully updated.'
            except BaseException as e:
                current_app.logger.error('Could not save search settings: {}'.format(e))
                jfy['status'] = 500
                jfy['message'] = 'Failed to update search setting.'
            return make_response(jsonify(jfy), jfy['status'])

        try:
            lists = ItemTypes.get_latest()  # ItemTypes.get_all()
            return self.render(
                current_app.config['WEKO_ADMIN_SEARCH_MANAGEMENT_TEMPLATE'],
                widths=current_app.config[
                    'WEKO_INDEX_TREE_STYLE_OPTIONS']['widths'],
                setting_data=result,
                lists=lists,
            )
        except BaseException as e:
            current_app.logger.error('Could not save search settings: {}'.format(e))
            abort(500)
            # flash(_('Unable to change search settings.'), 'error')


class SiteLicenseSettingsView(BaseView):
    """Site License settings view."""

    @expose('/', methods=['GET', 'POST'])
    def index(self):
        """Site License settings view."""
        if 'POST' in request.method:
            jfy = {}
            try:
                # update item types and site license info
                data = request.get_json()
                if data and data.get('site_license'):
                    for license in data['site_license']:
                        err_addr = False
                        if not license.get('addresses'):
                            err_addr = True
                        else:
                            for addresses in license['addresses']:
                                for item in addresses.values():
                                    if not item or '' in item:
                                        err_addr = True
                                        # break for item addresses
                                        break
                                    addr_check = '.'.join(item)
                                    try:
                                        ip_check = ipaddress.ip_address(addr_check)
                                    except ValueError:
                                        err_addr = True
                                        break    
                                if err_addr:
                                    # break for addresses
                                    break
                        if err_addr:
                            raise ValueError('IP Address is incorrect')

                SiteLicense.update(data)
                db.session.commit()
                jfy['status'] = 201
                jfy['message'] = 'Site license was successfully updated.'
            except BaseException as ex:
                db.session.rollback()
                current_app.logger.error('Failed to update site license: {}'.format(ex))
                jfy['status'] = 500
                jfy['message'] = 'Failed to update site license.'
            return make_response(jsonify(jfy), jfy['status'])

        try:
            # site license list
            result_list = SiteLicense.get_records()
            # item types list
            n_lst = ItemTypes.get_latest()
            result = get_response_json(result_list, n_lst)
            return self.render(
                current_app.config['WEKO_ADMIN_SITE_LICENSE_TEMPLATE'],
                result=json.dumps(result))
        except BaseException as e:
            current_app.logger.error('Could not save site license settings {}'.format(e))
            abort(500)


class SiteLicenseSendMailSettingsView(BaseView):
    """Site-License send mail settings."""

    @expose('/', methods=['GET', 'POST'])
    def index(self):
        if request.method == 'POST':
            data = request.get_json()
            settings = AdminSettings.get('site_license_mail_settings')
            settings.auto_send_flag = data['auto_send_flag']
            AdminSettings.update('site_license_mail_settings',
                                 settings.__dict__)
            for name in data['checked_list']:
                sitelicense = SiteLicenseInfo.query.filter_by(
                    organization_name=name).first()
                if sitelicense:
                    sitelicense.receive_mail_flag = data['checked_list'][name]
                    try:
                        db.session.commit()
                    except Exception as e:
                        db.session.rollback()
                        current_app.logger.error(e)

        sitelicenses = SiteLicenseInfo.query.order_by(
            SiteLicenseInfo.organization_id).all()
        settings = AdminSettings.get('site_license_mail_settings')
        now = datetime.utcnow()
        last_month = (now.replace(day=1) - timedelta(days=1)).replace(day=1)

        return self.render(
            current_app.config['WEKO_ADMIN_SITE_LICENSE_SEND_MAIL_TEMPLATE'],
            sitelicenses=sitelicenses,
            auto_send=settings.auto_send_flag,
            now=now,
            last_month=last_month
        )


class FilePreviewSettingsView(BaseView):
    """File preview settings."""

    @expose('/', methods=['GET', 'POST'])
    def index(self):
        """File preview settings."""
        if request.method == 'POST':
            try:
                form = request.form.get('submit', None)
                if form == 'save_settings':
                    old_settings = AdminSettings.get('convert_pdf_settings')
                    old_path = old_settings.path if old_settings else None

                    new_settings = {}
                    new_path = request.form.get('path')
                    if not new_path or new_path == '/':
                        current_app.logger.debug(new_path)
                        raise
                    else:
                        new_path = new_path \
                            if not new_path[-1:] == '/' else new_path[:-1]

                    # Delete files in old folder if folder is changed
                    if old_path and not new_path == old_path:
                        old_path = old_path + '/pdf_dir'
                        remove_dir_with_file(old_path)

                    # Save settings in db
                    new_settings['path'] = new_path
                    new_settings['pdf_ttl'] = \
                        int(request.form.get('pdf_ttl'))
                    AdminSettings.update('convert_pdf_settings',
                                         new_settings)
                    flash(_('Successfully Changed Settings.'))
                else:
                    current_app.logger.debug(form)
                    flash(_('Failurely Changed Settings.'), 'error')
            except Exception as ex:
                current_app.logger.error(ex)
                flash(_('Failurely Changed Settings.'), 'error')
            return redirect(url_for('filepreview.index'))

        # Load settings from settings if there is not settings in db
        settings = AdminSettings.get('convert_pdf_settings')
        if not settings:
            temp = {}
            temp['path'] = current_app.config.get(
                'FILES_REST_DEFAULT_PDF_SAVE_PATH')
            temp['pdf_ttl'] = current_app.config.get(
                'FILES_REST_DEFAULT_PDF_TTL')
            settings = AdminSettings.Dict2Obj(temp)

        return self.render(
            current_app.config["WEKO_ADMIN_FILE_PREVIEW_SETTINGS_TEMPLATE"],
            settings=settings
        )


class ItemExportSettingsView(BaseView):
    """Item export settings."""

    @expose('/', methods=['GET', 'POST'])
    def index(self):
        """File preview settings."""
        if request.method == 'POST':
            item_setting = request.form.get('item_export_radio', 'True')
            contents_setting = request.form.get(
                'export_contents_radio',
                'True')
            new_settings = {
                'allow_item_exporting': str_to_bool(item_setting),
                'enable_contents_exporting': str_to_bool(contents_setting)
            }

            try:
                AdminSettings.update('item_export_settings', new_settings)
                flash(_('Successfully Changed Settings'))
            except Exception as e:
                current_app.logger.error(
                    'ERROR Item Export Settings: {}'.format(e))
                flash(_('Failed To Change Settings'), 'error')

            return redirect(url_for('itemexportsettings.index'))

        return self.render(
            current_app.config['WEKO_ADMIN_ITEM_EXPORT_SETTINGS_TEMPLATE'],
            settings=self._get_current_settings()
        )

    def _get_current_settings(self):
        """Get current item export settings."""
        return AdminSettings.get('item_export_settings') or \
            AdminSettings.Dict2Obj(
                current_app.config['WEKO_ADMIN_DEFAULT_ITEM_EXPORT_SETTINGS'])


class SiteInfoView(BaseView):
    @expose('/', methods=['GET', 'POST'])
    def index(self):
        return self.render(
            current_app.config["WEKO_ADMIN_SITE_INFO"],
            enable_notify=current_app.config[
                "WEKO_ADMIN_ENABLE_LOGIN_INSTRUCTIONS"]
        )


class IdentifierSettingView(ModelView):
    """Pidstore Identifier admin view."""
    # use flask-wtf CSRF protection
    form_base_class = Form

    can_create = True
    can_edit = True
    can_delete = False
    can_view_details = True
    create_template = WEKO_PIDSTORE_IDENTIFIER_TEMPLATE_CREATOR
    edit_template = WEKO_PIDSTORE_IDENTIFIER_TEMPLATE_EDITOR

    column_list = (
        'repository', 'jalc_doi', 'jalc_crossref_doi', 'jalc_datacite_doi',
        'ndl_jalc_doi',
        'suffix',
        'jalc_flag',
        'jalc_crossref_flag',
        'jalc_datacite_flag',
        'ndl_jalc_flag')

    column_searchable_list = (
        'repository', 'jalc_doi', 'jalc_crossref_doi', 'jalc_datacite_doi',
        'ndl_jalc_doi',
        'suffix')

    column_details_list = (
        'repository', 'jalc_doi', 'jalc_crossref_doi', 'jalc_datacite_doi',
        'ndl_jalc_doi',
        'suffix', 'created_userId', 'created_date', 'updated_userId',
        'updated_date')

    form_extra_fields = {
        'repo_selected': StringField('Repository Selector'),
    }

    form_create_rules = [rules.Header(_('Prefix')),
                         'repository',
                         'jalc_doi',
                         'jalc_crossref_doi',
                         'jalc_datacite_doi',
                         'ndl_jalc_doi',
                         rules.Header(_('Suffix')),
                         'suffix',
                         rules.Header(_('Enable/Disable')),
                         'jalc_flag',
                         'jalc_crossref_flag',
                         'jalc_datacite_flag',
                         'ndl_jalc_flag',
                         'repo_selected',
                         ]

    form_edit_rules = form_create_rules

    column_labels = dict(repository=_('Repository'), jalc_doi=_('JaLC DOI'),
                         jalc_crossref_doi=_('JaLC CrossRef DOI'),
                         jalc_datacite_doi=_('JaLC DataCite DOI'),
                         ndl_jalc_doi=_('NDL JaLC DOI'),
                         suffix=_('Semi-automatic Suffix')
                         )

    def _validator_halfwidth_input(form, field):
        """
        Valid input character set.

        :param form: Form used to create/update model
        :param field: Template fields contain data need validator
        """
        if field.data is None:
            return
        else:
            try:
                for inchar in field.data:
                    if unicodedata.east_asian_width(inchar) in 'FWA':
                        raise ValidationError(
                            _('Only allow half with 1-bytes character in '
                              'input'))
            except Exception as ex:
                raise ValidationError('{}'.format(ex))

    form_args = {
        'jalc_doi': {
            'validators': [_validator_halfwidth_input]
        },
        'jalc_crossref_doi': {
            'validators': [_validator_halfwidth_input]
        },
        'jalc_datacite_doi': {
            'validators': [_validator_halfwidth_input]
        },
        'ndl_jalc_doi': {
            'validators': [_validator_halfwidth_input]
        },
        'suffix': {
            'validators': [_validator_halfwidth_input]
        }
    }

    form_widget_args = {
        'jalc_doi': {
            'maxlength': 100,
            'readonly': True,
        },
        'jalc_crossref_doi': {
            'maxlength': 100,
            'readonly': True,
        },
        'jalc_datacite_doi': {
            'maxlength': 100,
            'readonly': True,
        },
        'ndl_jalc_doi': {
            'maxlength': 100,
            'readonly': True,
        },
        'suffix': {
            'maxlength': 100,
        }
    }

    form_overrides = {
        'repository': QuerySelectField,
    }

    def validate_form(self, form):
        """
        Custom validate the form on submit.

        :param form:
            Form to validate
        """
        if isinstance(form.repository.data, Community):
            id_list = []
            id_data = Identifier.query.all()
            for i in id_data:
                id_list.append(i.repository)

            if (form.repository.data.id in id_list) and \
                (form.action == 'create'
                 or form.repo_selected.data != form.repository.data.id):
                flash(_('Specified repository is already registered.'),
                      'error')
                return False
        return super(IdentifierSettingView, self).validate_form(form)

    def on_model_change(self, form, model, is_created):
        """
        Perform some actions before a model is created or updated.

        Called from create_model and update_model in the same transaction
        (if it has any meaning for a store backend).
        By default does nothing.

        :param form: Form used to create/update model
        :param model: Model that will be created/updated
        :param is_created: Will be set to True if model was created
            and to False if edited
        """
        # Update hidden data automation
        if is_created:
            model.created_userId = current_user.get_id()
            model.created_date = datetime.utcnow().replace(microsecond=0)
        model.updated_userId = current_user.get_id()
        model.updated_date = datetime.utcnow().replace(microsecond=0)
        model.repository = str(model.repository.id)

    def on_form_prefill(self, form, id):
        form.repo_selected.data = form.repository.data

    def create_form(self, obj=None):
        """
        Instantiate model delete form and return it.

        Override to implement custom behavior.
        The delete form originally used a GET request, so delete_form
        accepts both GET and POST request for backwards compatibility.

        :param obj: input object
        """
        return self._use_append_repository(
            super(IdentifierSettingView, self).create_form()
        )

    def edit_form(self, obj):
        """
        Instantiate model editing form and return it.

        Override to implement custom behavior.

        :param obj: input object
        """
        return self._use_append_repository_edit(
            super(IdentifierSettingView, self).edit_form(obj)
        )

    def _use_append_repository(self, form):
        form.repository.query_factory = self._get_community_list
        form.repo_selected.data = 'Root Index'
        setattr(form, 'action', 'create')
        return form

    def _use_append_repository_edit(self, form):
        form.repository.query_factory = self._get_community_list
        setattr(form, 'action', 'edit')
        return form

    def _get_community_list(self):
        query_data = []
        try:
            query_data = Community.query.all()
            query_data.insert(0, Community(id='Root Index'))
        except Exception as ex:
            current_app.logger.debug(ex)
        return query_data


class RestrictedAccessSettingView(BaseView):
    """Restricted Access Setting admin view."""

    @expose('/', methods=['GET', 'POST'])
    def index(self):
        return self.render(
            current_app.config[
                "WEKO_ADMIN_RESTRICTED_ACCESS_SETTINGS_TEMPLATE"],
            data=json.dumps(get_restricted_access()),
            items_per_page=current_app.config[
                "WEKO_ADMIN_ITEMS_PER_PAGE_USAGE_REPORT_REMINDER"],
            maxint=current_app.config["WEKO_ADMIN_RESTRICTED_ACCESS_MAX_INTEGER"]
        )


class FacetSearchSettingView(ModelView):
    """Facet Search view."""

    can_create = True
    can_edit = True
    can_delete = True
    can_view_details = True

    column_list = (
        'id',
        'name_en',
        'name_jp',
        'mapping',
        'ui_type',
        'active',
    )
    column_searchable_list = (
        'id',
        'name_en',
        'name_jp',
        'mapping',
        'ui_type',
        'active',
    )

    column_filters = (
        'id',
        'name_en',
        'name_jp',
        'mapping',
        'ui_type',
        'active',
    )
    column_labels = dict(
        id=_('ID'),
        name_en=_('Item Name(EN)'),
        name_jp=_('Item Name(JP)'),
        mapping=_('Mapping'),
        ui_type=_('UI'),
        active=_('Active')
    )

    def search_placeholder(self):
        """Return search placeholder."""
        return 'Search'

    @expose('/new/', methods=('GET', 'POST'))
    def create_view(self):
        return_url = get_redirect_target() or self.get_url('.index_view')
        if not self.can_create:
            return redirect(return_url)
        facet_search = get_facet_search()
        facet_search.update({'mapping_list': get_item_mapping_list()})
        return self.render(
            current_app.config['WEKO_ADMIN_FACET_SEARCH_SETTING_TEMPLATE'],
            data=json.dumps(facet_search),
            type_str='new'
        )

    @expose('/edit/<int:id>', methods=['GET', 'POST'])
    def edit_view(self, id=None):
        return_url = get_redirect_target() or self.get_url('.index_view')
        if not self.can_edit:
            return redirect(return_url)
        facet_search = get_facet_search(id=id)
        facet_search.update({'mapping_list': get_item_mapping_list()})
        return self.render(
            current_app.config['WEKO_ADMIN_FACET_SEARCH_SETTING_TEMPLATE'],
            data=json.dumps(facet_search),
            type_str='edit',
            id=id
        )

    @expose('/details/<int:id>', methods=['GET', 'POST'])
    def details_view(self, id=None):
        return_url = get_redirect_target() or self.get_url('.index_view')
        if not self.can_edit:
            return redirect(return_url)
        facet_search = get_facet_search(id=id)
        facet_search.update({'mapping_list': get_item_mapping_list()})
        return self.render(
            current_app.config['WEKO_ADMIN_FACET_SEARCH_SETTING_TEMPLATE'],
            data=json.dumps(facet_search),
            type_str='details',
            id=id
        )

    @expose('/delete/', methods=['GET', 'POST'])
    @expose('/delete/<int:id>', methods=['GET', 'POST'])
    def delete(self, id=None):
        """Soft-delete an Facet Search."""
        return_url = get_redirect_target() or self.get_url('.index_view')
        if not self.can_delete:
            return redirect(return_url)
        if not id:
            id = request.form.get('id')
        facet_search = get_facet_search(id=id)
        return self.render(
            current_app.config['WEKO_ADMIN_FACET_SEARCH_SETTING_TEMPLATE'],
            data=json.dumps(facet_search),
            type_str='delete',
            id=id
        )


class CrisLinkageSettingView(BaseView):
    """CRIS Linkage Settings View"""

    @expose('/' ,methods=['GET'])
    def index(self):
        SETTINGS_NAME = current_app.config["WEKO_ADMIN_SETTINGS_RESEARCHMAP_LINKAGE_SETTINGS"]# type: ignore
<<<<<<< HEAD
        DEFAULT_MERGE_MODE = current_app.config["WEKO_ITEMS_UI_CRIS_LINKAGE_RESEARCHMAP_MERGE_MODE_DEFAULT"]# type: ignore
=======
>>>>>>> fbd906be
        settings = AdminSettings.get(SETTINGS_NAME)
        default_merge_mode = settings.merge_mode if settings and settings.merge_mode else DEFAULT_MERGE_MODE # type: ignore

<<<<<<< HEAD
        is_clidkey_registered = settings and settings.researchmap_cidkey_contents != ''
        is_pkey_registered = settings and settings.researchmap_pkey_contents != ''

=======
>>>>>>> fbd906be
        MERGE_MODES = current_app.config["WEKO_ADMIN_SETTINGS_RESEARCHMAP_MERGE_MODES"] # type: ignore 
        return self.render(
            current_app.config["WEKO_ADMIN_CRIS_LINKAGE_SETTINGS_TEMPLATE"] # type: ignore 
            ,merge_modes=MERGE_MODES
            ,default_merge_mode = default_merge_mode
            ,is_clidkey_registered = is_clidkey_registered
            ,is_pkey_registered = is_pkey_registered
            )
    
    @expose('/save_keys' ,methods=['POST'])
    def save_keys(self):
        researchmap_cidkey_contents = request.form.get('researchmap_cidkey_contents' ,'')
        researchmap_pkey_contents = request.form.get('researchmap_pkey_contents' ,'')

        if researchmap_cidkey_contents == '' and researchmap_pkey_contents == '':
            flash(_('Failurely Changed Settings.') ,'error')
            flash(_('Please input at least one of client id key or private key') ,'error')
            return redirect(url_for('cris_linkage.index'))

        SETTINGS_NAME = current_app.config["WEKO_ADMIN_SETTINGS_RESEARCHMAP_LINKAGE_SETTINGS"]# type: ignore
        settings = AdminSettings.get(SETTINGS_NAME)
        if not settings :
            set = {
                'researchmap_cidkey_contents':researchmap_cidkey_contents
                ,'researchmap_pkey_contents':researchmap_pkey_contents
                ,'merge_mode':''
            }
        else :
            set = {
                'researchmap_cidkey_contents' : researchmap_cidkey_contents if researchmap_cidkey_contents != '' else settings.researchmap_cidkey_contents # type: ignore 
                ,'researchmap_pkey_contents' : researchmap_pkey_contents if researchmap_pkey_contents != '' else settings.researchmap_pkey_contents # type: ignore 
                ,'merge_mode' : settings.merge_mode # type: ignore 
            }

        try :
            AdminSettings.update(SETTINGS_NAME , set)
            flash(_('Successfully Changed Settings.') ,'success')
        except Exception as e:
            traceback.print_exc()
            flash(_('Failurely Changed Settings.') ,'error')
            raise e

        return redirect(url_for('cris_linkage.index'))

    @expose('/save_merge_mode' ,methods=['POST'])
    def save_merge_mode(self):
        merge_mode = request.form.get('merge_mode' ,'')

        if merge_mode == '' :
            flash(_('Failurely Changed Settings.') ,'error')
            flash(_('Please input Merge Mode') ,'error')
            return redirect(url_for('cris_linkage.index'))

        SETTINGS_NAME = current_app.config["WEKO_ADMIN_SETTINGS_RESEARCHMAP_LINKAGE_SETTINGS"]# type: ignore
        settings = AdminSettings.get(SETTINGS_NAME)
        if not settings :
            set = {
                'researchmap_cidkey_contents': ''
                ,'researchmap_pkey_contents': ''
                ,'merge_mode':merge_mode
            }
        else :
            set = {
                'researchmap_cidkey_contents' : settings.researchmap_cidkey_contents # type: ignore 
                ,'researchmap_pkey_contents' : settings.researchmap_pkey_contents # type: ignore 
                ,'merge_mode' : merge_mode  # type: ignore 
            }

        try :
            AdminSettings.update(SETTINGS_NAME , set)
            flash(_('Successfully Changed Settings.') ,'success')
        except Exception as e:
            traceback.print_exc()
            flash(_('Failurely Changed Settings.') ,'error')
            raise e

        return redirect(url_for('cris_linkage.index'))

style_adminview = {
    'view_class': StyleSettingView,
    'kwargs': {
        'category': _('Setting'),
        'name': _('Style'),
        'endpoint': 'stylesetting'
    }
}

report_adminview = {
    'view_class': ReportView,
    'kwargs': {
        'category': _('Statistics'),
        'name': _('Report'),
        'endpoint': 'report'
    }
}

feedback_mail_adminview = {
    'view_class': FeedbackMailView,
    'kwargs': {
        'category': _('Statistics'),
        'name': _('Feedback Mail'),
        'endpoint': 'feedbackmail'
    }
}

stats_settings_adminview = {
    'view_class': StatsSettingsView,
    'kwargs': {
        'category': _('Setting'),
        'name': _('Stats'),
        'endpoint': 'statssettings'
    }
}

log_analysis_settings_adminview = {
    'view_class': LogAnalysisSettings,
    'kwargs': {
        'category': _('Setting'),
        'name': _('Log Analysis'),
        'endpoint': 'loganalysissetting'
    }
}

language_adminview = {
    'view_class': LanguageSettingView,
    'kwargs': {
        'category': _('Setting'),
        'name': _('Language'),
        'endpoint': 'language'
    }
}

web_api_account_adminview = {
    'view_class': WebApiAccount,
    'kwargs': {
        'category': _('Setting'),
        'name': _('WebAPI Account'),
        'endpoint': 'webapiaccount'
    }
}

ranking_settings_adminview = {
    'view_class': RankingSettingsView,
    'kwargs': {
        'category': _('Setting'),
        'name': _('Ranking'),
        'endpoint': 'rankingsettings'
    }
}

search_settings_adminview = {
    'view_class': SearchSettingsView,
    'kwargs': {
        'category': _('Setting'),
        'name': _('Search'),
        'endpoint': 'searchsettings'
    }
}

site_license_settings_adminview = {
    'view_class': SiteLicenseSettingsView,
    'kwargs': {
        'category': _('Setting'),
        'name': _('Site License'),
        'endpoint': 'sitelicensesettings'
    }
}

site_license_send_mail_settings_adminview = {
    'view_class': SiteLicenseSendMailSettingsView,
    'kwargs': {
        'category': _('Statistics'),
        'name': _('Site License'),
        'endpoint': 'sitelicensesendmail'
    }
}

file_preview_settings_adminview = {
    'view_class': FilePreviewSettingsView,
    'kwargs': {
        'category': _('Setting'),
        'name': _('File Preview'),
        'endpoint': 'filepreview'
    }
}

item_export_settings_adminview = {
    'view_class': ItemExportSettingsView,
    'kwargs': {
        'category': _('Setting'),
        'name': _('Item Export'),
        'endpoint': 'itemexportsettings'
    }
}

site_info_settings_adminview = {
    'view_class': SiteInfoView,
    'kwargs': {
        'category': _('Setting'),
        'name': _('Site Info'),
        'endpoint': 'site_info'
    }
}

restricted_access_adminview = {
    'view_class': RestrictedAccessSettingView,
    'kwargs': {
        'category': _('Setting'),
        'name': _('Restricted Access'),
        'endpoint': 'restricted_access'
    }
}
identifier_adminview = dict(
    modelview=IdentifierSettingView,
    model=Identifier,
    category=_('Setting'),
    name=_('Identifier'),
    endpoint='identifier'
)

facet_search_adminview = dict(
    modelview=FacetSearchSettingView,
    model=FacetSearchSetting,
    category=_('Setting'),
    name=_('Faceted Search'),
    endpoint='facet-search'
)

reindex_elasticsearch_adminview = {
    'view_class': ReindexElasticSearchView,
    'kwargs': {
        'category': _('Maintenance'),
        'name': _('ElasticSearch Index'),
        'endpoint': 'reindex_es'
    }
}

cris_linkage_adminview = {
    'view_class': CrisLinkageSettingView,
    'kwargs': {
        'category': _('Setting'),
        'name': _('CRIS Linkage'),
        'endpoint': 'cris_linkage'
    }
}


__all__ = (
    'style_adminview',
    'report_adminview',
    'feedback_mail_adminview',
    'language_adminview',
    'web_api_account_adminview',
    'stats_settings_adminview',
    'log_analysis_settings_adminview',
    'ranking_settings_adminview',
    'search_settings_adminview',
    'site_license_settings_adminview',
    'site_license_send_mail_settings_adminview',
    'file_preview_settings_adminview',
    'item_export_settings_adminview',
    'site_info_settings_adminview',
    'restricted_access_adminview',
    'identifier_adminview',
    'facet_search_adminview',
    'cris_linkage_adminview',
    'reindex_elasticsearch_adminview'
)<|MERGE_RESOLUTION|>--- conflicted
+++ resolved
@@ -1370,19 +1370,16 @@
     @expose('/' ,methods=['GET'])
     def index(self):
         SETTINGS_NAME = current_app.config["WEKO_ADMIN_SETTINGS_RESEARCHMAP_LINKAGE_SETTINGS"]# type: ignore
-<<<<<<< HEAD
         DEFAULT_MERGE_MODE = current_app.config["WEKO_ITEMS_UI_CRIS_LINKAGE_RESEARCHMAP_MERGE_MODE_DEFAULT"]# type: ignore
-=======
->>>>>>> fbd906be
+
         settings = AdminSettings.get(SETTINGS_NAME)
         default_merge_mode = settings.merge_mode if settings and settings.merge_mode else DEFAULT_MERGE_MODE # type: ignore
 
-<<<<<<< HEAD
+
         is_clidkey_registered = settings and settings.researchmap_cidkey_contents != ''
         is_pkey_registered = settings and settings.researchmap_pkey_contents != ''
 
-=======
->>>>>>> fbd906be
+
         MERGE_MODES = current_app.config["WEKO_ADMIN_SETTINGS_RESEARCHMAP_MERGE_MODES"] # type: ignore 
         return self.render(
             current_app.config["WEKO_ADMIN_CRIS_LINKAGE_SETTINGS_TEMPLATE"] # type: ignore 
