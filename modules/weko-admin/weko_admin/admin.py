--- conflicted
+++ resolved
@@ -86,17 +86,10 @@
             disabled_btn = status.get("disabled_Btn")
 
             return self.render(
-<<<<<<< HEAD
-                template=current_app.config['WEKO_ADMIN_REINDEX_ELASTICSEARCH_TEMPLATE']
-                ,isError=is_error
-                ,isExecuting=is_executing
-                ,disabled_Btn=disabled_btn
-=======
                 template=current_app.config['WEKO_ADMIN_REINDEX_ELASTICSEARCH_TEMPLATE'],
                 isError=is_error,
                 isExecuting=is_executing,
                 disabled_Btn=disabled_btn
->>>>>>> 73dbe7d2
             )
         except BaseException:
             import traceback
@@ -176,20 +169,6 @@
         Monitor whether the reindex process is running/error is occurred
         by Celery task and admin_settings
         """
-<<<<<<< HEAD
-        ELASTIC_REINDEX_SETTINGS = current_app.config['WEKO_ADMIN_SETTINGS_ELASTIC_REINDEX_SETTINGS']
-        HAS_ERRORED = current_app.config['WEKO_ADMIN_SETTINGS_ELASTIC_REINDEX_SETTINGS_HAS_ERRORED']
-
-        admin_setting = AdminSettings.get(ELASTIC_REINDEX_SETTINGS,False)
-        is_error = admin_setting.get(HAS_ERRORED)
-        is_executing = is_reindex_running()
-        result = dict({
-            "isError": is_error
-            ,"isExecuting": is_executing
-            ,"disabled_Btn": is_error or is_executing
-        })
-        return result
-=======
         try:
             ELASTIC_REINDEX_SETTINGS = current_app.config['WEKO_ADMIN_SETTINGS_ELASTIC_REINDEX_SETTINGS']
             HAS_ERRORED = current_app.config['WEKO_ADMIN_SETTINGS_ELASTIC_REINDEX_SETTINGS_HAS_ERRORED']
@@ -213,7 +192,6 @@
                 "isExecuting": False,
                 "disabled_Btn": True
             }
->>>>>>> 73dbe7d2
 
 
 
