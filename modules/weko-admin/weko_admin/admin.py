--- conflicted
+++ resolved
@@ -661,8 +661,6 @@
             abort(500)
 
 
-<<<<<<< HEAD
-=======
 class SiteLicenseSendMailSettingsView(BaseView):
     """Site-License send mail settings."""
 
@@ -696,7 +694,6 @@
         )
 
 
->>>>>>> cfac21e3
 class FilePreviewSettingsView(BaseView):
     """File preview settings."""
 
@@ -735,13 +732,8 @@
                     current_app.logger.debug(form)
                     flash(_('Failurely Changed Settings.'), 'error')
             except Exception as ex:
-<<<<<<< HEAD
-                current_app.logger.debug(ex)
-                flash(_('Failed to Change Settings.'), 'error')
-=======
                 current_app.logger.error(ex)
                 flash(_('Failurely Changed Settings.'), 'error')
->>>>>>> cfac21e3
             return redirect(url_for('filepreview.index'))
 
         # Load settings from settings if there is not settings in db
@@ -884,8 +876,6 @@
     }
 }
 
-<<<<<<< HEAD
-=======
 site_license_send_mail_settings_adminview = {
     'view_class': SiteLicenseSendMailSettingsView,
     'kwargs': {
@@ -895,7 +885,6 @@
     }
 }
 
->>>>>>> cfac21e3
 file_preview_settings_adminview = {
     'view_class': FilePreviewSettingsView,
     'kwargs': {
@@ -925,10 +914,7 @@
     'ranking_settings_adminview',
     'search_settings_adminview',
     'site_license_settings_adminview',
-<<<<<<< HEAD
-=======
     'site_license_send_mail_settings_adminview',
->>>>>>> cfac21e3
     'file_preview_settings_adminview',
     'item_export_settings_adminview',
 )