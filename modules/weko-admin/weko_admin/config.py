# -*- coding: utf-8 -*-
#
# This file is part of WEKO3.
# Copyright (C) 2017 National Institute of Informatics.
#
# WEKO3 is free software; you can redistribute it
# and/or modify it under the terms of the GNU General Public License as
# published by the Free Software Foundation; either version 2 of the
# License, or (at your option) any later version.
#
# WEKO3 is distributed in the hope that it will be
# useful, but WITHOUT ANY WARRANTY; without even the implied warranty of
# MERCHANTABILITY or FITNESS FOR A PARTICULAR PURPOSE.  See the GNU
# General Public License for more details.
#
# You should have received a copy of the GNU General Public License
# along with WEKO3; if not, write to the
# Free Software Foundation, Inc., 59 Temple Place, Suite 330, Boston,
# MA 02111-1307, USA.

"""Configuration for weko-admin."""

from flask_babelex import gettext as __
from flask_babelex import lazy_gettext as _

WEKO_ADMIN_DEFAULT_AGGREGATION_MONTH = 2
"""default aggregation month for site license mail."""

WEKO_ADMIN_DEFAULT_LIFETIME = 60
""" Session time out setting, default 60 minutes """

WEKO_ADMIN_BASE_TEMPLATE = 'weko_admin/base.html'
"""Base template for weko-admin module."""

WEKO_ADMIN_SETTINGS_TEMPLATE = None
"""Settings base template for weko-admin module."""

WEKO_ADMIN_LIFETIME_TEMPLATE = 'weko_admin/settings/lifetime.html'
"""Settings base template for weko-admin module."""

WEKO_ADMIN_SITE_LICENSE_TEMPLATE = 'weko_admin/admin/site_license_settings.html'
"""Site-license template."""

WEKO_ADMIN_SITE_LICENSE_SEND_MAIL_TEMPLATE = 'weko_admin/admin/site_license_send_mail_settings.html'
"""Site-license send mail settings templates."""

WEKO_ADMIN_BlOCK_STYLE_TEMPLATE = 'weko_admin/admin/block_style.html'
"""Block-style template."""

WEKO_ADMIN_REPORT_TEMPLATE = 'weko_admin/admin/report.html'
"""Report template."""

WEKO_ADMIN_STATS_SETTINGS_TEMPLATE = 'weko_admin/admin/stats_settings.html'
"""Stats Settings template."""

WEKO_ADMIN_LOG_ANALYSIS_SETTINGS_TEMPLATE = \
    'weko_admin/admin/log_analysis_settings.html'
"""Stats Settings template."""

WEKO_ADMIN_LANG_SETTINGS = 'weko_admin/admin/lang_settings.html'
"""Language template."""

WEKO_ADMIN_FEEDBACK_MAIL = 'weko_admin/admin/feedback_mail.html'
"""Language template."""

WEKO_ADMIN_WEB_API_ACCOUNT = 'weko_admin/admin/web_api_account.html'
"""Web Api Account template."""

WEKO_ADMIN_SEARCH_MANAGEMENT_TEMPLATE = \
    'weko_admin/admin/search_management_settings.html'
"""Site-license template."""

WEKO_ADMIN_RANKING_SETTINGS_TEMPLATE = 'weko_admin/admin/ranking_settings.html'
"""Ranking Settings template."""

WEKO_ADMIN_FILE_PREVIEW_SETTINGS_TEMPLATE = \
    'weko_admin/admin/file_preview_settings.html'
"""File Preview Settings template."""

WEKO_ADMIN_ITEM_EXPORT_SETTINGS_TEMPLATE = \
    'weko_admin/admin/item_export_settings.html'
"""Item Export Settings template."""

WEKO_ADMIN_RESTRICTED_ACCESS_SETTINGS_TEMPLATE = 'weko_admin/admin/restricted_access_settings.html'
"""Restricted Access Settings template."""

LOGO_ALLOWED_EXTENSIONS = set(['png', 'jpeg', 'jpg'])

WEKO_ADMIN_CROSSREF_API_URL = 'https://doi.crossref.org/'
"""URL of CrossRef API."""

WEKO_ADMIN_FEEDBACK_MAIL_NUM_OF_PAGE = 10
"""Numbers result per page in weko admin feedback mail"""

WEKO_ADMIN_ENDPOINT = 'openurl'
"""Endpoint to concate URL of CrossRef API."""

WEKO_ADMIN_TEST_DOI = '&id=doi:10.1047/0003-066X.59.1.29'
"""DOI for check Certificate valid or not."""

WEKO_ADMIN_FORMAT = '&format=json'
"""Format of CrossRef Certificate."""

WEKO_ADMIN_VALIDATION_MESSAGE = 'The login you supplied is not recognized'
"""Validate message of certificate."""

WEKO_ADMIN_DISPLAY_FILE_STATS = True  # TODO: Delete if not used
"""Display record stats or not."""

WEKO_ADMIN_SITE_INFO = 'weko_admin/admin/site_info.html'
"""Site info template."""

WEKO_ADMIN_DEFAULT_CRAWLER_LISTS = [
    'https://bitbucket.org/niijp/jairo-crawler-list/raw/master/JAIRO_Crawler-List_ip_blacklist.txt',
    'https://bitbucket.org/niijp/jairo-crawler-list/raw/master/JAIRO_Crawler-List_useragent.txt']
"""Default crawler files for restricting IP addresses and user agents."""

WEKO_ADMIN_REPORT_FREQUENCIES = ['daily', 'weekly', 'monthly']
"""Email schedule frequency options."""

WEKO_ADMIN_REPORT_DELIVERY_SCHED = {
    'frequency': 'daily', 'details': '', 'enabled': False
}
"""Default report email delivery schedule."""

WEKO_ADMIN_CACHE_PREFIX = 'admin_cache_{name}_{user_id}'
"""Redis cache."""

WEKO_ADMIN_OUTPUT_FORMAT = 'tsv'
"""Output file format."""

WEKO_ADMIN_REPORT_HEADERS = {
    'file_download': _('No. Of File Downloads'),
    'file_preview': _('No. Of File Previews'),
    'billing_file_download': _('No. Of Paid File Downloads'),
    'index_access': _('Detail Views Per Index'),
    'detail_view': _('Detail Views Count'),
    'file_using_per_user': _('Usage Count By User'),
    'search_count': _('Search Keyword Ranking'),
    'top_page_access': _('Number Of Access By Host'),
    'user_roles': _('User Affiliation Information'),
    'site_access': _('Access Count By Site License')
}
"""Headers for the report .csv files"""

WEKO_ADMIN_REPORT_SUB_HEADERS = {
    'file_download': _('Open-Access No. Of File Downloads'),
    'file_preview': _('Open-Access No. Of File Previews'),
    'site_access': _('Access Number Breakdown By Site License')
}
"""Sub-Headers for the report .csv files"""

WEKO_ADMIN_REPORT_COLS = {
    'file_download': [
        _('File Name'), _('Registered Index Name'),
        _('No. Of Times Downloaded'), _('Non-Logged In User'),
        _('Logged In User'), _('Site License'), _('Admin'),
        _('Registrar')],
    'file_preview': [
        _('File Name'), _('Registered Index Name'),
        _('No. Of Times Viewed'), _('Non-Logged In User'),
        _('Logged In User'), _('Site License'), _('Admin'),
        _('Registrar')],
    'index_access': [_('Index'), _('No. Of Views')],
    'detail_view': [
        _('Title'), _('Registered Index Name'), _('View Count'),
        _('Non-logged-in User')],
    'file_using_per_user': [_('Mail address'),
                            _('Username'),
                            _('File download count'),
                            _('File playing count')],
    'search_count': [_('Search Keyword'), _('Number Of Searches')],
    'top_page_access': [_('Host'), _('IP Address'),
                        _('WEKO Top Page Access Count')],
    'user_roles': [_('Role'), _('Number Of Users')],
    'site_access': [_('WEKO Top Page Access Count'),
                    _('Number Of Searches'), _('Number Of Views'),
                    _('Number Of File download'),
                    _('Number Of File Regeneration')]
}
"""Columns for the report .csv files"""

WEKO_ADMIN_REPORT_FILE_NAMES = {
<<<<<<< HEAD
    'file_download': 'FileDownload_',
    'file_preview': 'FilePreview_',
    'billing_file_download': 'PayFileDownload_',
    'billing_file_preview': 'PayFilePreview_',
    'index_access': 'IndexAccess_',
    'detail_view': 'DetailView_',
    'file_using_per_user': 'FileUsingPerUser_',
    'search_count': 'SearchCount_',
    'user_roles': 'UserAffiliate_',
    'site_access': 'SiteAccess_',
    'top_page_access': 'TopPageAccess_',
=======
    'file_download': _('FileDownload_'),
    'file_preview': _('FilePreview_'),
    'billing_file_download': _('PayFileDownload_'),
    'index_access': _('IndexAccess_'),
    'detail_view': _('DetailView_'),
    'file_using_per_user': _('FileUsingPerUser_'),
    'search_count': _('SearchCount_'),
    'user_roles': _('UserAffiliate_'),
    'site_access': _('SiteAccess_'),
    'top_page_access': _('TopPageAccess_'),
>>>>>>> e871e223
}
"""File names for the report .csv files"""

WEKO_ADMIN_REPORT_EMAIL_TEMPLATE = 'weko_admin/email_templates/report.html'
"""Template for sending report email."""

# Search management json

WEKO_ADMIN_MANAGEMENT_OPTIONS = {
    'dlt_dis_num_options': [
        {'id': '20', 'contents': '20'},
        {'id': '50', 'contents': '50'},
        {'id': '75', 'contents': '75'},
        {'id': '100', 'contents': '100'}
    ],
    'dlt_dis_num_selected': '20',
    'dlt_index_sort_options': [
        {'id': 'wtl_asc', 'contents': 'Title(asc)', 'disableFlg': False},
        {'id': 'wtl_desc', 'contents': 'Title(desc)', 'disableFlg': False},
        {'id': 'creator_asc', 'contents': 'Creator(asc)', 'disableFlg': False},
        {'id': 'creator_desc',
         'contents': 'Creator(desc)',
         'disableFlg': False},
        {'id': 'itemType_asc',
         'contents': 'Item Type(asc)',
         'disableFlg': False},
        {'id': 'itemType_desc',
         'contents': 'Item Type(desc)',
         'disableFlg': False},
        {'id': 'controlnumber_asc',
         'contents': 'ID(asc)',
         'disableFlg': False},
        {'id': 'controlnumber_desc',
         'contents': 'ID(desc)',
         'disableFlg': False},
        {'id': 'upd_asc', 'contents': 'Update(asc)', 'disableFlg': False},
        {'id': 'upd_desc', 'contents': 'Update(desc)', 'disableFlg': False},
        {'id': 'createdate_asc',
         'contents': 'Create(asc)',
         'disableFlg': False},
        {'id': 'createdate_desc',
         'contents': 'Create(desc)',
         'disableFlg': False},
        {'id': 'pyear_asc',
         'contents': 'Date Of Issued(asc)',
         'disableFlg': False},
        {'id': 'pyear_desc',
         'contents': 'Date Of Issued(desc)',
         'disableFlg': False},
        {'id': 'custom_sort_asc',
         'contents': 'Custom(asc)',
         'disableFlg': False},
        {'id': 'custom_sort_desc',
         'contents': 'Custom(desc)',
         'disableFlg': False},
        {'id': 'relevance_asc',
         'contents': 'Relevance(asc)',
         'disableFlg': False},
        {'id': 'relevance_desc',
         'contents': 'Relevance(desc)',
         'disableFlg': False},
        {'id': 'temporal_asc',
         'contents': 'Temporal(asc)',
         'disableFlg': False},
        {'id': 'temporal_desc',
         'contents': 'Temporal(desc)',
         'disableFlg': False},
    ],
    'dlt_index_sort_selected': 'controlnumber_asc',
    'dlt_keyword_sort_options': [
        {'id': 'wtl_asc', 'contents': 'Title(asc)', 'disableFlg': False},
        {'id': 'wtl_desc', 'contents': 'Title(desc)', 'disableFlg': False},
        {'id': 'creator_asc', 'contents': 'Creator(asc)', 'disableFlg': False},
        {'id': 'creator_desc',
         'contents': 'Creator(desc)',
         'disableFlg': False},
        {'id': 'itemType_asc',
         'contents': 'Item Type(asc)',
         'disableFlg': False},
        {'id': 'itemType_desc',
         'contents': 'Item Type(desc)',
         'disableFlg': False},
        {'id': 'controlnumber_asc',
         'contents': 'ID(asc)',
         'disableFlg': False},
        {'id': 'controlnumber_desc',
         'contents': 'ID(desc)',
         'disableFlg': False},
        {'id': 'upd_asc', 'contents': 'Update(asc)', 'disableFlg': False},
        {'id': 'upd_desc', 'contents': 'Update(desc)', 'disableFlg': False},
        {'id': 'createdate_asc',
         'contents': 'Create(asc)',
         'disableFlg': False},
        {'id': 'createdate_desc',
         'contents': 'Create(desc)',
         'disableFlg': False},
        {'id': 'pyear_asc',
         'contents': 'Date Of Issued(asc)',
         'disableFlg': False},
        {'id': 'pyear_desc',
         'contents': 'Date Of Issued(desc)',
         'disableFlg': False},
        {'id': 'custom_sort_asc',
         'contents': 'Custom(asc)',
         'disableFlg': False},
        {'id': 'custom_sort_desc',
         'contents': 'Custom(desc)',
         'disableFlg': False},
        {'id': 'relevance_asc',
         'contents': 'Relevance(asc)',
         'disableFlg': False},
        {'id': 'relevance_desc',
         'contents': 'Relevance(desc)',
         'disableFlg': False},
        {'id': 'temporal_asc',
         'contents': 'Temporal(asc)',
         'disableFlg': False},
        {'id': 'temporal_desc',
         'contents': 'Temporal(desc)',
         'disableFlg': False},
    ],
    'dlt_keyword_sort_selected': 'createdate_desc',
    'sort_options': {
        'deny': [],
        'allow': [
            {'id': 'wtl_asc', 'contents': 'Title(asc/desc)'},
            {'id': 'creator_asc', 'contents': 'Creator(asc/desc)'},
            {'id': 'itemType_asc', 'contents': 'ItemType(asc/desc)'},
            {'id': 'controlnumber_asc', 'contents': 'ID(asc/desc)'},
            {'id': 'upd_asc', 'contents': 'Update(asc/desc)'},
            {'id': 'createdate_asc', 'contents': 'Create(asc/desc)'},
            {'id': 'pyear_asc', 'contents': 'Date Of Issued(asc/desc)'},
            {'id': 'custom_sort_asc', 'contents': 'Custom(asc/desc)'},
            {'id': 'relevance_asc', 'contents': 'Relevance(asc/desc)'},
            {'id': 'temporal_asc', 'contents': 'Temporal(asc/desc)'},
        ]
    },
    'display_control': {
        'display_index_tree': {
            'id': 'display_index_tree',
            'status': True
        },
        'display_facet_search': {
            'id': 'display_facet_search',
            'status': False
        },
        'display_community': {
            'id': 'display_community',
            'status': False
        }
    },
    'init_disp_setting': {
        'init_disp_screen_setting': '0',
        'init_disp_index_disp_method': '0',
        'init_disp_index': ''
    },

    'detail_condition': [
        {'id': 'title',
         'contents': '',
         'contents_value': {'en': 'Title', 'ja': 'タイトル'},
         'useable_status': True,
         'mapping': ['title'],
         'sche_or_attr':[{'id': 'title',
                          'contents': 'title',
                          'checkStus': False}],
         'default_display': True,
         'inputType': 'text',
         'inputVal': '',
         'mappingFlg': False,
         'mappingName': ''},
        {'id': 'creator',
         'contents': '',
         'contents_value': {'en': 'Author Name', 'ja': '著者名'},
         'useable_status': True,
         'mapping': ['creator'],
         'sche_or_attr':[{'id': 'creator',
                          'contents': 'creator',
                          'checkStus': False}],
         'default_display': True,
         'inputType': 'text',
         'inputVal': '',
         'mappingFlg': False,
         'mappingName': ''},
        {'id': 'subject', 'contents': '', 'contents_value': {'en': 'Subject', 'ja': '件名'}, 'useable_status': True, 'mapping': ['BSH', 'DDC', 'LCC', 'LCSH', 'MeSH', 'NDC', 'NDLC', 'NDLSH', 'UDC', 'Other', 'Scival'],
         'sche_or_attr':[{'id': '0', 'contents': 'BSH', 'checkStus': False},
                         {'id': '1', 'contents': 'DDC', 'checkStus': False},
                         {'id': '2', 'contents': 'LCC', 'checkStus': False},
                         {'id': '3', 'contents': 'LCSH', 'checkStus': False},
                         {'id': '4', 'contents': 'MeSH', 'checkStus': False},
                         {'id': '5', 'contents': 'NDC', 'checkStus': False},
                         {'id': '6', 'contents': 'NDLC', 'checkStus': False},
                         {'id': '7', 'contents': 'NDLSH', 'checkStus': False},
                         {'id': '8', 'contents': 'UDC', 'checkStus': False},
                         {'id': '9', 'contents': 'Other', 'checkStus': False},
                         {'id': '10', 'contents': 'Scival', 'checkStus': False}],
         'default_display': True, 'inputType': 'text', 'inputVal': '', 'mappingFlg': True, 'mappingName': 'sbjscheme'},

        {'id': 'spatial',
         'contents': '',
         'contents_value': {'en': 'Region', 'ja': '地域'},
         'useable_status': True,
         'mapping': ['spatial'],
         'default_display':True,
         'inputType':'text',
         'inputVal':'',
         'mappingFlg':False,
         'mappingName':''},
        {'id': 'des',
         'contents': '',
         'contents_value': {'en': 'Description', 'ja': '内容記述'},
         'useable_status': True,
         'mapping': ['description'],
         'default_display':True,
         'inputType':'text',
         'inputVal':'',
         'mappingFlg':False,
         'mappingName':''},
        {'id': 'publisher',
         'contents': '',
         'contents_value': {'en': 'Publisher', 'ja': '出版者'},
         'useable_status': True,
         'mapping': ['publisher'],
         'default_display':True,
         'inputType':'text',
         'inputVal':'',
         'mappingFlg':False,
         'mappingName':''},
        {'id': 'cname',
         'contents': '',
         'contents_value': {'en': 'Contributors', 'ja': '寄与者'},
         'useable_status': True,
         'mapping': ['contributor'],
         'default_display':True,
         'inputType':'text',
         'inputVal':'',
         'mappingFlg':False,
         'mappingName':''},


        {'id': 'filedate', 'contents': '', 'contents_value': {'en': 'Contents Created Date', 'ja': 'コンテンツ作成日'}, 'useable_status': True, 'mapping': ['date'],
         'sche_or_attr':[{'id': 'Accepted', 'contents': 'Accepted', 'checkStus': False},
                         {'id': 'Available',
                          'contents': 'Available',
                          'checkStus': False},
                         {'id': 'Collected',
                          'contents': 'Collected',
                          'checkStus': False},
                         {'id': 'Copyrighted',
                          'contents': 'Copyrighted',
                          'checkStus': False},
                         {'id': 'Created', 'contents': 'Created', 'checkStus': False},
                         {'id': 'Issued', 'contents': 'Issued', 'checkStus': False},
                         {'id': 'Submitted',
                          'contents': 'Submitted',
                          'checkStus': False},
                         {'id': 'Updated', 'contents': 'Updated', 'checkStus': False},
                         {'id': 'Valid', 'contents': 'Valid', 'checkStus': False}],
         'default_display': True, 'inputType': 'dateRange', 'inputVal_from': '', 'inputVal_to': '', 'mappingFlg': True, 'mappingName': 'fd_attr'},

        {'id': 'mimetype',
         'contents': '',
         'contents_value': {'en': 'Format', 'ja': 'フォーマット'},
         'useable_status': True,
         'mapping': ['format'],
         'sche_or_attr':[{'id': 'format',
                          'contents': 'format',
                          'checkStus': False}],
         'default_display': True,
         'inputType': 'text',
         'inputVal': '',
         'mappingFlg': False,
         'mappingName': ''},

        {'id': 'id', 'contents': '', 'contents_value': {'en': 'ID', 'ja': 'ID'}, 'useable_status': True, 'mapping': ['identifier', 'URI', 'fullTextURL', 'selfDOI', 'ISBN', 'ISSN', 'NCID', 'pmid', 'doi', 'NAID', 'ichushi'],
         'sche_or_attr':[{'id': 'identifier', 'contents': 'identifier', 'checkStus': False},
                         {'id': 'URI', 'contents': 'URI', 'checkStus': False},
                         {'id': 'fullTextURL',
                          'contents': 'fullTextURL',
                          'checkStus': False},
                         {'id': 'selfDOI', 'contents': 'selfDOI', 'checkStus': False},
                         {'id': 'ISBN', 'contents': 'ISBN', 'checkStus': False},
                         {'id': 'ISSN', 'contents': 'ISSN', 'checkStus': False},
                         {'id': 'NCID', 'contents': 'NCID', 'checkStus': False},
                         {'id': 'pmid', 'contents': 'pmid', 'checkStus': False},
                         {'id': 'doi', 'contents': 'doi', 'checkStus': False},
                         {'id': 'NAID', 'contents': 'NAID', 'checkStus': False},
                         {'id': 'ichushi', 'contents': 'ichushi', 'checkStus': False},
                         ],
         'default_display': True, 'inputType': 'text', 'inputVal': '', 'mappingFlg': True, 'mappingName': 'id_attr'},

        {'id': 'srctitle',
         'contents': '',
         'contents_value': {'en': 'Journal Title', 'ja': '雑誌名'},
         'useable_status': True,
         'mapping': ['srctitle'],
         'default_display':True,
         'inputType':'text',
         'inputVal':'',
         'mappingFlg':False,
         'mappingName':''},
        {'id': 'type', 'contents': '', 'contents_value': {'en': 'Resource Type', 'ja': '資源タイプ'}, 'useable_status': True, 'mapping': ['Conference', 'Paper', 'Departmental', 'Bulletin',
                                                                                                                                     'Paper', 'Journal', 'Article', 'Article', 'Book', 'Presentation',
                                                                                                                                     'Data', 'or', 'Dataset', 'Research', 'Paper', 'Technical', 'Report',
                                                                                                                                     'Thesis', 'or', 'Dissertation', 'Learning', 'Material', 'Software'],
         'check_val':[
             {'id': '0', 'contents': 'conference paper', 'checkStus': False},
             {'id': '1', 'contents': 'data paper', 'checkStus': False},
             {'id': '2', 'contents': 'departmental bulletin paper', 'checkStus': False},
             {'id': '3', 'contents': 'editorial', 'checkStus': False},
             {'id': '4', 'contents': 'journal article', 'checkStus': False},
             {'id': '5', 'contents': 'newspaper', 'checkStus': False},
             {'id': '6', 'contents': 'periodical', 'checkStus': False},
             {'id': '7', 'contents': 'review article', 'checkStus': False},
             {'id': '8', 'contents': 'software paper', 'checkStus': False},
             {'id': '9', 'contents': 'article', 'checkStus': False},
             {'id': '10', 'contents': 'book', 'checkStus': False},
             {'id': '11', 'contents': 'book part', 'checkStus': False},
             {'id': '12', 'contents': 'cartographic material', 'checkStus': False},
             {'id': '13', 'contents': 'map', 'checkStus': False},
             {'id': '14', 'contents': 'conference object', 'checkStus': False},
             {'id': '15', 'contents': 'conference proceedings', 'checkStus': False},
             {'id': '16', 'contents': 'conference poster', 'checkStus': False},
             {'id': '17', 'contents': 'dataset', 'checkStus': False},
             {'id': '18', 'contents': 'interview', 'checkStus': False},
             {'id': '19', 'contents': 'image', 'checkStus': False},
             {'id': '20', 'contents': 'still image', 'checkStus': False},
             {'id': '21', 'contents': 'moving image', 'checkStus': False},
             {'id': '22', 'contents': 'video', 'checkStus': False},
             {'id': '23', 'contents': 'lecture', 'checkStus': False},
             {'id': '24', 'contents': 'patent', 'checkStus': False},
             {'id': '25', 'contents': 'internal report', 'checkStus': False},
             {'id': '26', 'contents': 'report', 'checkStus': False},
             {'id': '27', 'contents': 'research report', 'checkStus': False},
             {'id': '28', 'contents': 'technical report', 'checkStus': False},
             {'id': '29', 'contents': 'policy report', 'checkStus': False},
             {'id': '30', 'contents': 'report part', 'checkStus': False},
             {'id': '31', 'contents': 'working paper', 'checkStus': False},
             {'id': '32', 'contents': 'data management plan', 'checkStus': False},
             {'id': '33', 'contents': 'sound', 'checkStus': False},
             {'id': '34', 'contents': 'thesis', 'checkStus': False},
             {'id': '35', 'contents': 'bachelor thesis', 'checkStus': False},
             {'id': '36', 'contents': 'master thesis', 'checkStus': False},
             {'id': '37', 'contents': 'doctoral thesis', 'checkStus': False},
             {'id': '38', 'contents': 'interactive resource', 'checkStus': False},
             {'id': '39', 'contents': 'learning object', 'checkStus': False},
             {'id': '40', 'contents': 'manuscript', 'checkStus': False},
             {'id': '41', 'contents': 'musical notation', 'checkStus': False},
             {'id': '42', 'contents': 'research proposal', 'checkStus': False},
             {'id': '43', 'contents': 'software', 'checkStus': False},
             {'id': '44', 'contents': 'technical documentation', 'checkStus': False},
             {'id': '45', 'contents': 'workflow', 'checkStus': False},
             {'id': '46', 'contents': 'other', 'checkStus': False}
        ],
            'default_display': True, 'inputType': 'checkbox_list', 'inputVal': '', 'mappingFlg': False, 'mappingName': ''},

        {'id': 'itemtype',
         'contents': '',
         'contents_value': {'en': 'Item Type', 'ja': 'アイテムタイプ'},
         'useable_status': True,
         'mapping': ['itemtype'],
         'check_val':[],
         'default_display':True,
         'inputType':'checkbox_list',
         'inputVal':'',
         'mappingFlg':False,
         'mappingName':''},


        {'id': 'lang', 'contents': '', 'contents_value': {'en': 'Language', 'ja': '言語'}, 'useable_status': True, 'mapping': ['Japanese', 'English', 'French', 'Italian', 'German', 'Spanish', 'Chinese', 'Russian', 'Latin', 'Malay', 'Esperanto', 'Arabic', 'Greek', 'Korean', 'Other'],
         'check_val':[{'id': 'jpn', 'contents': 'Japanese', 'checkStus': False},
                      {'id': 'eng', 'contents': 'English', 'checkStus': False},
                      {'id': 'fra', 'contents': 'French', 'checkStus': False},
                      {'id': 'ita', 'contents': 'Italian', 'checkStus': False},
                      {'id': 'deu', 'contents': 'German', 'checkStus': False},
                      {'id': 'spa', 'contents': 'Spanish', 'checkStus': False},
                      {'id': 'zho', 'contents': 'Chinese', 'checkStus': False},
                      {'id': 'rus', 'contents': 'Russian', 'checkStus': False},
                      {'id': 'lat', 'contents': 'Latin', 'checkStus': False},
                      {'id': 'msa', 'contents': 'Malay', 'checkStus': False},
                      {'id': 'epo', 'contents': 'Esperanto', 'checkStus': False},
                      {'id': 'ara', 'contents': 'Arabic', 'checkStus': False},
                      {'id': 'ell', 'contents': 'Greek', 'checkStus': False},
                      {'id': 'kor', 'contents': 'Korean', 'checkStus': False},
                      {'id': 'other', 'contents': 'Other', 'checkStus': False},
                      ], 'default_display': True, 'inputType': 'checkbox_list', 'inputVal': '', 'mappingFlg': False, 'mappingName': ''},
        {'id': 'temporal',
         'contents': '',
         'contents_value': {'en': 'Period', 'ja': '期間'},
         'useable_status': True,
         'mapping': ['temporal'],
         'default_display':True,
         'inputType':'text',
         'inputVal':'',
         'mappingFlg':False,
         'mappingName':''},

        {'id': 'dategranted',
         'contents': '',
         'contents_value': {'en': 'Academic Degree Date', 'ja': '学位取得日'},
         'useable_status': True,
         'mapping': ['date'],
         'default_display':True,
         'inputType':'dateRange',
         'inputVal_from':'',
         'inputVal_to':'',
         'mappingFlg':False,
         'mappingName':''},


        {'id': 'version', 'contents': '', 'contents_value': {'en': 'Author Version Flag', 'ja': '著者版フラグ'}, 'useable_status': True, 'mapping': [],
         'options':[
             {'id': 'accepted', 'contents': 'accepted'},
             {'id': 'published', 'contents': 'published'},
             {'id': 'draft', 'contents': 'draft'},
             {'id': 'submitted', 'contents': 'submitted'},
             {'id': 'updated', 'contents': 'updated'}
        ], 'default_display': True, 'inputType': 'selectbox', 'inputVal': '', 'mappingFlg': False, 'mappingName': ''},
        {'id': 'dissno',
         'contents': '',
         'contents_value': {'en': 'Academic Degree Number', 'ja': '学位番号'},
         'useable_status': True,
         'mapping': [],
         'default_display':True,
         'inputType':'text',
         'inputVal':'',
         'mappingFlg':False,
         'mappingName':''},

        {'id': 'degreename',
         'contents': '',
         'contents_value': {'en': 'Degree Name', 'ja': '学位名'},
         'useable_status': True,
         'mapping': [],
         'default_display':True,
         'inputType':'text',
         'inputVal':'',
         'mappingFlg':False,
         'mappingName':''},
        {'id': 'dgname',
         'contents': '',
         'contents_value': {'en': 'Institution For Academic Degree', 'ja': '学位授与機関'},
         'useable_status': True,
         'mapping': [],
         'default_display':True,
         'inputType':'text',
         'inputVal':'',
         'mappingFlg':False,
         'mappingName':''},
        {'id': 'wid',
         'contents': '',
         'contents_value': {'en': 'Author Id', 'ja': '著者ID'},
         'useable_status': True,
         'mapping': [],
         'default_display':True,
         'inputType':'text',
         'inputVal':'',
         'mappingFlg':False,
         'mappingName':''},
        {'id': 'iid', 'contents': '', 'contents_value': {'en': 'Index', 'ja': 'インデックス'}, 'useable_status': True,
         'mapping': ['iid'],
         'check_val':[],
         'inputVal':'',
         'default_display': True, 'inputType': 'checkbox_list', 'inputVal': '', 'mappingFlg': False, 'mappingName': ''},
        {'id': 'license', 'contents': 'License', 'contents_value': {'en': 'License', 'ja': 'ライセンス'}, 'useable_status': True,
         'mapping': [],
         'check_val':[
             {'id': 'license_12', 'contents': 'CC0'},
             {'id': 'license_6', 'contents': 'CC BY 3.0'},
             {'id': 'license_7', 'contents': 'CC BY-SA 3.0'},
             {'id': 'license_8', 'contents': 'CC BY-ND 3.0'},
             {'id': 'license_9', 'contents': 'CC BY-NC 3.0'},
             {'id': 'license_10', 'contents': 'CC BY-NC-SA 3.0'},
             {'id': 'license_11', 'contents': 'CC BY-NC-ND 3.0'},
             {'id': 'license_0', 'contents': 'CC BY 4.0'},
             {'id': 'license_1', 'contents': 'CC BY-SA 4.0'},
             {'id': 'license_2', 'contents': 'CC BY-ND 4.0'},
             {'id': 'license_3', 'contents': 'CC BY-NC 4.0'},
             {'id': 'license_4', 'contents': 'CC BY-NC-SA 4.0'},
             {'id': 'license_5', 'contents': 'CC BY-NC-ND 4.0'},
             {'id': 'license_free', 'contents': 'Other'},
        ], 'default_display': True, 'inputType': 'checkbox_list', 'inputVal': '', 'mappingFlg': False, 'mappingName': ''},
        {'id': 'text1',
         'contents': '',
         'contents_value': {'en': 'text1', 'ja': 'テキスト1'},
         'useable_status': True,
         'mapping': [],
         'default_display':True,
         'inputType':'text',
         'input_Type':'text',
         'inputVal':'',
         'mappingFlg':False,
         'mappingName':'',
         'item_value':{'1': {'path': '', 'path_type': 'json'}
                       }
         },
        {'id': 'text2',
         'contents': '',
         'contents_value': {'en': 'text2', 'ja': 'テキスト2'},
         'useable_status': True,
         'mapping': [],
         'default_display':False,
         'inputType':'text',
         'input_Type':'text',
         'inputVal':'',
         'mappingFlg':False,
         'mappingName':'',
         'item_value':{'1': {'path': '', 'path_type': 'json'}
                       }
         },
        {'id': 'text3',
         'contents': '',
         'contents_value': {'en': 'text3', 'ja': 'テキスト3'},
         'useable_status': True,
         'mapping': [],
         'default_display':False,
         'inputType':'text',
         'input_Type':'text',
         'inputVal':'',
         'mappingFlg':False,
         'mappingName':'',
         'item_value':{'1': {'path': '', 'path_type': 'json'}
                       }
         },
        {'id': 'text4',
         'contents': '',
         'contents_value': {'en': 'text4', 'ja': 'テキスト4'},
         'useable_status': True,
         'mapping': [],
         'default_display':False,
         'inputType':'text',
         'input_Type':'text',
         'inputVal':'',
         'mappingFlg':False,
         'mappingName':'',
         'item_value':{'1': {'path': '', 'path_type': 'json'}
                       }
         },
        {'id': 'text5',
         'contents': '',
         'contents_value': {'en': 'text5', 'ja': 'テキスト5'},
         'useable_status': True,
         'mapping': [],
         'default_display':False,
         'inputType':'text',
         'input_Type':'text',
         'inputVal':'',
         'mappingFlg':False,
         'mappingName':'',
         'item_value':{'1': {'path': '', 'path_type': 'json'}
                       }
         },
        {'id': 'text6',
         'contents': '',
         'contents_value': {'en': 'text6', 'ja': 'テキスト6'},
         'useable_status': True,
         'mapping': [],
         'default_display':False,
         'inputType':'text',
         'input_Type':'text',
         'inputVal':'',
         'mappingFlg':False,
         'mappingName':'',
         'item_value':{'1': {'path': '', 'path_type': 'json'}
                       }
         },
        {'id': 'text7',
         'contents': '',
         'contents_value': {'en': 'text7', 'ja': 'テキスト7'},
         'useable_status': True,
         'mapping': [],
         'default_display':False,
         'inputType':'text',
         'input_Type':'text',
         'inputVal':'',
         'mappingFlg':False,
         'mappingName':'',
         'item_value':{'1': {'path': '', 'path_type': 'json'}
                       }
         },
        {'id': 'text8',
         'contents': '',
         'contents_value': {'en': 'text8', 'ja': 'テキスト8'},
         'useable_status': True,
         'mapping': [],
         'default_display':False,
         'inputType':'text',
         'input_Type':'text',
         'inputVal':'',
         'mappingFlg':False,
         'mappingName':'',
         'item_value':{'1': {'path': '', 'path_type': 'json'}
                       }
         },
        {'id': 'text9',
         'contents': '',
         'contents_value': {'en': 'text9', 'ja': 'テキスト9'},
         'useable_status': True,
         'mapping': [],
         'default_display':False,
         'inputType':'text',
         'input_Type':'text',
         'inputVal':'',
         'mappingFlg':False,
         'mappingName':'',
         'item_value':{'1': {'path': '', 'path_type': 'json'}
                       }
         },
        {'id': 'text10',
         'contents': '',
         'contents_value': {'en': 'text10', 'ja': 'テキスト10'},
         'useable_status': True,
         'mapping': [],
         'default_display':False,
         'inputType':'text',
         'input_Type':'text',
         'inputVal':'',
         'mappingFlg':False,
         'mappingName':'',
         'item_value':{'1': {'path': '', 'path_type': 'json'}
                       }
         },


        {'id': 'integer_range1',
         'contents': '',
         'contents_value': {'en': 'integer_EN_1', 'ja': 'integer_JA_1'},
         'useable_status': True,
         'mapping': [],
         'default_display':False,
         'inputType':'range',
         'input_Type':'range',
         'inputVal_from':'',
         'inputVal_to':'',
         'mappingFlg':False,
         'mappingName':'',
         'item_value':{'1': {'path': {'gte': '', 'lte': ''}, 'path_type': {'gte': 'json', 'lte': 'json'}}
                       }
         },
        {'id': 'integer_range2',
         'contents': '',
         'contents_value': {'en': 'integer_EN_2', 'ja': 'integer_JA_2'},
         'useable_status': True,
         'mapping': [],
         'default_display':False,
         'inputType':'range',
         'input_Type':'range',
         'inputVal_from':'',
         'inputVal_to':'',
         'mappingFlg':False,
         'mappingName':'',
         'item_value':{'1': {'path': {'gte': '', 'lte': ''}, 'path_type': {'gte': 'json', 'lte': 'json'}}
                       }
         },
        {'id': 'integer_range3',
         'contents': '',
         'contents_value': {'en': 'integer_EN_3', 'ja': 'integer_JA_3'},
         'useable_status': True,
         'mapping': [],
         'default_display':False,
         'inputType':'range',
         'input_Type':'range',
         'inputVal_from':'',
         'inputVal_to':'',
         'mappingFlg':False,
         'mappingName':'',
         'item_value':{'1': {'path': {'gte': '', 'lte': ''}, 'path_type': {'gte': 'json', 'lte': 'json'}}
                       }
         },
        {'id': 'integer_range4',
         'contents': '',
         'contents_value': {'en': 'integer_EN_4', 'ja': 'integer_JA_4'},
         'useable_status': True,
         'mapping': [],
         'default_display':False,
         'inputType':'range',
         'input_Type':'range',
         'inputVal_from':'',
         'inputVal_to':'',
         'mappingFlg':False,
         'mappingName':'',
         'item_value':{'1': {'path': {'gte': '', 'lte': ''}, 'path_type': {'gte': 'json', 'lte': 'json'}}
                       }
         },
        {'id': 'integer_range5',
         'contents': '',
         'contents_value': {'en': 'integer_EN_5', 'ja': 'integer_JA_5'},
         'useable_status': True,
         'mapping': [],
         'default_display':False,
         'inputType':'range',
         'input_Type':'range',
         'inputVal_from':'',
         'inputVal_to':'',
         'mappingFlg':False,
         'mappingName':'',
         'item_value':{'1': {'path': {'gte': '', 'lte': ''}, 'path_type': {'gte': 'json', 'lte': 'json'}}
                       }
         },

        {'id': 'float_range1',
         'contents': 'float_range1',
         'contents': '',
         'contents_value': {'en': 'float_EN_1', 'ja': 'float_JA_1'},
         'useable_status': True,
         'mapping': [],
         'default_display':True,
         'inputType':'range',
         'input_Type':'range',
         'inputVal_from':'',
         'inputVal_to':'',
         'mappingFlg':False,
         'mappingName':'',
         'item_value':{'1': {'path': {'gte': '', 'lte': ''}, 'path_type': {'gte': 'json', 'lte': 'json'}}
                       }
         },
        {'id': 'float_range2',
         'contents': '',
         'contents_value': {'en': 'float_EN_2', 'ja': 'float_JA_2'},
         'useable_status': True,
         'mapping': [],
         'default_display':False,
         'inputType':'range',
         'input_Type':'range',
         'inputVal_from':'',
         'inputVal_to':'',
         'mappingFlg':False,
         'mappingName':'',
         'item_value':{'1': {'path': {'gte': '', 'lte': ''}, 'path_type': {'gte': 'json', 'lte': 'json'}}
                       }
         },
        {'id': 'float_range3',
         'contents': '',
         'contents_value': {'en': 'float_EN_3', 'ja': 'float_JA_3'},
         'useable_status': True,
         'mapping': [],
         'default_display':False,
         'inputType':'range',
         'input_Type':'range',
         'inputVal_from':'',
         'inputVal_to':'',
         'mappingFlg':False,
         'mappingName':'',
         'item_value':{'1': {'path': {'gte': '', 'lte': ''}, 'path_type': {'gte': 'json', 'lte': 'json'}}
                       }
         },
        {'id': 'float_range4',
         'contents': '',
         'contents_value': {'en': 'float_EN_4', 'ja': 'float_JA_4'},
         'useable_status': True,
         'mapping': [],
         'default_display':False,
         'inputType':'range',
         'input_Type':'range',
         'inputVal_from':'',
         'inputVal_to':'',
         'mappingFlg':False,
         'mappingName':'',
         'item_value':{'1': {'path': {'gte': '', 'lte': ''}, 'path_type': {'gte': 'json', 'lte': 'json'}}
                       }
         },
        {'id': 'float_range5',
         'contents': '',
         'contents_value': {'en': 'float_EN_5', 'ja': 'float_JA_5'},
         'useable_status': True,
         'mapping': [],
         'default_display':False,
         'inputType':'range',
         'input_Type':'range',
         'inputVal_from':'',
         'inputVal_to':'',
         'mappingFlg':False,
         'mappingName':'',
         'item_value':{'1': {'path': {'gte': '', 'lte': ''}, 'path_type': {'gte': 'json', 'lte': 'json'}}
                       }
         },

        {'id': 'date_range1',
         'contents': '',
         'contents_value': {'en': 'date_EN_1', 'ja': 'date_JA_1'},
         'useable_status': True,
         'mapping': [],
         'default_display':False,
         'inputType':'dateRange',
         'input_Type':'range',
         'inputVal_from':'',
         'inputVal_to':'',
         'mappingFlg':False,
         'mappingName':'',
         'item_value':{'1': {'path': {'gte': '', 'lte': ''}, 'path_type': {'gte': 'json', 'lte': 'json'}}
                       }
         },
        {'id': 'date_range2',
         'contents': '',
         'contents_value': {'en': 'date_EN_2', 'ja': 'date_JA_2'},
         'useable_status': True,
         'mapping': [],
         'default_display':False,
         'inputType':'dateRange',
         'input_Type':'range',
         'inputVal_from':'',
         'inputVal_to':'',
         'mappingFlg':False,
         'mappingName':'',
         'item_value':{'1': {'path': {'gte': '', 'lte': ''}, 'path_type': {'gte': 'json', 'lte': 'json'}}
                       }
         },
        {'id': 'date_range3',
         'contents': '',
         'contents_value': {'en': 'date_EN_3', 'ja': 'date_JA_3'},
         'useable_status': True,
         'mapping': [],
         'default_display':False,
         'inputType':'dateRange',
         'input_Type':'range',
         'inputVal_from':'',
         'inputVal_to':'',
         'mappingFlg':False,
         'mappingName':'',
         'item_value':{'1': {'path': {'gte': '', 'lte': ''}, 'path_type': {'gte': 'json', 'lte': 'json'}}
                       }
         },
        {'id': 'date_range4',
         'contents': '',
         'contents_value': {'en': 'date_EN_4', 'ja': 'date_JA_4'},
         'useable_status': True,
         'mapping': [],
         'default_display':False,
         'inputType':'dateRange',
         'input_Type':'range',
         'inputVal_from':'',
         'inputVal_to':'',
         'mappingFlg':False,
         'mappingName':'',
         'item_value':{'1': {'path': {'gte': '', 'lte': ''}, 'path_type': {'gte': 'json', 'lte': 'json'}}
                       }
         },
        {'id': 'date_range5',
         'contents': '',
         'contents_value': {'en': 'date_EN_5', 'ja': 'date_JA_5'},
         'useable_status': True,
         'mapping': [],
         'default_display':False,
         'inputType':'dateRange',
         'input_Type':'range',
         'inputVal_from':'',
         'inputVal_to':'',
         'mappingFlg':False,
         'mappingName':'',
         'item_value':{'1': {'path': {'gte': '', 'lte': ''}, 'path_type': {'gte': 'json', 'lte': 'json'}}
                       }
         },

        {'id': 'geo_point1',
         'contents': '',
         'contents_value': {'en': 'geopoint_EN_1', 'ja': 'geopoint_JA_1'},
         'useable_status': True,
         'mapping': [],
         'default_display':True,
         'inputType':'geo_distance',
         'input_Type':'geo_point',
         'inputVal_lat':'',
         'inputVal_lon':'',
         'inputVal_distance':'',
         'mappingFlg':False,
         'mappingName':'',
         'item_value':{'1': {'path': {'lat': '', 'lon': ''}, 'path_type': {'lat': 'json', 'lon': 'json'}}
                       }
         },

        {'id': 'geo_shape1',
         'contents': '',
         'contents_value': {'en': 'geoshape_EN_1', 'ja': 'geoshape_JA_1'},
         'useable_status': True,
         'mapping': [],
         'default_display':False,
         'inputType':'geo_distance',
         'input_Type':'geo_shape',
         'inputVal_lat':'',
         'inputVal_lon':'',
         'inputVal_distance':'',
         'mappingFlg':False,
         'mappingName':'',
         'item_value':{'1': {'path': {'type': '', 'coordinates': ''}, 'path_type': {'type': 'json', 'coordinates': 'json'}}
                       }
         }
    ]
}

WEKO_ADMIN_PERMISSION_ROLE_SYSTEM = "System Administrator"

WEKO_ADMIN_PERMISSION_ROLE_REPO = "Repository Administrator"

WEKO_ADMIN_PERMISSION_ROLE_COMMUNITY = "Community Administrator"

WEKO_ADMIN_COMMUNITY_ACCESS_LIST = [
    'admin',
    'harvestsettings',
    'identifier',
    'widgetitem',
    'widgetdesign',
    'items/custom_sort',
    'items/search',
    'indexedit',
    'indexjournal',
    'report',
    'itemexportsettings',
    'items/import'
]
"""Classes Community Administrator can access."""

WEKO_ADMIN_REPOSITORY_ACCESS_LIST = [
    'authors',
    'authors/export',
    'authors/import',
    'flowsetting',
    'identify',
    'items/bulk/delete',
    'items/bulk/update',
    'items/search',
    'itemtypes',
    'language',
    'loganalysissetting',
    'others',
    'pdfcoverpage',
    'rankingsettings',
    'site-info',
    'site-license',
    'search-management',
    'sitemap',
    'indexlink',
    'itemsetting',
    'statssettings',
    'stylesetting',
    'user',
    'userprofile',
    'workflowsetting',
    'searchsettings',
    'sitelicensesettings',
    'itemtypesregister',
    'itemtypesmapping',
    'itemtypes/mapping',
    'items/bulk-export',
    'feedbackmail',
    'sitelicensesendmail',
    'sessionactivity',
    'rankingsettings',
    'longanalysissetting',
    'site_info',
    'location',
    'facet-search',
    'community',
    'restricted_access'
] + WEKO_ADMIN_COMMUNITY_ACCESS_LIST
"""Classes Repository Administrator can access."""

WEKO_ADMIN_ACCESS_TABLE = {
    "System Administrator": [],  # Can access all, not needed
    "Repository Administrator": WEKO_ADMIN_REPOSITORY_ACCESS_LIST,
    "Community Administrator": WEKO_ADMIN_COMMUNITY_ACCESS_LIST,
}
"""Access table for different admin roles."""

WEKO_ADMIN_DEFAULT_ITEM_EXPORT_SETTINGS = {
    'allow_item_exporting': True,
    'enable_contents_exporting': True
}
"""Access table for different admin roles."""

WEKO_ADMIN_NUMBER_OF_SEND_MAIL_HISTORY = 20
"""Number of history display per page."""

WEKO_ADMIN_NUMBER_OF_FAILED_MAIL = 10
"""Number of failed mail display per page."""

WEKO_PIDSTORE_IDENTIFIER_TEMPLATE_CREATOR = 'weko_records_ui/admin/pidstore_identifier_creator.html'
""" Pidstore identifier creator template. """

WEKO_PIDSTORE_IDENTIFIER_TEMPLATE_EDITOR = 'weko_records_ui/admin/pidstore_identifier_editor.html'
""" Pidstore identifier editor template. """

WEKO_ADMIN_ENABLE_LOGIN_INSTRUCTIONS = False
""" Enable Login Instructions """


WEKO_HEADER_NO_CACHE = {
    "Cache-Control": "no-cache, no-store, must-revalidate",
    "Pragma": "no-cache",
    "Expires": "0",
}
""" Header no cache property """

WEKO_ADMIN_SEARCH_OPTIONS = {
    "init_disp_setting_options": {
        "init_disp_screen_setting": [
            {'id': '0', 'contents': {
                'en': 'Index search result',
                'ja': 'インデックス検索結果を表示する'
            }},
            {'id': '1', 'contents': {
                'en': 'Ranking',
                'ja': 'ランキングを表示する'
            }},
            {'id': '2', 'contents': {
                'en': 'Communities',
                'ja': 'コミュニティ一覧を表示する'
            }},
        ],
        "init_disp_index_disp_method": [
            {'id': '0', 'contents': {
                'en': 'Index of the newest item registered',
                'ja': '最も新しい公開アイテムの属するインデックス'
            }},
            {'id': '1', 'contents': {
                'en': 'Specific index',
                'ja': 'インデックス指定'
            }},
        ]
    }
}
"""Admin Search Options """

WEKO_INDEX_TREE_STYLE_OPTIONS = {
    'id': 'weko',
    'widths': ['1', '2', '3', '4', '5', '6', '7', '8', '9', '10', '11']
}

WEKO_ADMIN_RESTRICTED_ACCESS_SETTINGS = {
    "content_file_download": {
        "expiration_date": 30,
        "expiration_date_unlimited_chk": False,
        "download_limit": 10,
        "download_limit_unlimited_chk": False,
    },
    "usage_report_workflow_access": {
        "expiration_date_access": 500,
        "expiration_date_access_unlimited_chk": False,
    },
    "terms_and_conditions": []
}
"""Default restricted access settings."""

WEKO_ADMIN_ITEMS_PER_PAGE_USAGE_REPORT_REMINDER = 25
"""Default number of usage report activities results that display in one page."""

WEKO_ADMIN_FEEDBACK_MAIL_DEFAULT_SUBJECT = "No Site Name"
"""Default subject of feedback email."""

WEKO_ADMIN_FACET_SEARCH_SETTING_TEMPLATE = 'weko_admin/admin/facet_search_setting.html'
"""Facet search setting template."""

WEKO_ADMIN_FACET_SEARCH_SETTING = {
    "name_en": "",
    "name_jp": "",
    "mapping": "",
    "active": True,
    "aggregations": []
}
"""Default Facet Search settings."""

WEKO_ADMIN_FACET_SEARCH_SETTING_QUERY_KEY_HAS_PERMISSION = 'facet_search_query_has_permission'
"""Default Facet Search query has permission settings."""

WEKO_ADMIN_FACET_SEARCH_SETTING_QUERY_KEY_NO_PERMISSION = 'facet_search_query_no_permission'
"""Default Facet Search query has no permission settings."""

WEKO_ADMIN_FACET_SEARCH_SETTING_BUCKET_SIZE = 1000
"""Default Facet Search bucket size."""

WEKO_ADMIN_CACHE_TEMP_DIR_INFO_KEY_DEFAULT = 'cache::temp_dir_info'
"""Default Cache Temporary Directory Information Key."""

WEKO_ADMIN_USE_REGEX_IN_CRAWLER_LIST = False
""" If True, enable regex function in crawler list processing. """<|MERGE_RESOLUTION|>--- conflicted
+++ resolved
@@ -181,7 +181,6 @@
 """Columns for the report .csv files"""
 
 WEKO_ADMIN_REPORT_FILE_NAMES = {
-<<<<<<< HEAD
     'file_download': 'FileDownload_',
     'file_preview': 'FilePreview_',
     'billing_file_download': 'PayFileDownload_',
@@ -193,18 +192,6 @@
     'user_roles': 'UserAffiliate_',
     'site_access': 'SiteAccess_',
     'top_page_access': 'TopPageAccess_',
-=======
-    'file_download': _('FileDownload_'),
-    'file_preview': _('FilePreview_'),
-    'billing_file_download': _('PayFileDownload_'),
-    'index_access': _('IndexAccess_'),
-    'detail_view': _('DetailView_'),
-    'file_using_per_user': _('FileUsingPerUser_'),
-    'search_count': _('SearchCount_'),
-    'user_roles': _('UserAffiliate_'),
-    'site_access': _('SiteAccess_'),
-    'top_page_access': _('TopPageAccess_'),
->>>>>>> e871e223
 }
 """File names for the report .csv files"""
 
