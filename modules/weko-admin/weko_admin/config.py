# -*- coding: utf-8 -*-
#
# This file is part of WEKO3.
# Copyright (C) 2017 National Institute of Informatics.
#
# WEKO3 is free software; you can redistribute it
# and/or modify it under the terms of the GNU General Public License as
# published by the Free Software Foundation; either version 2 of the
# License, or (at your option) any later version.
#
# WEKO3 is distributed in the hope that it will be
# useful, but WITHOUT ANY WARRANTY; without even the implied warranty of
# MERCHANTABILITY or FITNESS FOR A PARTICULAR PURPOSE.  See the GNU
# General Public License for more details.
#
# You should have received a copy of the GNU General Public License
# along with WEKO3; if not, write to the
# Free Software Foundation, Inc., 59 Temple Place, Suite 330, Boston,
# MA 02111-1307, USA.

"""Configuration for weko-admin."""

from flask_babelex import gettext as _

WEKO_ADMIN_DEFAULT_AGGREGATION_MONTH = 2
"""default aggregation month for site license mail."""

WEKO_ADMIN_DEFAULT_LIFETIME = 60
""" Session time out setting, default 60 minutes """

WEKO_ADMIN_IMPORT_PAGE_LIFETIME = 43200
""" Session time out setting in import page, default 43200 seconds (12 hours) """

WEKO_ADMIN_BASE_TEMPLATE = 'weko_admin/base.html'
"""Base template for weko-admin module."""

WEKO_ADMIN_SETTINGS_TEMPLATE = None
"""Settings base template for weko-admin module."""

WEKO_ADMIN_SETTINGS_ELASTIC_REINDEX_SETTINGS = 'elastic_reindex_settings'
"""admin_settings record name"""
WEKO_ADMIN_SETTINGS_ELASTIC_REINDEX_SETTINGS_HAS_ERRORED = 'has_errored'
"""a json property name of admin_settings record 'lastic_reindex_settings'"""

WEKO_ADMIN_LIFETIME_TEMPLATE = 'weko_admin/settings/lifetime.html'
"""Settings base template for weko-admin module."""

WEKO_ADMIN_SITE_LICENSE_TEMPLATE = 'weko_admin/admin/site_license_settings.html'
"""Site-license template."""

WEKO_ADMIN_SITE_LICENSE_SEND_MAIL_TEMPLATE = 'weko_admin/admin/site_license_send_mail_settings.html'
"""Site-license send mail settings templates."""

WEKO_ADMIN_BlOCK_STYLE_TEMPLATE = 'weko_admin/admin/block_style.html'
"""Block-style template."""

WEKO_ADMIN_REPORT_TEMPLATE = 'weko_admin/admin/report.html'
"""Report template."""

WEKO_ADMIN_STATS_SETTINGS_TEMPLATE = 'weko_admin/admin/stats_settings.html'
"""Stats Settings template."""

WEKO_ADMIN_LOG_ANALYSIS_SETTINGS_TEMPLATE = \
    'weko_admin/admin/log_analysis_settings.html'
"""Stats Settings template."""

WEKO_ADMIN_LANG_SETTINGS = 'weko_admin/admin/lang_settings.html'
"""Language template."""

WEKO_ADMIN_FEEDBACK_MAIL = 'weko_admin/admin/feedback_mail.html'
"""Language template."""

WEKO_ADMIN_REINDEX_ELASTICSEARCH_TEMPLATE = 'weko_admin/admin/reindex_elasticsearch.html'
"""reindex elasticSearch template."""

WEKO_ADMIN_WEB_API_ACCOUNT = 'weko_admin/admin/web_api_account.html'
"""Web Api Account template."""

WEKO_ADMIN_SEARCH_MANAGEMENT_TEMPLATE = \
    'weko_admin/admin/search_management_settings.html'
"""Site-license template."""

WEKO_ADMIN_RANKING_SETTINGS_TEMPLATE = 'weko_admin/admin/ranking_settings.html'
"""Ranking Settings template."""

WEKO_ADMIN_FILE_PREVIEW_SETTINGS_TEMPLATE = \
    'weko_admin/admin/file_preview_settings.html'
"""File Preview Settings template."""

WEKO_ADMIN_ITEM_EXPORT_SETTINGS_TEMPLATE = \
    'weko_admin/admin/item_export_settings.html'
"""Item Export Settings template."""

WEKO_ADMIN_RESTRICTED_ACCESS_SETTINGS_TEMPLATE = 'weko_admin/admin/restricted_access_settings.html'
"""Restricted Access Settings template."""

LOGO_ALLOWED_EXTENSIONS = set(['png', 'jpeg', 'jpg'])

WEKO_ADMIN_CROSSREF_API_URL = 'https://doi.crossref.org/'
"""URL of CrossRef API."""

WEKO_ADMIN_FEEDBACK_MAIL_NUM_OF_PAGE = 10
"""Numbers result per page in weko admin feedback mail"""

WEKO_ADMIN_ENDPOINT = 'openurl'
"""Endpoint to concate URL of CrossRef API."""

WEKO_ADMIN_TEST_DOI = '&id=doi:10.1047/0003-066X.59.1.29'
"""DOI for check Certificate valid or not."""

WEKO_ADMIN_FORMAT = '&format=json'
"""Format of CrossRef Certificate."""

WEKO_ADMIN_VALIDATION_MESSAGE = 'The login you supplied is not recognized'
"""Validate message of certificate."""

WEKO_ADMIN_DISPLAY_FILE_STATS = True  # TODO: Delete if not used
"""Display record stats or not."""

WEKO_ADMIN_SITE_INFO = 'weko_admin/admin/site_info.html'
"""Site info template."""

WEKO_ADMIN_DEFAULT_CRAWLER_LISTS = [
    'https://bitbucket.org/niijp/jairo-crawler-list/raw/master/JAIRO_Crawler-List_ip_blacklist.txt',
    'https://bitbucket.org/niijp/jairo-crawler-list/raw/master/JAIRO_Crawler-List_useragent.txt']
"""Default crawler files for restricting IP addresses and user agents."""

WEKO_ADMIN_REPORT_FREQUENCIES = ['daily', 'weekly', 'monthly']
"""Email schedule frequency options."""

WEKO_ADMIN_REPORT_DELIVERY_SCHED = {
    'frequency': 'daily', 'details': '', 'enabled': False
}
"""Default report email delivery schedule."""

WEKO_ADMIN_CACHE_PREFIX = 'admin_cache_{name}_{user_id}'
"""Redis cache."""

WEKO_ADMIN_OUTPUT_FORMAT = 'tsv'
"""Output file format."""

WEKO_ADMIN_REPORT_HEADERS = {
    'file_download': _('No. Of File Downloads'),
    'file_preview': _('No. Of File Previews'),
    'billing_file_download': _('No. Of Paid File Downloads'),
    'billing_file_preview': _('No. Of Paid File Previews'),
    'index_access': _('Detail Views Per Index'),
    'detail_view': _('Detail Views Count'),
    'file_using_per_user': _('Usage Count By User'),
    'search_count': _('Search Keyword Ranking'),
    'top_page_access': _('Number Of Access By Host'),
    'user_roles': _('User Affiliation Information'),
    'site_access': _('Access Count By Site License')
}
"""Headers for the report .csv files"""

WEKO_ADMIN_REPORT_SUB_HEADERS = {
    'file_download': _('Open-Access No. Of File Downloads'),
    'file_preview': _('Open-Access No. Of File Previews'),
    'site_access': _('Access Number Breakdown By Site License')
}
"""Sub-Headers for the report .csv files"""

WEKO_ADMIN_REPORT_COLS = {
    'file_download': [
        _('File Name'), _('Registered Index Name'),
        _('No. Of Times Downloaded'), _('Non-Logged In User'),
        _('Logged In User'), _('Site License'), _('Admin'),
        _('Registrar')],
    'file_preview': [
        _('File Name'), _('Registered Index Name'),
        _('No. Of Times Viewed'), _('Non-Logged In User'),
        _('Logged In User'), _('Site License'), _('Admin'),
        _('Registrar')],
    'index_access': [_('Index'), _('No. Of Views')],
    'detail_view': [
        _('Title'), _('Registered Index Name'), _('View Count'),
        _('Non-logged-in User')],
    'file_using_per_user': [_('Mail address'),
                            _('Username'),
                            _('File download count'),
                            _('File playing count')],
    'search_count': [_('Search Keyword'), _('Number Of Searches')],
    'top_page_access': [_('Host'), _('IP Address'),
                        _('WEKO Top Page Access Count')],
    'user_roles': [_('Role'), _('Number Of Users')],
    'site_access': [_('WEKO Top Page Access Count'),
                    _('Number Of Searches'), _('Number Of Views'),
                    _('Number Of File download'),
                    _('Number Of File Regeneration')]
}
"""Columns for the report .csv files"""

WEKO_ADMIN_REPORT_FILE_NAMES = {
    'file_download': _('FileDownload_'),
    'file_preview': _('FilePreview_'),
    'billing_file_download': _('PayFileDownload_'),
    'billing_file_preview': _('PayFilePreview_'),
    'index_access': _('IndexAccess_'),
    'detail_view': _('DetailView_'),
    'file_using_per_user': _('FileUsingPerUser_'),
    'search_count': _('SearchCount_'),
    'user_roles': _('UserAffiliate_'),
    'site_access': _('SiteAccess_'),
    'top_page_access': _('TopPageAccess_'),
}
"""File names for the report .csv files"""

WEKO_ADMIN_REPORT_EMAIL_TEMPLATE = 'weko_admin/email_templates/report.html'
"""Template for sending report email."""

# Search management json

WEKO_ADMIN_MANAGEMENT_OPTIONS = {
    'dlt_dis_num_options': [
        {'id': '20', 'contents': '20'},
        {'id': '50', 'contents': '50'},
        {'id': '75', 'contents': '75'},
        {'id': '100', 'contents': '100'}
    ],
    'dlt_dis_num_selected': '20',
    'dlt_index_sort_options': [
        {'id': 'wtl_asc', 'contents': 'Title(asc)', 'disableFlg': False},
        {'id': 'wtl_desc', 'contents': 'Title(desc)', 'disableFlg': False},
        {'id': 'creator_asc', 'contents': 'Creator(asc)', 'disableFlg': False},
        {'id': 'creator_desc',
         'contents': 'Creator(desc)',
         'disableFlg': False},
        {'id': 'itemType_asc',
         'contents': 'Item Type(asc)',
         'disableFlg': False},
        {'id': 'itemType_desc',
         'contents': 'Item Type(desc)',
         'disableFlg': False},
        {'id': 'controlnumber_asc',
         'contents': 'ID(asc)',
         'disableFlg': False},
        {'id': 'controlnumber_desc',
         'contents': 'ID(desc)',
         'disableFlg': False},
        {'id': 'upd_asc', 'contents': 'Update(asc)', 'disableFlg': False},
        {'id': 'upd_desc', 'contents': 'Update(desc)', 'disableFlg': False},
        {'id': 'createdate_asc',
         'contents': 'Create(asc)',
         'disableFlg': False},
        {'id': 'createdate_desc',
         'contents': 'Create(desc)',
         'disableFlg': False},
        {'id': 'pyear_asc',
         'contents': 'Date Of Issued(asc)',
         'disableFlg': False},
        {'id': 'pyear_desc',
         'contents': 'Date Of Issued(desc)',
         'disableFlg': False},
        {'id': 'custom_sort_asc',
         'contents': 'Custom(asc)',
         'disableFlg': False},
        {'id': 'custom_sort_desc',
         'contents': 'Custom(desc)',
         'disableFlg': False},
        {'id': 'relevance_asc',
         'contents': 'Relevance(asc)',
         'disableFlg': False},
        {'id': 'relevance_desc',
         'contents': 'Relevance(desc)',
         'disableFlg': False},
        {'id': 'temporal_asc',
         'contents': 'Temporal(asc)',
         'disableFlg': False},
        {'id': 'temporal_desc',
         'contents': 'Temporal(desc)',
         'disableFlg': False},
    ],
    'dlt_index_sort_selected': 'controlnumber_asc',
    'dlt_keyword_sort_options': [
        {'id': 'wtl_asc', 'contents': 'Title(asc)', 'disableFlg': False},
        {'id': 'wtl_desc', 'contents': 'Title(desc)', 'disableFlg': False},
        {'id': 'creator_asc', 'contents': 'Creator(asc)', 'disableFlg': False},
        {'id': 'creator_desc',
         'contents': 'Creator(desc)',
         'disableFlg': False},
        {'id': 'itemType_asc',
         'contents': 'Item Type(asc)',
         'disableFlg': False},
        {'id': 'itemType_desc',
         'contents': 'Item Type(desc)',
         'disableFlg': False},
        {'id': 'controlnumber_asc',
         'contents': 'ID(asc)',
         'disableFlg': False},
        {'id': 'controlnumber_desc',
         'contents': 'ID(desc)',
         'disableFlg': False},
        {'id': 'upd_asc', 'contents': 'Update(asc)', 'disableFlg': False},
        {'id': 'upd_desc', 'contents': 'Update(desc)', 'disableFlg': False},
        {'id': 'createdate_asc',
         'contents': 'Create(asc)',
         'disableFlg': False},
        {'id': 'createdate_desc',
         'contents': 'Create(desc)',
         'disableFlg': False},
        {'id': 'pyear_asc',
         'contents': 'Date Of Issued(asc)',
         'disableFlg': False},
        {'id': 'pyear_desc',
         'contents': 'Date Of Issued(desc)',
         'disableFlg': False},
        {'id': 'custom_sort_asc',
         'contents': 'Custom(asc)',
         'disableFlg': False},
        {'id': 'custom_sort_desc',
         'contents': 'Custom(desc)',
         'disableFlg': False},
        {'id': 'relevance_asc',
         'contents': 'Relevance(asc)',
         'disableFlg': False},
        {'id': 'relevance_desc',
         'contents': 'Relevance(desc)',
         'disableFlg': False},
        {'id': 'temporal_asc',
         'contents': 'Temporal(asc)',
         'disableFlg': False},
        {'id': 'temporal_desc',
         'contents': 'Temporal(desc)',
         'disableFlg': False},
    ],
    'dlt_keyword_sort_selected': 'createdate_desc',
    'sort_options': {
        'deny': [],
        'allow': [
            {'id': 'wtl_asc', 'contents': 'Title(asc/desc)'},
            {'id': 'creator_asc', 'contents': 'Creator(asc/desc)'},
            {'id': 'itemType_asc', 'contents': 'ItemType(asc/desc)'},
            {'id': 'controlnumber_asc', 'contents': 'ID(asc/desc)'},
            {'id': 'upd_asc', 'contents': 'Update(asc/desc)'},
            {'id': 'createdate_asc', 'contents': 'Create(asc/desc)'},
            {'id': 'pyear_asc', 'contents': 'Date Of Issued(asc/desc)'},
            {'id': 'custom_sort_asc', 'contents': 'Custom(asc/desc)'},
            {'id': 'relevance_asc', 'contents': 'Relevance(asc/desc)'},
            {'id': 'temporal_asc', 'contents': 'Temporal(asc/desc)'},
        ]
    },
    'display_control': {
        'display_index_tree': {
            'id': 'display_index_tree',
            'status': True
        },
        'display_facet_search': {
            'id': 'display_facet_search',
            'status': False
        },
        'display_community': {
            'id': 'display_community',
            'status': False
        }
    },
    'init_disp_setting': {
        'init_disp_screen_setting': '0',
        'init_disp_index_disp_method': '0',
        'init_disp_index': ''
    },

    'detail_condition': [
        {'id': 'title',
         'contents': '',
         'contents_value': {'en': 'Title', 'ja': 'タイトル'},
         'useable_status': True,
         'mapping': ['title'],
         'sche_or_attr':[{'id': 'title',
                          'contents': 'title',
                          'checkStus': False}],
         'default_display': True,
         'inputType': 'text',
         'inputVal': '',
         'mappingFlg': False,
         'mappingName': ''},
        {'id': 'creator',
         'contents': '',
         'contents_value': {'en': 'Author Name', 'ja': '著者名'},
         'useable_status': True,
         'mapping': ['creator'],
         'sche_or_attr':[{'id': 'creator',
                          'contents': 'creator',
                          'checkStus': False}],
         'default_display': True,
         'inputType': 'text',
         'inputVal': '',
         'mappingFlg': False,
         'mappingName': ''},
        {'id': 'subject', 'contents': '', 'contents_value': {'en': 'Subject', 'ja': '件名'}, 'useable_status': True, 'mapping': ['BSH', 'DDC', 'LCC', 'LCSH', 'MeSH', 'NDC', 'NDLC', 'NDLSH', 'UDC', 'Other', 'Scival'],
         'sche_or_attr':[{'id': '0', 'contents': 'BSH', 'checkStus': False},
                         {'id': '1', 'contents': 'DDC', 'checkStus': False},
                         {'id': '2', 'contents': 'LCC', 'checkStus': False},
                         {'id': '3', 'contents': 'LCSH', 'checkStus': False},
                         {'id': '4', 'contents': 'MeSH', 'checkStus': False},
                         {'id': '5', 'contents': 'NDC', 'checkStus': False},
                         {'id': '6', 'contents': 'NDLC', 'checkStus': False},
                         {'id': '7', 'contents': 'NDLSH', 'checkStus': False},
                         {'id': '8', 'contents': 'UDC', 'checkStus': False},
                         {'id': '9', 'contents': 'Other', 'checkStus': False},
                         {'id': '10', 'contents': 'Scival', 'checkStus': False}],
         'default_display': True, 'inputType': 'text', 'inputVal': '', 'mappingFlg': True, 'mappingName': 'sbjscheme'},

        {'id': 'spatial',
         'contents': '',
         'contents_value': {'en': 'Region', 'ja': '地域'},
         'useable_status': True,
         'mapping': ['spatial'],
         'default_display':True,
         'inputType':'text',
         'inputVal':'',
         'mappingFlg':False,
         'mappingName':''},
        {'id': 'des',
         'contents': '',
         'contents_value': {'en': 'Description', 'ja': '内容記述'},
         'useable_status': True,
         'mapping': ['description'],
         'default_display':True,
         'inputType':'text',
         'inputVal':'',
         'mappingFlg':False,
         'mappingName':''},
        {'id': 'publisher',
         'contents': '',
         'contents_value': {'en': 'Publisher', 'ja': '出版者'},
         'useable_status': True,
         'mapping': ['publisher'],
         'default_display':True,
         'inputType':'text',
         'inputVal':'',
         'mappingFlg':False,
         'mappingName':''},
        {'id': 'cname',
         'contents': '',
         'contents_value': {'en': 'Contributors', 'ja': '寄与者'},
         'useable_status': True,
         'mapping': ['contributor'],
         'default_display':True,
         'inputType':'text',
         'inputVal':'',
         'mappingFlg':False,
         'mappingName':''},


        {'id': 'filedate', 'contents': '', 'contents_value': {'en': 'Contents Created Date', 'ja': 'コンテンツ作成日'}, 'useable_status': True, 'mapping': ['date'],
         'sche_or_attr':[{'id': 'Accepted', 'contents': 'Accepted', 'checkStus': False},
                         {'id': 'Available',
                          'contents': 'Available',
                          'checkStus': False},
                         {'id': 'Collected',
                          'contents': 'Collected',
                          'checkStus': False},
                         {'id': 'Copyrighted',
                          'contents': 'Copyrighted',
                          'checkStus': False},
                         {'id': 'Created', 'contents': 'Created', 'checkStus': False},
                         {'id': 'Issued', 'contents': 'Issued', 'checkStus': False},
                         {'id': 'Submitted',
                          'contents': 'Submitted',
                          'checkStus': False},
                         {'id': 'Updated', 'contents': 'Updated', 'checkStus': False},
                         {'id': 'Valid', 'contents': 'Valid', 'checkStus': False}],
         'default_display': True, 'inputType': 'dateRange', 'inputVal_from': '', 'inputVal_to': '', 'mappingFlg': True, 'mappingName': 'fd_attr'},

        {'id': 'mimetype',
         'contents': '',
         'contents_value': {'en': 'Format', 'ja': 'フォーマット'},
         'useable_status': True,
         'mapping': ['format'],
         'sche_or_attr':[{'id': 'format',
                          'contents': 'format',
                          'checkStus': False}],
         'default_display': True,
         'inputType': 'text',
         'inputVal': '',
         'mappingFlg': False,
         'mappingName': ''},

        {'id': 'id', 'contents': '', 'contents_value': {'en': 'ID', 'ja': 'ID'}, 'useable_status': True, 'mapping': ['identifier', 'URI', 'fullTextURL', 'selfDOI', 'ISBN', 'ISSN', 'NCID', 'PMID', 'DOI', 'NAID', 'ICHUSHI'],
         'sche_or_attr':[{'id': 'identifier', 'contents': 'identifier', 'checkStus': False},
                         {'id': 'URI', 'contents': 'URI', 'checkStus': False},
                         {'id': 'fullTextURL',
                          'contents': 'fullTextURL',
                          'checkStus': False},
                         {'id': 'selfDOI', 'contents': 'selfDOI', 'checkStus': False},
                         {'id': 'ISBN', 'contents': 'ISBN', 'checkStus': False},
                         {'id': 'ISSN', 'contents': 'ISSN', 'checkStus': False},
                         {'id': 'NCID', 'contents': 'NCID', 'checkStus': False},
                         {'id': 'PMID', 'contents': 'PMID', 'checkStus': False},
                         {'id': 'DOI', 'contents': 'DOI', 'checkStus': False},
                         {'id': 'NAID', 'contents': 'NAID', 'checkStus': False},
                         {'id': 'ICHUSHI', 'contents': 'ICHUSHI', 'checkStus': False},
                         ],
         'default_display': True, 'inputType': 'text', 'inputVal': '', 'mappingFlg': True, 'mappingName': 'id_attr'},

        {'id': 'srctitle',
         'contents': '',
         'contents_value': {'en': 'Journal Title', 'ja': '雑誌名'},
         'useable_status': True,
         'mapping': ['srctitle'],
         'default_display':True,
         'inputType':'text',
         'inputVal':'',
         'mappingFlg':False,
         'mappingName':''},
        {'id': 'type', 'contents': '', 'contents_value': {'en': 'Resource Type', 'ja': '資源タイプ'}, 'useable_status': True, 'mapping': ['Conference', 'Paper', 'Departmental', 'Bulletin',
                                                                                                                                     'Paper', 'Journal', 'Article', 'Article', 'Book', 'Presentation',
                                                                                                                                     'Data', 'or', 'Dataset', 'Research', 'Paper', 'Technical', 'Report',
                                                                                                                                     'Thesis', 'or', 'Dissertation', 'Learning', 'Material', 'Software'],
         'check_val':[
             {'id': '0', 'contents': 'conference paper', 'checkStus': False},
             {'id': '1', 'contents': 'data paper', 'checkStus': False},
             {'id': '2', 'contents': 'departmental bulletin paper', 'checkStus': False},
             {'id': '3', 'contents': 'editorial', 'checkStus': False},
             {'id': '4', 'contents': 'journal article', 'checkStus': False},
             {'id': '5', 'contents': 'newspaper', 'checkStus': False},
             {'id': '6', 'contents': 'periodical', 'checkStus': False},
             {'id': '7', 'contents': 'review article', 'checkStus': False},
             {'id': '8', 'contents': 'software paper', 'checkStus': False},
             {'id': '9', 'contents': 'article', 'checkStus': False},
             {'id': '10', 'contents': 'book', 'checkStus': False},
             {'id': '11', 'contents': 'book part', 'checkStus': False},
             {'id': '12', 'contents': 'cartographic material', 'checkStus': False},
             {'id': '13', 'contents': 'map', 'checkStus': False},
             {'id': '14', 'contents': 'conference object', 'checkStus': False},
             {'id': '15', 'contents': 'conference proceedings', 'checkStus': False},
             {'id': '16', 'contents': 'conference poster', 'checkStus': False},
             {'id': '17', 'contents': 'dataset', 'checkStus': False},
             {'id': '18', 'contents': 'interview', 'checkStus': False},
             {'id': '19', 'contents': 'image', 'checkStus': False},
             {'id': '20', 'contents': 'still image', 'checkStus': False},
             {'id': '21', 'contents': 'moving image', 'checkStus': False},
             {'id': '22', 'contents': 'video', 'checkStus': False},
             {'id': '23', 'contents': 'lecture', 'checkStus': False},
             {'id': '24', 'contents': 'patent', 'checkStus': False},
             {'id': '25', 'contents': 'internal report', 'checkStus': False},
             {'id': '26', 'contents': 'report', 'checkStus': False},
             {'id': '27', 'contents': 'research report', 'checkStus': False},
             {'id': '28', 'contents': 'technical report', 'checkStus': False},
             {'id': '29', 'contents': 'policy report', 'checkStus': False},
             {'id': '30', 'contents': 'report part', 'checkStus': False},
             {'id': '31', 'contents': 'working paper', 'checkStus': False},
             {'id': '32', 'contents': 'data management plan', 'checkStus': False},
             {'id': '33', 'contents': 'sound', 'checkStus': False},
             {'id': '34', 'contents': 'thesis', 'checkStus': False},
             {'id': '35', 'contents': 'bachelor thesis', 'checkStus': False},
             {'id': '36', 'contents': 'master thesis', 'checkStus': False},
             {'id': '37', 'contents': 'doctoral thesis', 'checkStus': False},
             {'id': '38', 'contents': 'interactive resource', 'checkStus': False},
             {'id': '39', 'contents': 'learning object', 'checkStus': False},
             {'id': '40', 'contents': 'manuscript', 'checkStus': False},
             {'id': '41', 'contents': 'musical notation', 'checkStus': False},
             {'id': '42', 'contents': 'research proposal', 'checkStus': False},
             {'id': '43', 'contents': 'software', 'checkStus': False},
             {'id': '44', 'contents': 'technical documentation', 'checkStus': False},
             {'id': '45', 'contents': 'workflow', 'checkStus': False},
             {'id': '46', 'contents': 'other', 'checkStus': False}
        ],
            'default_display': True, 'inputType': 'checkbox_list', 'inputVal': '', 'mappingFlg': False, 'mappingName': ''},

        {'id': 'itemtype',
         'contents': '',
         'contents_value': {'en': 'Item Type', 'ja': 'アイテムタイプ'},
         'useable_status': True,
         'mapping': ['itemtype'],
         'check_val':[],
         'default_display':True,
         'inputType':'checkbox_list',
         'inputVal':'',
         'mappingFlg':False,
         'mappingName':''},


        {'id': 'lang', 'contents': '', 'contents_value': {'en': 'Language', 'ja': '言語'}, 'useable_status': True, 'mapping': ['Japanese', 'English', 'French', 'Italian', 'German', 'Spanish', 'Chinese', 'Russian', 'Latin', 'Malay', 'Esperanto', 'Arabic', 'Greek', 'Korean', 'Other'],
         'check_val':[{'id': 'jpn', 'contents': 'Japanese', 'checkStus': False},
                      {'id': 'eng', 'contents': 'English', 'checkStus': False},
                      {'id': 'fra', 'contents': 'French', 'checkStus': False},
                      {'id': 'ita', 'contents': 'Italian', 'checkStus': False},
                      {'id': 'deu', 'contents': 'German', 'checkStus': False},
                      {'id': 'spa', 'contents': 'Spanish', 'checkStus': False},
                      {'id': 'zho', 'contents': 'Chinese', 'checkStus': False},
                      {'id': 'rus', 'contents': 'Russian', 'checkStus': False},
                      {'id': 'lat', 'contents': 'Latin', 'checkStus': False},
                      {'id': 'msa', 'contents': 'Malay', 'checkStus': False},
                      {'id': 'epo', 'contents': 'Esperanto', 'checkStus': False},
                      {'id': 'ara', 'contents': 'Arabic', 'checkStus': False},
                      {'id': 'ell', 'contents': 'Greek', 'checkStus': False},
                      {'id': 'kor', 'contents': 'Korean', 'checkStus': False},
                      {'id': 'other', 'contents': 'Other', 'checkStus': False},
                      ], 'default_display': True, 'inputType': 'checkbox_list', 'inputVal': '', 'mappingFlg': False, 'mappingName': ''},
        {'id': 'temporal',
         'contents': '',
         'contents_value': {'en': 'Period', 'ja': '期間'},
         'useable_status': True,
         'mapping': ['temporal'],
         'default_display':True,
         'inputType':'text',
         'inputVal':'',
         'mappingFlg':False,
         'mappingName':''},

        {'id': 'dategranted',
         'contents': '',
         'contents_value': {'en': 'Academic Degree Date', 'ja': '学位取得日'},
         'useable_status': True,
         'mapping': ['date'],
         'default_display':True,
         'inputType':'dateRange',
         'inputVal_from':'',
         'inputVal_to':'',
         'mappingFlg':False,
         'mappingName':''},


        {'id': 'version', 'contents': '', 'contents_value': {'en': 'Author Version Flag', 'ja': '著者版フラグ'}, 'useable_status': True, 'mapping': [],
         'options':[
             {'id': 'AO', 'contents': 'AO'},
             {'id': 'SMUR', 'contents': 'SMUR'},
             {'id': 'AM', 'contents': 'AM'},
             {'id': 'P', 'contents': 'P'},
             {'id': 'VoR', 'contents': 'VoR'},
             {'id': 'CVoR', 'contents': 'CVoR'},
             {'id': 'EVoR', 'contents': 'EVoR'},
             {'id': 'NA', 'contents': 'NA'}
        ], 'default_display': True, 'inputType': 'selectbox', 'inputVal': '', 'mappingFlg': False, 'mappingName': ''},
        {'id': 'dissno',
         'contents': '',
         'contents_value': {'en': 'Academic Degree Number', 'ja': '学位番号'},
         'useable_status': True,
         'mapping': [],
         'default_display':True,
         'inputType':'text',
         'inputVal':'',
         'mappingFlg':False,
         'mappingName':''},

        {'id': 'degreename',
         'contents': '',
         'contents_value': {'en': 'Degree Name', 'ja': '学位名'},
         'useable_status': True,
         'mapping': [],
         'default_display':True,
         'inputType':'text',
         'inputVal':'',
         'mappingFlg':False,
         'mappingName':''},
        {'id': 'dgname',
         'contents': '',
         'contents_value': {'en': 'Institution For Academic Degree', 'ja': '学位授与機関'},
         'useable_status': True,
         'mapping': [],
         'default_display':True,
         'inputType':'text',
         'inputVal':'',
         'mappingFlg':False,
         'mappingName':''},
        {'id': 'wid',
         'contents': '',
         'contents_value': {'en': 'Author Id', 'ja': '著者ID'},
         'useable_status': True,
         'mapping': [],
         'default_display':True,
         'inputType':'text',
         'inputVal':'',
         'mappingFlg':False,
         'mappingName':''},
        {'id': 'iid', 'contents': '', 'contents_value': {'en': 'Index', 'ja': 'インデックス'}, 'useable_status': True,
         'mapping': ['iid'],
         'check_val':[],
         'inputVal':'',
         'default_display': True, 'inputType': 'checkbox_list', 'inputVal': '', 'mappingFlg': False, 'mappingName': ''},
        {'id': 'license', 'contents': 'License', 'contents_value': {'en': 'License', 'ja': 'ライセンス'}, 'useable_status': True,
         'mapping': [],
         'check_val':[
             {'id': 'license_12', 'contents': 'CC0'},
             {'id': 'license_6', 'contents': 'CC BY 3.0'},
             {'id': 'license_7', 'contents': 'CC BY-SA 3.0'},
             {'id': 'license_8', 'contents': 'CC BY-ND 3.0'},
             {'id': 'license_9', 'contents': 'CC BY-NC 3.0'},
             {'id': 'license_10', 'contents': 'CC BY-NC-SA 3.0'},
             {'id': 'license_11', 'contents': 'CC BY-NC-ND 3.0'},
             {'id': 'license_0', 'contents': 'CC BY 4.0'},
             {'id': 'license_1', 'contents': 'CC BY-SA 4.0'},
             {'id': 'license_2', 'contents': 'CC BY-ND 4.0'},
             {'id': 'license_3', 'contents': 'CC BY-NC 4.0'},
             {'id': 'license_4', 'contents': 'CC BY-NC-SA 4.0'},
             {'id': 'license_5', 'contents': 'CC BY-NC-ND 4.0'},
             {'id': 'license_free', 'contents': 'Other'},
        ], 'default_display': True, 'inputType': 'checkbox_list', 'inputVal': '', 'mappingFlg': False, 'mappingName': ''},
        {'id': 'text1',
         'contents': '',
         'contents_value': {'en': 'text1', 'ja': 'テキスト1'},
         'useable_status': True,
         'mapping': [],
         'default_display':True,
         'inputType':'text',
         'input_Type':'text',
         'inputVal':'',
         'mappingFlg':False,
         'mappingName':'',
         'item_value':{'1': {'path': '', 'path_type': 'json'}
                       }
         },
        {'id': 'text2',
         'contents': '',
         'contents_value': {'en': 'text2', 'ja': 'テキスト2'},
         'useable_status': True,
         'mapping': [],
         'default_display':False,
         'inputType':'text',
         'input_Type':'text',
         'inputVal':'',
         'mappingFlg':False,
         'mappingName':'',
         'item_value':{'1': {'path': '', 'path_type': 'json'}
                       }
         },
        {'id': 'text3',
         'contents': '',
         'contents_value': {'en': 'text3', 'ja': 'テキスト3'},
         'useable_status': True,
         'mapping': [],
         'default_display':False,
         'inputType':'text',
         'input_Type':'text',
         'inputVal':'',
         'mappingFlg':False,
         'mappingName':'',
         'item_value':{'1': {'path': '', 'path_type': 'json'}
                       }
         },
        {'id': 'text4',
         'contents': '',
         'contents_value': {'en': 'text4', 'ja': 'テキスト4'},
         'useable_status': True,
         'mapping': [],
         'default_display':False,
         'inputType':'text',
         'input_Type':'text',
         'inputVal':'',
         'mappingFlg':False,
         'mappingName':'',
         'item_value':{'1': {'path': '', 'path_type': 'json'}
                       }
         },
        {'id': 'text5',
         'contents': '',
         'contents_value': {'en': 'text5', 'ja': 'テキスト5'},
         'useable_status': True,
         'mapping': [],
         'default_display':False,
         'inputType':'text',
         'input_Type':'text',
         'inputVal':'',
         'mappingFlg':False,
         'mappingName':'',
         'item_value':{'1': {'path': '', 'path_type': 'json'}
                       }
         },
        {'id': 'text6',
         'contents': '',
         'contents_value': {'en': 'text6', 'ja': 'テキスト6'},
         'useable_status': True,
         'mapping': [],
         'default_display':False,
         'inputType':'text',
         'input_Type':'text',
         'inputVal':'',
         'mappingFlg':False,
         'mappingName':'',
         'item_value':{'1': {'path': '', 'path_type': 'json'}
                       }
         },
        {'id': 'text7',
         'contents': '',
         'contents_value': {'en': 'text7', 'ja': 'テキスト7'},
         'useable_status': True,
         'mapping': [],
         'default_display':False,
         'inputType':'text',
         'input_Type':'text',
         'inputVal':'',
         'mappingFlg':False,
         'mappingName':'',
         'item_value':{'1': {'path': '', 'path_type': 'json'}
                       }
         },
        {'id': 'text8',
         'contents': '',
         'contents_value': {'en': 'text8', 'ja': 'テキスト8'},
         'useable_status': True,
         'mapping': [],
         'default_display':False,
         'inputType':'text',
         'input_Type':'text',
         'inputVal':'',
         'mappingFlg':False,
         'mappingName':'',
         'item_value':{'1': {'path': '', 'path_type': 'json'}
                       }
         },
        {'id': 'text9',
         'contents': '',
         'contents_value': {'en': 'text9', 'ja': 'テキスト9'},
         'useable_status': True,
         'mapping': [],
         'default_display':False,
         'inputType':'text',
         'input_Type':'text',
         'inputVal':'',
         'mappingFlg':False,
         'mappingName':'',
         'item_value':{'1': {'path': '', 'path_type': 'json'}
                       }
         },
        {'id': 'text10',
         'contents': '',
         'contents_value': {'en': 'text10', 'ja': 'テキスト10'},
         'useable_status': True,
         'mapping': [],
         'default_display':False,
         'inputType':'text',
         'input_Type':'text',
         'inputVal':'',
         'mappingFlg':False,
         'mappingName':'',
         'item_value':{'1': {'path': '', 'path_type': 'json'}
                       }
         },


        {'id': 'integer_range1',
         'contents': '',
         'contents_value': {'en': 'integer_EN_1', 'ja': 'integer_JA_1'},
         'useable_status': True,
         'mapping': [],
         'default_display':False,
         'inputType':'range',
         'input_Type':'range',
         'inputVal_from':'',
         'inputVal_to':'',
         'mappingFlg':False,
         'mappingName':'',
         'item_value':{'1': {'path': {'gte': '', 'lte': ''}, 'path_type': {'gte': 'json', 'lte': 'json'}}
                       }
         },
        {'id': 'integer_range2',
         'contents': '',
         'contents_value': {'en': 'integer_EN_2', 'ja': 'integer_JA_2'},
         'useable_status': True,
         'mapping': [],
         'default_display':False,
         'inputType':'range',
         'input_Type':'range',
         'inputVal_from':'',
         'inputVal_to':'',
         'mappingFlg':False,
         'mappingName':'',
         'item_value':{'1': {'path': {'gte': '', 'lte': ''}, 'path_type': {'gte': 'json', 'lte': 'json'}}
                       }
         },
        {'id': 'integer_range3',
         'contents': '',
         'contents_value': {'en': 'integer_EN_3', 'ja': 'integer_JA_3'},
         'useable_status': True,
         'mapping': [],
         'default_display':False,
         'inputType':'range',
         'input_Type':'range',
         'inputVal_from':'',
         'inputVal_to':'',
         'mappingFlg':False,
         'mappingName':'',
         'item_value':{'1': {'path': {'gte': '', 'lte': ''}, 'path_type': {'gte': 'json', 'lte': 'json'}}
                       }
         },
        {'id': 'integer_range4',
         'contents': '',
         'contents_value': {'en': 'integer_EN_4', 'ja': 'integer_JA_4'},
         'useable_status': True,
         'mapping': [],
         'default_display':False,
         'inputType':'range',
         'input_Type':'range',
         'inputVal_from':'',
         'inputVal_to':'',
         'mappingFlg':False,
         'mappingName':'',
         'item_value':{'1': {'path': {'gte': '', 'lte': ''}, 'path_type': {'gte': 'json', 'lte': 'json'}}
                       }
         },
        {'id': 'integer_range5',
         'contents': '',
         'contents_value': {'en': 'integer_EN_5', 'ja': 'integer_JA_5'},
         'useable_status': True,
         'mapping': [],
         'default_display':False,
         'inputType':'range',
         'input_Type':'range',
         'inputVal_from':'',
         'inputVal_to':'',
         'mappingFlg':False,
         'mappingName':'',
         'item_value':{'1': {'path': {'gte': '', 'lte': ''}, 'path_type': {'gte': 'json', 'lte': 'json'}}
                       }
         },

        {'id': 'float_range1',
         'contents': 'float_range1',
         'contents': '',
         'contents_value': {'en': 'float_EN_1', 'ja': 'float_JA_1'},
         'useable_status': True,
         'mapping': [],
         'default_display':True,
         'inputType':'range',
         'input_Type':'range',
         'inputVal_from':'',
         'inputVal_to':'',
         'mappingFlg':False,
         'mappingName':'',
         'item_value':{'1': {'path': {'gte': '', 'lte': ''}, 'path_type': {'gte': 'json', 'lte': 'json'}}
                       }
         },
        {'id': 'float_range2',
         'contents': '',
         'contents_value': {'en': 'float_EN_2', 'ja': 'float_JA_2'},
         'useable_status': True,
         'mapping': [],
         'default_display':False,
         'inputType':'range',
         'input_Type':'range',
         'inputVal_from':'',
         'inputVal_to':'',
         'mappingFlg':False,
         'mappingName':'',
         'item_value':{'1': {'path': {'gte': '', 'lte': ''}, 'path_type': {'gte': 'json', 'lte': 'json'}}
                       }
         },
        {'id': 'float_range3',
         'contents': '',
         'contents_value': {'en': 'float_EN_3', 'ja': 'float_JA_3'},
         'useable_status': True,
         'mapping': [],
         'default_display':False,
         'inputType':'range',
         'input_Type':'range',
         'inputVal_from':'',
         'inputVal_to':'',
         'mappingFlg':False,
         'mappingName':'',
         'item_value':{'1': {'path': {'gte': '', 'lte': ''}, 'path_type': {'gte': 'json', 'lte': 'json'}}
                       }
         },
        {'id': 'float_range4',
         'contents': '',
         'contents_value': {'en': 'float_EN_4', 'ja': 'float_JA_4'},
         'useable_status': True,
         'mapping': [],
         'default_display':False,
         'inputType':'range',
         'input_Type':'range',
         'inputVal_from':'',
         'inputVal_to':'',
         'mappingFlg':False,
         'mappingName':'',
         'item_value':{'1': {'path': {'gte': '', 'lte': ''}, 'path_type': {'gte': 'json', 'lte': 'json'}}
                       }
         },
        {'id': 'float_range5',
         'contents': '',
         'contents_value': {'en': 'float_EN_5', 'ja': 'float_JA_5'},
         'useable_status': True,
         'mapping': [],
         'default_display':False,
         'inputType':'range',
         'input_Type':'range',
         'inputVal_from':'',
         'inputVal_to':'',
         'mappingFlg':False,
         'mappingName':'',
         'item_value':{'1': {'path': {'gte': '', 'lte': ''}, 'path_type': {'gte': 'json', 'lte': 'json'}}
                       }
         },

        {'id': 'date_range1',
         'contents': '',
         'contents_value': {'en': 'date_EN_1', 'ja': 'date_JA_1'},
         'useable_status': True,
         'mapping': [],
         'default_display':False,
         'inputType':'dateRange',
         'input_Type':'range',
         'inputVal_from':'',
         'inputVal_to':'',
         'mappingFlg':False,
         'mappingName':'',
         'item_value':{'1': {'path': {'gte': '', 'lte': ''}, 'path_type': {'gte': 'json', 'lte': 'json'}}
                       }
         },
        {'id': 'date_range2',
         'contents': '',
         'contents_value': {'en': 'date_EN_2', 'ja': 'date_JA_2'},
         'useable_status': True,
         'mapping': [],
         'default_display':False,
         'inputType':'dateRange',
         'input_Type':'range',
         'inputVal_from':'',
         'inputVal_to':'',
         'mappingFlg':False,
         'mappingName':'',
         'item_value':{'1': {'path': {'gte': '', 'lte': ''}, 'path_type': {'gte': 'json', 'lte': 'json'}}
                       }
         },
        {'id': 'date_range3',
         'contents': '',
         'contents_value': {'en': 'date_EN_3', 'ja': 'date_JA_3'},
         'useable_status': True,
         'mapping': [],
         'default_display':False,
         'inputType':'dateRange',
         'input_Type':'range',
         'inputVal_from':'',
         'inputVal_to':'',
         'mappingFlg':False,
         'mappingName':'',
         'item_value':{'1': {'path': {'gte': '', 'lte': ''}, 'path_type': {'gte': 'json', 'lte': 'json'}}
                       }
         },
        {'id': 'date_range4',
         'contents': '',
         'contents_value': {'en': 'date_EN_4', 'ja': 'date_JA_4'},
         'useable_status': True,
         'mapping': [],
         'default_display':False,
         'inputType':'dateRange',
         'input_Type':'range',
         'inputVal_from':'',
         'inputVal_to':'',
         'mappingFlg':False,
         'mappingName':'',
         'item_value':{'1': {'path': {'gte': '', 'lte': ''}, 'path_type': {'gte': 'json', 'lte': 'json'}}
                       }
         },
        {'id': 'date_range5',
         'contents': '',
         'contents_value': {'en': 'date_EN_5', 'ja': 'date_JA_5'},
         'useable_status': True,
         'mapping': [],
         'default_display':False,
         'inputType':'dateRange',
         'input_Type':'range',
         'inputVal_from':'',
         'inputVal_to':'',
         'mappingFlg':False,
         'mappingName':'',
         'item_value':{'1': {'path': {'gte': '', 'lte': ''}, 'path_type': {'gte': 'json', 'lte': 'json'}}
                       }
         },

        {'id': 'geo_point1',
         'contents': '',
         'contents_value': {'en': 'geopoint_EN_1', 'ja': 'geopoint_JA_1'},
         'useable_status': True,
         'mapping': [],
         'default_display':True,
         'inputType':'geo_distance',
         'input_Type':'geo_point',
         'inputVal_lat':'',
         'inputVal_lon':'',
         'inputVal_distance':'',
         'mappingFlg':False,
         'mappingName':'',
         'item_value':{'1': {'path': {'lat': '', 'lon': ''}, 'path_type': {'lat': 'json', 'lon': 'json'}}
                       }
         },

        {'id': 'geo_shape1',
         'contents': '',
         'contents_value': {'en': 'geoshape_EN_1', 'ja': 'geoshape_JA_1'},
         'useable_status': True,
         'mapping': [],
         'default_display':False,
         'inputType':'geo_distance',
         'input_Type':'geo_shape',
         'inputVal_lat':'',
         'inputVal_lon':'',
         'inputVal_distance':'',
         'mappingFlg':False,
         'mappingName':'',
         'item_value':{'1': {'path': {'type': '', 'coordinates': ''}, 'path_type': {'type': 'json', 'coordinates': 'json'}}
                       }
         }
    ]
}

WEKO_ADMIN_PERMISSION_ROLE_SYSTEM = "System Administrator"

WEKO_ADMIN_PERMISSION_ROLE_REPO = "Repository Administrator"

WEKO_ADMIN_PERMISSION_ROLE_COMMUNITY = "Community Administrator"

WEKO_ADMIN_COMMUNITY_ACCESS_LIST = [
    'admin',
    'harvestsettings',
    'identifier',
    'widgetitem',
    'widgetdesign',
    'items/custom_sort',
    'items/search',
    'indexedit',
    'indexjournal',
    'report',
    'itemexportsettings',
    'items/import'
]
"""Classes Community Administrator can access."""

WEKO_ADMIN_REPOSITORY_ACCESS_LIST = [
    'authors',
    'authors/export',
    'authors/import',
    'flowsetting',
    'identify',
    'items/bulk/delete',
    'items/bulk/update',
    'items/search',
    'itemtypes',
    'language',
    'loganalysissetting',
    'others',
    'pdfcoverpage',
    'rankingsettings',
    'site-info',
    'site-license',
    'search-management',
    'sitemap',
    'indexlink',
    'itemsetting',
    'statssettings',
    'stylesetting',
    'user',
    'userprofile',
    'workflowsetting',
    'searchsettings',
    'sitelicensesettings',
    'itemtypesregister',
    'itemtypesmapping',
    'itemtypes/mapping',
    'items/bulk-export',
    'feedbackmail',
    'sitelicensesendmail',
    'sessionactivity',
    'rankingsettings',
    'longanalysissetting',
    'site_info',
    'location',
    'facet-search',
    'restricted_access',
    'mailtemplates'
    'community',
    # 'restricted_access'
] + WEKO_ADMIN_COMMUNITY_ACCESS_LIST
"""Classes Repository Administrator can access."""

WEKO_ADMIN_ACCESS_TABLE = {
    "System Administrator": [],  # Can access all, not needed
    "Repository Administrator": WEKO_ADMIN_REPOSITORY_ACCESS_LIST,
    "Community Administrator": WEKO_ADMIN_COMMUNITY_ACCESS_LIST,
}
"""Access table for different admin roles."""

WEKO_ADMIN_DEFAULT_ITEM_EXPORT_SETTINGS = {
    'allow_item_exporting': True,
    'enable_contents_exporting': True
}
"""Access table for different admin roles."""

WEKO_ADMIN_NUMBER_OF_SEND_MAIL_HISTORY = 20
"""Number of history display per page."""

WEKO_ADMIN_NUMBER_OF_FAILED_MAIL = 10
"""Number of failed mail display per page."""

WEKO_PIDSTORE_IDENTIFIER_TEMPLATE_CREATOR = 'weko_records_ui/admin/pidstore_identifier_creator.html'
""" Pidstore identifier creator template. """

WEKO_PIDSTORE_IDENTIFIER_TEMPLATE_EDITOR = 'weko_records_ui/admin/pidstore_identifier_editor.html'
""" Pidstore identifier editor template. """

WEKO_ADMIN_ENABLE_LOGIN_INSTRUCTIONS = False
""" Enable Login Instructions """


WEKO_HEADER_NO_CACHE = {
    "Cache-Control": "no-cache, no-store, must-revalidate",
    "Pragma": "no-cache",
    "Expires": "0",
}
""" Header no cache property """

WEKO_ADMIN_SEARCH_OPTIONS = {
    "init_disp_setting_options": {
        "init_disp_screen_setting": [
            {'id': '0', 'contents': {
                'en': 'Index search result',
                'ja': 'インデックス検索結果を表示する'
            }},
            {'id': '1', 'contents': {
                'en': 'Ranking',
                'ja': 'ランキングを表示する'
            }},
            {'id': '2', 'contents': {
                'en': 'Communities',
                'ja': 'コミュニティ一覧を表示する'
            }},
        ],
        "init_disp_index_disp_method": [
            {'id': '0', 'contents': {
                'en': 'Index of the newest item registered',
                'ja': '最も新しい公開アイテムの属するインデックス'
            }},
            {'id': '1', 'contents': {
                'en': 'Specific index',
                'ja': 'インデックス指定'
            }},
        ]
    }
}
"""Admin Search Options """

WEKO_INDEX_TREE_STYLE_OPTIONS = {
    'id': 'weko',
    'widths': ['1', '2', '3', '4', '5', '6', '7', '8', '9', '10', '11']
}

<<<<<<< HEAD
WEKO_ADMIN_RESTRICTED_ACCESS_DISPLAY_FLAG = False
"""
Restricted access feature display flag.
True: display all feature
False: only display secret url download
"""
=======
WEKO_ADMIN_RESTRICTED_ACCESS_ERROR_MESSAGE = {
    "key" : "",
    "content" : {
        "ja" : {
            "content" : "このデータは利用できません（権限がないため）。"
        },
        "en":{
            "content" : "This data is not available for this user"
        }
    }
}
>>>>>>> e8d00a98

WEKO_ADMIN_RESTRICTED_ACCESS_SETTINGS = {
    "secret_URL_file_download": {
        "secret_expiration_date": 30,
        "secret_expiration_date_unlimited_chk": False,
        "secret_download_limit": 10,
        "secret_download_limit_unlimited_chk": False,
    },
    "content_file_download": {
        "expiration_date": 30,
        "expiration_date_unlimited_chk": False,
        "download_limit": 10,
        "download_limit_unlimited_chk": False,
    },
    "usage_report_workflow_access": {
        "expiration_date_access": 500,
        "expiration_date_access_unlimited_chk": False,
    },
    "terms_and_conditions": [],
    "error_msg": WEKO_ADMIN_RESTRICTED_ACCESS_ERROR_MESSAGE
}
"""Default restricted access settings."""

WEKO_ADMIN_RESTRICTED_ACCESS_MAX_INTEGER = 9999999
<<<<<<< HEAD
=======
"""max value of expiration_date and download_limit. 
    Any more than this and the datetime may overflow. """
>>>>>>> e8d00a98

WEKO_ADMIN_ITEMS_PER_PAGE_USAGE_REPORT_REMINDER = 25
"""Default number of usage report activities results that display in one page."""

WEKO_ADMIN_FEEDBACK_MAIL_DEFAULT_SUBJECT = "No Site Name"
"""Default subject of feedback email."""

WEKO_ADMIN_FACET_SEARCH_SETTING_TEMPLATE = 'weko_admin/admin/facet_search_setting.html'
"""Facet search setting template."""

WEKO_ADMIN_FACET_SEARCH_SETTING = {
    "name_en": "",
    "name_jp": "",
    "mapping": "",
    "active": True,
    "aggregations": [],
    "ui_type": "CheckboxList",
    "display_number": 5,
    "is_open": True
}
"""Default Facet Search settings."""

WEKO_ADMIN_FACET_SEARCH_SETTING_QUERY_KEY_HAS_PERMISSION = 'facet_search_query_has_permission'
"""Default Facet Search query has permission settings."""

WEKO_ADMIN_FACET_SEARCH_SETTING_QUERY_KEY_NO_PERMISSION = 'facet_search_query_no_permission'
"""Default Facet Search query has no permission settings."""

WEKO_ADMIN_FACET_SEARCH_SETTING_BUCKET_SIZE = 1000
"""Default Facet Search bucket size."""

WEKO_ADMIN_CACHE_TEMP_DIR_INFO_KEY_DEFAULT = 'cache::temp_dir_info'
"""Default Cache Temporary Directory Information Key."""

<<<<<<< HEAD
WEKO_ADMIN_USE_REGEX_IN_CRAWLER_LIST = False
""" If True, enable regex function in crawler list processing. """
=======
WEKO_ADMIN_USE_MAIL_TEMPLATE_EDIT = True
"""Whether system can edit mail template or not."""
>>>>>>> e8d00a98
<|MERGE_RESOLUTION|>--- conflicted
+++ resolved
@@ -1160,7 +1160,7 @@
     'restricted_access',
     'mailtemplates'
     'community',
-    # 'restricted_access'
+    'restricted_access'
 ] + WEKO_ADMIN_COMMUNITY_ACCESS_LIST
 """Classes Repository Administrator can access."""
 
@@ -1235,14 +1235,6 @@
     'widths': ['1', '2', '3', '4', '5', '6', '7', '8', '9', '10', '11']
 }
 
-<<<<<<< HEAD
-WEKO_ADMIN_RESTRICTED_ACCESS_DISPLAY_FLAG = False
-"""
-Restricted access feature display flag.
-True: display all feature
-False: only display secret url download
-"""
-=======
 WEKO_ADMIN_RESTRICTED_ACCESS_ERROR_MESSAGE = {
     "key" : "",
     "content" : {
@@ -1254,7 +1246,13 @@
         }
     }
 }
->>>>>>> e8d00a98
+
+WEKO_ADMIN_RESTRICTED_ACCESS_DISPLAY_FLAG = False
+"""
+Restricted access feature display flag.
+True: display all feature
+False: only display secret url download
+"""
 
 WEKO_ADMIN_RESTRICTED_ACCESS_SETTINGS = {
     "secret_URL_file_download": {
@@ -1279,11 +1277,8 @@
 """Default restricted access settings."""
 
 WEKO_ADMIN_RESTRICTED_ACCESS_MAX_INTEGER = 9999999
-<<<<<<< HEAD
-=======
 """max value of expiration_date and download_limit. 
     Any more than this and the datetime may overflow. """
->>>>>>> e8d00a98
 
 WEKO_ADMIN_ITEMS_PER_PAGE_USAGE_REPORT_REMINDER = 25
 """Default number of usage report activities results that display in one page."""
@@ -1318,10 +1313,8 @@
 WEKO_ADMIN_CACHE_TEMP_DIR_INFO_KEY_DEFAULT = 'cache::temp_dir_info'
 """Default Cache Temporary Directory Information Key."""
 
-<<<<<<< HEAD
 WEKO_ADMIN_USE_REGEX_IN_CRAWLER_LIST = False
 """ If True, enable regex function in crawler list processing. """
-=======
+
 WEKO_ADMIN_USE_MAIL_TEMPLATE_EDIT = True
-"""Whether system can edit mail template or not."""
->>>>>>> e8d00a98
+"""Whether system can edit mail template or not."""