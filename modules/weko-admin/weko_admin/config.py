--- conflicted
+++ resolved
@@ -641,7 +641,7 @@
              {'id': 'CC BY-NC-ND 4.0', 'contents': 'CC BY-NC-ND 4.0'},
          ], 'default_display': True, 'inputType': 'checkbox_list', 'inputVal': '', 'mappingFlg': False, 'mappingName': ''}
          ,
-        
+
         {'id': 'text1',
          'contents': 'text1',
          'useable_status': True,
@@ -732,16 +732,11 @@
         'inputVal':'',
         'mappingFlg':False,
         'mappingName':''},
-    
+
         {'id': 'integer_range1',
-<<<<<<< HEAD
-         'contents': 'integer_range1',
+         'contents': '',
+         'contents_value':{'en':'integer_EN_1', 'ja':'integer_JA_1'},
          'useable_status': False,
-=======
-         'contents': '',
-         'contents_value':{'en':'integer_EN_1', 'ja':'integer_JA_1'},
-         'useable_status': True,
->>>>>>> b8509eb9
          'mapping': [],
          'default_display':False,
          'inputType':'range',
@@ -929,10 +924,7 @@
          'inputType':'geo_distance',
          'inputVal_lat':'',
          'inputVal_lon':'',
-<<<<<<< HEAD
-=======
          'inputVal_distance':'',
->>>>>>> b8509eb9
          'mappingFlg':False,
          'mappingName':''},
     ]
