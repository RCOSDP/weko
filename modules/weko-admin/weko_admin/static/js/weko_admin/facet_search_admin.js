const {useState, useEffect} = React;
const LABELS = {};
const urlList = window.location.origin + "/admin/facet-search/";

(function () {
  // Get all labels.
  let labels = document.getElementsByClassName('facet-search-label');
  for (let i = 0; i < labels.length; i++) {
    LABELS[labels[i].id] = labels[i].value;
  }

  let isEditScreen = ['new', 'edit'].indexOf(LABELS['lblTypeScreen']) != -1;
  ReactDOM.render(
    <Layout isEditScreen={isEditScreen}/>,
    document.getElementById('root')
  )
})();

function Layout({isEditScreen}) {
  let initValue = LABELS['lblInitData'];
  if (isEditScreen) {
    // Create or Edit
    return <FacetSearchLayout {...JSON.parse(initValue)} />;
  } else {
    // Detail or Delete
    $('#Confirm_delete_button').click(function () {
      handleRemoveFacet();
    });
    return <FacetSearchDetailsLayout {...JSON.parse(initValue)} />;
  }
}

function FacetSearchLayout(
  {
<<<<<<< HEAD
    name_en, name_jp, mapping, active, ui_type, is_open, display_number, search_condition, aggregations, mapping_list, detail_condition
=======
    name_en, name_jp, mapping, active, ui_type, is_open, display_number, search_condition, aggregations, mapping_list
>>>>>>> bbf9f69d
  }
) {
  const [_nameEN, _setNameEN] = useState(name_en);
  const [_nameJP, _setNameJP] = useState(name_jp);
  const [_mapping, _setMapping] = useState(mapping);
  const [_active, _setActive] = useState(active);
  const [_uiType, _setUiType] = useState(ui_type);
  const [_isOpen, _setIsOpen] = useState(is_open);
  const [_displayNumber, _setDisplayNumber] = useState(display_number);
  const [_searchCondition, _setSearchCondition] = useState(search_condition);
  const [_aggregations, _setAggregations] = useState(aggregations);

  function handleSaveFacetSearch() {
    const URL = "/api/admin/facet-search/save";
    let errorMessage = "";
    if  ( (_nameEN === "") || (_nameJP === "") || (_mapping === "")  ){
      errorMessage = (LABELS['lblMsgRequired']);
     }else if ( _uiType === 'CheckboxList' && !_displayNumber ) {
        //If a checkbox UI is set and displayNumber is not entered, make an error.
        errorMessage = (LABELS['lblDisplayNumberValidation2']);
    } else if ( _displayNumber &&
       ( !Number.isInteger(Number(_displayNumber)) || _displayNumber < 1 || _displayNumber > 99 ) ) {
      //The displayNumber must be set to an integer value between 1 and 99.
      errorMessage = (LABELS['lblDisplayNumberValidation1']);
    } else {
      //It is an error if the parameter name for faceted search overlaps with the parameter name used for detail search.
      detail_condition.map((item) => {
        if(item[1] === 'range' || item[1] === 'dateRange'){
          //If the type is [range] or [dateRange], [_from] and [_to] are added to the parameter name.
          if(item[0] + '_from' === _nameEN || item[0] + '_to' === _nameEN){
            errorMessage = (LABELS['lblNameENValidation']);
          }
        } else if(item[1] === 'geo_distance') {
          //If the type is [geo_distance], [_lat], [_lon] and [_distance] are added to the parameter names.
          if(item[0] + '_lat' === _nameEN || item[0] + '_lon' === _nameEN || item[0] + '_distance' === _nameEN){
            errorMessage = (LABELS['lblNameENValidation']);
          }
        } else if(item[0] === _nameEN) {
          errorMessage = (LABELS['lblNameENValidation']);
        }
      });
    }

    if (errorMessage){
      showErrorMessage(errorMessage);
      return ;
    }

    let data = {
      name_en: _nameEN,
      name_jp: _nameJP,
      mapping: _mapping,
      active: _active,
      ui_type: _uiType,
      is_open: _isOpen,
      display_number: _displayNumber,
      search_condition: _searchCondition,
      aggregations: _aggregations,
      id:LABELS['lblFacetSearchId']
    }

    $.ajax({
      url: URL,
      method: 'POST',
      contentType: 'application/json',
      dataType: 'json',
      data: JSON.stringify(data),
      success: function (result) {
        if (result.status) {
          console.log(result.msg, 2);
          window.location.href = urlList;
        } else {
          showErrorMessage(result.msg);
        }
      },
      error: function (error) {
        showErrorMessage(error);
      }
    });
  }

  /**
   * Returns whether or not RangeSlider is disabled for the specified UI type.
   * 
   * @param {string} value UI Type
   * @returns True if the UI type does not allow RangeSlider selection; false otherwise.
   */
    function isDisableRangeUi(value) {
      return value!=="temporal";
    }

  /**
   * Returns whether or not the UI type allows displayNumber to be entered.
   * @param {string} value UI Type
   * @returns True if the UI type does not allow displayNumber input; false otherwise.
   */
  function isDisableDisplayNumber(value) {
    return value!=="CheckboxList";
  }

  /**
   * Called when Mapping is changed to control whether or not RangeSlider input is allowed.
   */
  function handleChangeMapping(event) {
    _setMapping(event.target.value);
    handleUiTypeRange(event.target.type);
  }

  /**
   * When Mapping is modified, it controls the UI type according to the Mapping type.
   * The "keyword" type cannot select RangeSlider, and the "integer_range", "float_range"
   * and "date_range" types can only select RangeSlider.
   * 
   * @param {string} type type of selected Mapping.
   */
  function handleUiTypeRange(type) {
    if(type==='keyword') {
      $("#uiType_Checkbox").prop("disabled",false);
      $("#uiType_Select").prop("disabled",false);
      $("#uiType_Range").prop("disabled",true);
      if(_uiType==='RangeSlider') {
        _setUiType("CheckboxList");
      }
    }else {
      $("#uiType_Checkbox").prop("disabled",true);
      $("#uiType_Select").prop("disabled",true);
      $("#uiType_Range").prop("disabled",false);
      _setUiType("RangeSlider");
    }

    
  }

  /**
   * Called when the UI type is changed.
   * The input state of displayNumber is controlled by the value of the selected UI type.
   */
  function handleChangeUiType(event) {
    _setUiType(event.target.value);
    let isDisable = isDisableDisplayNumber(event.target.value);
    if(isDisable){
      _setDisplayNumber(null);
    }
    $("#" + LABELS['lblDisplayNumber']).prop("disabled",isDisable);
  }

  return (
    <div>
      <HeaderComponent/>
      <br/>
      <div className="row">
        <InputTextComponent value={_nameEN} setValue={_setNameEN}
                            idName={LABELS['lblNameEN']} isRequired={true} isDisalbed={false} />
      </div>
      <div className="row">
        <InputTextComponent value={_nameJP} setValue={_setNameJP}
                            idName={LABELS['lblNameJP']} isRequired={true} isDisalbed={false}/>
      </div>
      <div className="row">
        <div className="form-group row">
          <label htmlFor={LABELS['lblMapping']}
          className="control-label col-xs-2 text-right field-required">
            {LABELS['lblMapping']}
          </label>
          <div className="controls col-xs-6">
            <select className="form-control" id={LABELS['lblMapping']}
                    value={_mapping}
                    onChange={handleChangeMapping}>
              {
                mapping_list.map((item) =>
                  <option type={item[0]} value={item[1]}>{item[1]}</option>)
              }
            </select>
          </div>
        </div>
      </div>
      <div className="row">
        <div className="form-group row">
          <label htmlFor={LABELS['lblUiType']}
          className="control-label col-xs-2 text-right field-required">
            {LABELS['lblUiType']}
          </label>
          <div className="controls col-xs-6">
            <select className="form-control" id={LABELS['lblUiType']}
                    value={_uiType}
                    onChange={handleChangeUiType}>
              <option id='uiType_Checkbox' value="CheckboxList">CheckboxList</option>
              <option id='uiType_Select' value="SelectBox">SelectBox</option>
              {isDisableRangeUi(_mapping) && 
                <option id='uiType_Range' value="RangeSlider" disabled>RangeSlider</option>}
              {!isDisableRangeUi(_mapping) &&
                <option id='uiType_Range' value="RangeSlider">RangeSlider</option>}
            </select>
          </div>
        </div>
      </div>
      <div className="row">
        <InputTextComponent value={_displayNumber} setValue={_setDisplayNumber}
                            idName={LABELS['lblDisplayNumber']} isRequired={false}
                            isDisabled={isDisableDisplayNumber(_uiType)} />
      </div>
      <div className="row">
        <CustomAggregations aggregations={_aggregations}
                            setAggregations={_setAggregations}
                            mappingList={mapping_list}/>
      </div>
      <div className="row">
        <InputSearchConditionComponent value={_searchCondition} setValue={_setSearchCondition}
                              idName={LABELS['lblSearchCondition']}/>
      </div>
      <div className="row">
        <InputRadioComponent value={_active} setValue={_setActive}
                              idName={LABELS['lblActive']}/>
      </div>
      <div className="row">
        <InputOpenCloseComponent value={_isOpen} setValue={_setIsOpen}
                              idName={LABELS['lblOpenClose']}/>
      </div>
      <br/>
      <div className="row">
          <div className="form-group row">
            <div className="col-xs-offset-2 col-xs-5">
              <button type="button"
                      className="btn btn-primary save-button"
                      onClick={handleSaveFacetSearch}>
                        <span className="glyphicon glyphicon-download-alt" aria-hidden="true"/>
                        &nbsp;{LABELS['lblSave']}
                </button>
              <a href="/admin/facet-search/" className="btn btn-info cancel-button"
                style={{marginLeft: "10px", paddingTop:"10px"}}
                role="button">
                  <span className="glyphicon glyphicon-remove" aria-hidden="true"/>
                  &nbsp;{LABELS['lblCancel']}
              </a>
            </div>
          </div>
      </div>
    </div>
  )
}

function InputTextComponent({value, setValue, idName, isRequired ,isDisabled}) {

  function handleChange(event) {
    event.preventDefault();
    let target = event.target;
    setValue(target.value);
  }

  return (
    <div>
      <div className="form-group row">
        <label htmlFor={idName}
          className={"control-label col-xs-2 text-right" + (isRequired ? "field-required" : "")}>
          {idName}
        </label>
        <div className="controls col-xs-6">
          {isDisabled && <input type="text" id={idName} className="form-control" value={value} onChange={handleChange} disabled/>}
          {!isDisabled && <input type="text" id={idName} className="form-control" value={value} onChange={handleChange}/>}
        </div>
      </div>
    </div>
  )
}

function InputRadioComponent({value, setValue, idName}) {

  function handleChangeDisplay(event) {
    setValue(!value);
  }

  return (
    <div className="form-group">
      <label htmlFor={idName} className="control-label col-xs-2 text-right">
        {idName}
      </label>
      <div className="controls col-xs-6">
        <label className="radio-inline" htmlFor="display">
          <input type="radio" id="display" checked={value === true}
                 onChange={handleChangeDisplay}/>
          {LABELS['lblDisplay']}
        </label>
        <label className="radio-inline" htmlFor="hide">
          <input type="radio" id="hide" checked={value === false}
                 onChange={handleChangeDisplay}/>
          {LABELS['lblHide']}
        </label>
      </div>
    </div>
  )
}

function InputOpenCloseComponent({value, setValue, idName}) {

  function handleChangeDisplay(event) {
    setValue(!value);
  }

  return (
    <div className="form-group">
      <label htmlFor={idName} className="control-label col-xs-2 text-right">
        {idName}
      </label>
      <div className="controls col-xs-6">
        <label className="radio-inline" htmlFor="openCloseOpen">
          <input type="radio" id="openCloseOpen" checked={value === true}
                 onChange={handleChangeDisplay}/>
          {LABELS['lblOpenCloseOpen']}
        </label>
        <label className="radio-inline" htmlFor="openCloseClose">
          <input type="radio" id="openCloseClose" checked={value === false}
                 onChange={handleChangeDisplay}/>
          {LABELS['lblOpenCloseClose']}
        </label>
      </div>
    </div>
  )
}

function InputSearchConditionComponent({value, setValue, idName}) {

  function handleChangeDisplay(event) {
    event.preventDefault();
    setValue(event.target.value);
  }

  return (
    <div className="form-group">
      <label htmlFor={idName} className="control-label col-xs-2 text-right">
        {idName}
      </label>
      <div className="controls col-xs-6">
        <label className="radio-inline" htmlFor="searchConditionOR">
          <input type="radio" id="searchConditionOR" checked={value === "OR"} value="OR"
                 onChange={handleChangeDisplay}/>
          {LABELS['lblSearchConditionOR']}
        </label>
        <label className="radio-inline" htmlFor="searchConditionAND">
          <input type="radio" id="searchConditionAND" checked={value === "AND"} value="AND"
                 onChange={handleChangeDisplay}/>
          {LABELS['lblSearchConditionAND']}
        </label>
      </div>
    </div>
  )
}

function CustomAggregations({aggregations, setAggregations, mappingList}) {

  const [aggListVal, setAggListVal] = useState('');
  const [aggMapping, setAggMapping] = useState('');
  const [aggValue, setAggValue] = useState('');

  useEffect(function () {
    if (aggregations && aggregations.length > 0) {
      let firstItem = aggregations[0];
      setAggListVal(firstItem['agg_mapping'] + ' - ' + firstItem['agg_value']);
      setAggMapping(firstItem['agg_mapping']);
      setAggValue(firstItem['agg_value']);
    }
  }, [])

  function handleAggListChange(event) {
    event.preventDefault();
    aggregations.map((item) => {
      let oldItem = item['agg_mapping'] + ' - ' + item['agg_value'];
      if (oldItem === event.target.value) {
        setAggMapping(item['agg_mapping']);
        setAggValue(item['agg_value']);
      }
    });
    setAggListVal(event.target.value);
  }

  function handleDeleteAggList(event) {
    // Delete 'Aggregations List'.
    event.preventDefault();
    if (!aggListVal) {
      return;
    }
    // Delete selected item.
    let aggregationsTemp = [];
    aggregations.map((item) => {
      let oldItem = item['agg_mapping'] + ' - ' + item['agg_value'];
      let newItem = aggMapping + ' - ' + aggValue;
      if (oldItem !== newItem) {
        aggregationsTemp.push(item);
      }
    });
    setAggregations(aggregationsTemp);
    // Load first item for 'Aggregations List', 'Aggregation Mapping', 'Aggregation Value'.
    if (!aggregationsTemp || aggregationsTemp.length === 0) {
      setAggMapping('');
      setAggValue('');
      return;
    }
    let firstAggMapping = aggregationsTemp[0]['agg_mapping'];
    let firstAggValue = aggregationsTemp[0]['agg_value'];
    let firstItem = firstAggMapping + ' - ' + firstAggValue;
    setAggListVal(firstItem);
    setAggMapping(firstAggMapping);
    setAggValue(firstAggValue);
  }

  function handleAddAggList(event) {
    // Add 'Aggregations List'.
    event.preventDefault();
    // Check existed item.
    let isExist = false;
    let newItem = aggMapping + ' - ' + aggValue;
    aggregations.map((item) => {
      let oldItem = item['agg_mapping'] + ' - ' + item['agg_value'];
      if (oldItem === newItem) {
        isExist = true;
      }
    });
    if (!aggMapping) {
      alert(LABELS['lblMsgAggMapping']);
      return;
    } else if (isExist) {
      alert(LABELS['lblMsgExist']);
      return;
    }
    // Add new item to 'Aggregations List'.
    setAggregations([...aggregations, {
      agg_mapping: aggMapping,
      agg_value: aggValue
    }]);
    setAggListVal(newItem);
  }

  return (
    <div className="form-group row">
      <label htmlFor={LABELS['lblCustomAgg']}
        className="control-label col-xs-2 text-right">
         {LABELS['lblCustomAgg']}
      </label>
      <div className="form-group col-sm-6">
        <div className="form-group row"
             style={{paddingLeft: "15px", paddingRight: "15px"}}>
          <label htmlFor={LABELS['lblCustomAgg']}
                 className="col-form-label"> {LABELS['lblAggList']} </label>
          <select className="form-control" id={LABELS['lblCustomAgg']} size="5"
                  value={aggListVal} onChange={handleAggListChange}>
            {
              aggregations.map((item) =>
                <option key={item['agg_mapping'] + " - " + item['agg_value']}
                        value={item['agg_mapping'] + " - " + item['agg_value']}>
                  {item['agg_mapping'] + " - " + item['agg_value']}</option>)
            }
          </select>
        </div>
        <div className="form-group row">
          <div className="col-sm-4">
            <label htmlFor={LABELS['lblAggMapping']}
                   className="col-form-label"> {LABELS['lblAggMapping']} </label>
          </div>
          <div className="col-sm-8">
            <select className="form-control" id={LABELS['lblAggMapping']} value={aggMapping}
                    onChange={e => setAggMapping(e.target.value)}>
              {
                mappingList.map((item) =>
                  <option key={item[1]} value={item[1]} >{item[1]}</option>)
              }
            </select>
          </div>
        </div>
        <div className="form-group row">
          <div className="col-sm-4">
            <label htmlFor={LABELS['lblAggValue']}
                   className="col-form-label"> {LABELS['lblAggValue']} </label>
          </div>
          <div className="col-sm-8">
            <input type="text" id={LABELS['lblAggValue']} className="form-control"
                   value={aggValue}
                   onChange={e => setAggValue(e.target.value)}/>
          </div>
        </div>
        <div className="form-group row">
          <div className="col-sm-12">
            <button type="button" style={{marginLeft: "3px"}}
                    className="btn btn-primary pull-right"
                    onClick={handleAddAggList}>{LABELS['lblAdd']}</button>
            <button type="button" className="btn btn-primary pull-right"
                    onClick={handleDeleteAggList}>{LABELS['lblDelete']}</button>
          </div>
        </div>
      </div>
    </div>
  )
}

function FacetSearchDetailsLayout(
  {
    name_en, name_jp, mapping, active, ui_type, is_open, display_number, search_condition, aggregations
  }
) {

  function confirmRemoveFacet() {
    $("#facet_search_comfirm_modal").modal("show");
  }

  return (
    <div>
      <HeaderComponent/>
      <div className="row">
        <table class="table table-hover table-bordered searchable">
          <colgroup><col class="width_300px"/></colgroup>
          <tbody>
          <tr>
            <td><b>{LABELS['lblNameEN']}</b></td>
            <td>{name_en}</td>
          </tr>
          <tr>
            <td><b>{LABELS['lblNameJP']}</b></td>
            <td>{name_jp}</td>
          </tr>
          <tr>
            <td><b>{LABELS['lblMapping']}</b></td>
            <td>{mapping}</td>
          </tr>
          <tr>
            <td><b>{LABELS['lblUiType']}</b></td>
            <td>{ui_type}</td>
          </tr>
          <tr>
            <td><b>{LABELS['lblDisplayNumber']}</b></td>
            <td>{display_number}</td>
          </tr>
          <tr>
            <td><b>{LABELS['lblCustomAgg']}</b></td>
            <td>{
              aggregations.map(item =>
                <p>{item['agg_mapping'] + " - " + item['agg_value']}</p>)
            }</td>
          </tr>
          <tr>
            <td><b>{LABELS['lblSearchCondition']}</b></td>
            <td>{search_condition}</td>
          </tr>
          <tr>
            <td><b>{LABELS['lblActive']}</b></td>
            <td>{active ? LABELS['lblDisplay'] : LABELS['lblHide']}</td>
          </tr>
          <tr>
            <td><b>{LABELS['lblOpenClose']}</b></td>
            <td>{is_open ? LABELS['lblOpenCloseOpen'] : LABELS['lblOpenCloseClose']}</td>
          </tr>
          </tbody>
        </table>

        {!check_type() && (
        <div className="form-group row">
          <div className="col-xs-offset-2 col-xs-5">
            <button type="button" style={{marginLeft: "10px"}}
                    className="btn btn-danger delete-button"
                    onClick={confirmRemoveFacet}>
                      <span className="glyphicon glyphicon-trash" aria-hidden="true"/>
                      &nbsp;{LABELS['lblDelete']}
            </button>
            <a href="/admin/facet-search/"
              className="btn btn-info cancel-button"
              style={{marginLeft: "10px", paddingTop:"10px"}}
              role="button">
                <span className="glyphicon glyphicon-remove" aria-hidden="true"/>
                {LABELS['lblCancel']}
            </a>
          </div>
        </div>
        )}
      </div>
    </div>
  )
}

function HeaderComponent() {
  const hideTab = LABELS['lblTypeScreen'] === 'new' ? ' hide' : '';
  const active = {
    list: LABELS['lblTypeScreen'] === '' ? 'active' : '',
    new: LABELS['lblTypeScreen'] === 'new' ? 'active' : '',
    edit: LABELS['lblTypeScreen'] === 'edit' ? 'active' : '',
    detail: LABELS['lblTypeScreen'] === 'details' ? 'active' : '',
    delete: LABELS['lblTypeScreen'] === 'delete' ? 'active' : ''
  }
  const href = {
    list: '/admin/facet-search/',
    new: '/admin/facet-search/new/',
    edit: '/admin/facet-search/edit/' + LABELS['lblFacetSearchId'],
    detail: '/admin/facet-search/details/' + LABELS['lblFacetSearchId'],
    delete: '/admin/facet-search/delete/' + LABELS['lblFacetSearchId']
  }
  return (
    <div className="resource row">
      <ul class="nav nav-tabs">
        <li className={active.list}><a href={href.list}>{LABELS['lblList']}</a></li>
        <li className={active.new}><a href={href.new} >{LABELS['lblCreate']}</a></li>
        <li className={active.edit + hideTab}><a href={href.edit} >{LABELS['lblEdit']}</a></li>
        <li className={active.detail + hideTab}><a href={href.detail} >{LABELS['lblDetail']}</a></li>
        <li className={active.delete + hideTab}><a href={href.delete} >{LABELS['lblDelete']}</a></li>
      </ul>
    </div>
  )
}

function handleRemoveFacet() {
  let data = {id: LABELS['lblFacetSearchId']}
  $("#facet_search_comfirm_modal").modal("hide")
  $.ajax({
    url: '/api/admin/facet-search/remove',
    method: 'POST',
    contentType: 'application/json',
    dataType: 'json',
    data: JSON.stringify(data),
    success: function (result) {
      if (result.status) {
        console.log(result.msg, 2);
        window.location.href = urlList;
      } else {
        showErrorMessage(result.msg);
      }
    },
    error: function (error) {
      showErrorMessage(error);
    }
  });
}

function showErrorMessage(errorMessage) {
  $("#inputModal").html(errorMessage);
  $("#allModal").modal("show");
}

function check_type() {
  return LABELS['lblTypeScreen'] === 'details';
}<|MERGE_RESOLUTION|>--- conflicted
+++ resolved
@@ -32,11 +32,7 @@
 
 function FacetSearchLayout(
   {
-<<<<<<< HEAD
     name_en, name_jp, mapping, active, ui_type, is_open, display_number, search_condition, aggregations, mapping_list, detail_condition
-=======
-    name_en, name_jp, mapping, active, ui_type, is_open, display_number, search_condition, aggregations, mapping_list
->>>>>>> bbf9f69d
   }
 ) {
   const [_nameEN, _setNameEN] = useState(name_en);
