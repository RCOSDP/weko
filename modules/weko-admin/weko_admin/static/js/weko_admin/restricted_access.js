const {useState, useEffect ,useCallback} = React;
const CONTENT_FILE_DOWNLOAD_LABEL = document.getElementById('content_file_download_label').value;
const DOWNLOAD_LIMIT_LABEL = document.getElementById('download_limit_label').value;
const EXPIRATION_DATE_LABEL = document.getElementById('expiration_date_label').value;
const UNLIMITED_LABEL = document.getElementById('unlimited_label').value;
const SAVE_LABEL = document.getElementById('save_label').value;
const CHECK_INPUT_DOWNLOAD = document.getElementById('check_input_download').value;
const CHECK_INPUT_EXPIRATION_DATE = document.getElementById('check_input_expiration_date').value;
const EMPTY_DOWNLOAD = document.getElementById('empty_download').value;
const EMPTY_EXPIRATION_DATE = document.getElementById('empty_expiration_date').value;
const EMPTY_ERROR_MESSAGE = document.getElementById('empty_error_message').value;
const USAGE_REPORT_WORKFLOW_ACCESS_LABEL = document.getElementById('usage_report_workflow_access_label').value
const MAXINT = Number(document.getElementById('maxint').value)
const MAX_DOWNLOAD_LIMIT = MAXINT;
const MAX_EXPIRATION_DATE = MAXINT;

const MESSAGE_MISSING_DATA = document.getElementById('message_miss_data').value;
const LABEL_ENGLISH = document.getElementById("english").value;
const LABEL_JAPANESE = document.getElementById("japanese").value;
const LABEL_NEW = document.getElementById("new").value;
const LABEL_TERMS_AND_CONDITIONS = document.getElementById("terms_and_conditions").value;

const CONST_DEFAULT_ITEMS_PER_PAGE =parseInt(document.getElementById('const_items_per_page').value);
const LABEL_ACTIVITY = document.getElementById('label_activity').value;
const LABEL_ITEMS = document.getElementById("label_items").value;
const LABEL_WORKFLOW = document.getElementById("label_workflow").value;
const LABEL_STATUS = document.getElementById("label_status").value;
const LABEL_USER = document.getElementById("label_user").value;
const LABEL_CONFIRM = document.getElementById("label_confirm").value;
const LABEL_CLOSE = document.getElementById("label_close").value;
const LABEL_SEND = document.getElementById("label_send_mail").value;
const LABEL_USAGE_REPORT_REMINDER_MAIL = document.getElementById("label_usage_report_reminder_mail").value;
const LABEL_ACTION_DOING = document.getElementById("label_action_doing").value;
const MSG_SEND_MAIL_SUCCESSFUL = document.getElementById("msg_sent_success").value;
const MSG_SEND_MAIL_FAILED = document.getElementById("msg_sent_failed").value;
const LABEL_SECRET_URL_DOWNLOAD = document.getElementById("label_secret_url_download").value;
const LABEL_SECRET_URL_ENABLED = document.getElementById("label_secret_url_enabled").value;
<<<<<<< HEAD
=======
const LABEL_ERROR_MESSAGE = document.getElementById("error_message").value;
const LABEL_PASSWORD_FOR_DOWNLOAD = document.getElementById("password_for_download").value;
>>>>>>> e8d00a98

const EMPTY_TERM = {
  key: '',
  content:
    {
      "en": {
        "title": "",
        "content": ""
      },
      "ja": {
        "title": "",
        "content": ""
      }
    }
};
(function () {
  let initValue = document.getElementById('init_data').value;
  initValue = JSON.parse(initValue);

  ReactDOM.render(
    <RestrictedAccessLayout {...initValue} />,
    document.getElementById('root')
  )

})();

function InputComponent({
                          label,
                          currentValue,
                          checkboxValue,
                          value,
                          setValue,
                          inputId,
                          checkboxId,
                          disabledAll=false
                        }) {
  const style = {marginRight: "5px", marginLeft: "15px"}

  function handleChange(event) {
    event.preventDefault();
    let target = event.target;
    let key = target.id;
    let updateValue = target.type === 'checkbox' ? target.checked : target.value;

    if (target.type !== 'checkbox') {
      if (!event.target.validity.valid) {
        updateValue = value[key];
      }
      if (isNaN(updateValue)) {
        try {
          updateValue = parseInt(updateValue);
        } catch (e) {
          console.log(e);
        }
      }
    }
    setValue({...value, ...{[key]: updateValue}});
  }

  return (
    <div className="form-inline">
      <label htmlFor={inputId} className="col-sm-2 text-right">{label}</label>
      <input type="text" id={inputId} className="col-sm-2"
             value={currentValue}
             onChange={handleChange}
             pattern="[0-9]*"
             maxLength={String(MAXINT).length}
             disabled={checkboxValue || disabledAll}
      />
      <label htmlFor={checkboxId}
             className="text-left">
        <input type="checkbox"
               style={style}
               id={checkboxId}
               key={Math.random()}
               checked={checkboxValue}
               onChange={handleChange}
               disabled={disabledAll}/>
        {UNLIMITED_LABEL}
      </label>
    </div>
  )
}

<<<<<<< HEAD
=======
function PasswordLayout({value,setValue}) {
  const style = {marginRight: "5px", marginLeft: "15px"};

  return (
    <div>
      <div className="row">
        <div className="col-sm-12 col-md-12 col-md-12">
          <div className="panel panel-default">
            <div className="panel-heading">
              <h5><strong>{LABEL_PASSWORD_FOR_DOWNLOAD}</strong></h5>
            </div>
            <div className="panel-body">
              <div className="form-inline">
                <label htmlFor="password_enable" className="text-left">
                <input type="checkbox"
                    style={style}
                    id="password_enable"
                    checked={value}
                    onChange={(event) =>  setValue(event.target.checked)}/>
                    {LABEL_SECRET_URL_ENABLED}
                </label>
              </div>
            </div>
          </div>
        </div>
      </div>
    </div>
  )
}

>>>>>>> e8d00a98
function SecretURLFileDownloadLayout({value, setValue}) {
  const {
    secret_download_limit,
    secret_download_limit_unlimited_chk,
    secret_expiration_date,
    secret_expiration_date_unlimited_chk,
    secret_enable
  } = value;

  const style = {marginRight: "5px", marginLeft: "15px"}
  let checkboxValue = secret_enable;
  let disabledAll = !checkboxValue;

  function handleChange(event) {
    event.preventDefault();
    let target = event.target;
    let key = target.id;
    checkboxValue = target.checked
    disabledAll = !checkboxValue;
    setValue({...value, ...{[key]: checkboxValue}});
  }

  return (
    <div>
      <div className="row">
        <div className="col-sm-12 col-md-12 col-md-12">
          <div className="panel panel-default">
            <div className="panel-heading">
              <h5><strong>{LABEL_SECRET_URL_DOWNLOAD}</strong></h5>
            </div>
            <div className="panel-body">
              {/* start enabled checkbox */}
              <div className="form-inline">
                <label htmlFor="secret_enable" className="text-left">
                  <input type="checkbox"
                    style={style}
                    id="secret_enable"
                    key={Math.random()}
                    checked={checkboxValue}
                    onChange={handleChange}/>
                    {LABEL_SECRET_URL_ENABLED}
                </label>
              </div>
              {/* end enabled checkbox */}
              <InputComponent
                label={EXPIRATION_DATE_LABEL}
                currentValue={secret_expiration_date}
                checkboxValue={secret_expiration_date_unlimited_chk}
                inputId="secret_expiration_date"
                checkboxId="secret_expiration_date_unlimited_chk"
                value={value}
                setValue={setValue}
                disabledAll={disabledAll}
              />
              <InputComponent
                label={DOWNLOAD_LIMIT_LABEL}
                currentValue={secret_download_limit}
                checkboxValue={secret_download_limit_unlimited_chk}
                inputId="secret_download_limit"
                checkboxId="secret_download_limit_unlimited_chk"
                value={value}
                setValue={setValue}
                disabledAll={disabledAll}
              />
            </div>
          </div>
        </div>
      </div>
    </div>
  )
}

function ContentFileDownloadLayout({value, setValue}) {
  const {
    download_limit,
    download_limit_unlimited_chk,
    expiration_date,
    expiration_date_unlimited_chk
  } = value;

  return (
    <div>
      <div className="row">
        <div className="col-sm-12 col-md-12 col-md-12">
          <div className="panel panel-default">
            <div className="panel-heading">
              <h5><strong>{CONTENT_FILE_DOWNLOAD_LABEL}</strong></h5>
            </div>
            <div className="panel-body">
              <InputComponent
                label={EXPIRATION_DATE_LABEL}
                currentValue={expiration_date}
                checkboxValue={expiration_date_unlimited_chk}
                inputId="expiration_date"
                checkboxId="expiration_date_unlimited_chk"
                value={value}
                setValue={setValue}
              />
              <InputComponent
                label={DOWNLOAD_LIMIT_LABEL}
                currentValue={download_limit}
                checkboxValue={download_limit_unlimited_chk}
                inputId="download_limit"
                checkboxId="download_limit_unlimited_chk"
                value={value}
                setValue={setValue}
              />
            </div>
          </div>
        </div>
      </div>
    </div>
  )
}

function UsageReportWorkflowAccessLayout({value, setValue}) {
  const {expiration_date_access, expiration_date_access_unlimited_chk} = value
  return (
    <div>
      <div className="row">
        <div className="col-sm-12 col-md-12 col-md-12">
          <div className="panel panel-default">
            <div className="panel-heading">
              <h5><strong>{USAGE_REPORT_WORKFLOW_ACCESS_LABEL}</strong></h5>
            </div>
            <div className="panel-body">
              <InputComponent
                label={EXPIRATION_DATE_LABEL}
                currentValue={expiration_date_access}
                checkboxValue={expiration_date_access_unlimited_chk}
                inputId="expiration_date_access"
                checkboxId="expiration_date_access_unlimited_chk"
                value={value}
                setValue={setValue}
              />
            </div>
          </div>
        </div>
      </div>
    </div>
  )
}

function TermsList({termList, setTermList, currentTerm, setCurrentTerm}) {

  function handleOnTermClick(e) {
    e.preventDefault();
    // Set current term whenever an element is clicked
    if (currentTerm === undefined || e.target.id !== currentTerm['key']) {
      let newCurrentTerm;
      newCurrentTerm = JSON.parse(JSON.stringify(termList.find(term => term['key'] === e.target.id)));
      newCurrentTerm.existed = true;
      setCurrentTerm(newCurrentTerm);
    }
  }

  function handleCreateNewTerm(event) {
    console.log("handleCreateNewTerm");
    event.preventDefault();
    let newTerm = JSON.parse(JSON.stringify(EMPTY_TERM));
    newTerm['existed'] = true;
    setCurrentTerm(newTerm);
  }

  function handleRemoveTerm(event) {
    event.preventDefault();
    setTermList(termList.filter(t => t.key !== event.target.id));
    let newTerm = JSON.parse(JSON.stringify(EMPTY_TERM));
    setCurrentTerm(newTerm)
  }

  return (
    <div className='row'>
      <div className="col col-md-12">
        <div className="panel-default">
          <div className="col col-md-12 both scrollbar margin-top padding-top"
               id="sltBoxListEmail">
            {
              termList.map((term) => (
                <li className="tree-list" key={term.key}>
                  <a
                    className={`list-group-item list-group-item-action ${currentTerm !== undefined && currentTerm.key === term.key ? 'active' : ''}`}
                    onClick={handleOnTermClick}
                    id={term.key}>{term.content.en.title}
                  </a>
                  <a
                    className="glyphicon glyphicon-remove glyphicon-remove-term pull-right"
                    id={term.key}
                    key={term.key} onClick={handleRemoveTerm}/>
                </li>
              ))
            }

            <button className="btn btn-light add-button btn-add"
                    style={{marginTop: "10px"}} id="new_term"
                    onClick={handleCreateNewTerm}>
              <span class="glyphicon glyphicon-plus">
              </span>{LABEL_NEW}</button>
          </div>
        </div>
      </div>
    </div>
  )
}

function TermDetail({currentTerm, setCurrentTerm}) {
  const {en, ja} = currentTerm.content;

  function handleOnInputChanged(event, key) {
    event.preventDefault();
    let oldContent;
    let content;

    oldContent = currentTerm.content[key];
    oldContent[event.target.name] = event.target.value;
    content = {...currentTerm.content, ...{[key]: oldContent}};
    setCurrentTerm({...currentTerm, content: content})
  }

  return (
    <div style={{paddingRight: '15px'}}>
      <div className="form-group row margin-top">
        <label htmlFor="staticEmail"
               className="col-sm-2 col-form-label"
               style={{textAlign: 'right'}}>{LABEL_JAPANESE}</label>
        <div className="col-sm-10">
          <input type="text" className="form-control"
                 disabled={currentTerm.existed !== true} name="title"
                 value={ja.title}
                 onChange={e => handleOnInputChanged(e, "ja")}/>
        </div>
        <div className="col-sm-12 margin-top">
          <textarea className="form-control textarea_height"
                    disabled={currentTerm.existed !== true} name="content"
                    value={ja.content}
                    onChange={e => handleOnInputChanged(e, "ja")}/>
        </div>
      </div>
      <div className="form-group row margin-top">
        <label htmlFor="staticEmail"
               className="col-sm-2 col-form-label field-required"
               style={{textAlign: 'right'}}>{LABEL_ENGLISH}</label>
        <div className="col-sm-10">
          <input type="text" disabled={currentTerm.existed !== true}
                 className="form-control" name="title" value={en.title}
                 onChange={e => handleOnInputChanged(e, "en")}/>
        </div>
        <div className="col-sm-12 margin-top">
          <textarea className="form-control textarea_height"
                    disabled={currentTerm.existed !== true} name="content"
                    value={en.content}
                    onChange={e => handleOnInputChanged(e, "en")}/>
        </div>
      </div>
    </div>
  )
}

function TermsConditions({termList, setTermList, currentTerm, setCurrentTerm}) {
  return (
    <div>
      <div className="panel panel-default">
        <div className="panel-heading">
          <h5>
            <strong>
              <p>{LABEL_TERMS_AND_CONDITIONS} </p>
            </strong>
          </h5>
        </div>
        <div className="row">
          <div className="col col-md-4">
            <TermsList termList={termList} setTermList={setTermList}
                       currentTerm={currentTerm}
                       setCurrentTerm={setCurrentTerm}/>
          </div>
          <div className="col col-md-8">
            <TermDetail currentTerm={currentTerm}
                        setCurrentTerm={setCurrentTerm}/>
          </div>
        </div>
      </div>
    </div>
  )
}


function ErrorMsgDetail({errorMsg, setErrorMsg}) {
  const {en, ja} = errorMsg.content;

  function InputChanged(event, key) {
    let oldContent;
    let content;

    oldContent = errorMsg.content[key];
    oldContent[event.target.name] = event.target.value;
    content = {...errorMsg.content};
    setErrorMsg({...errorMsg, content})
  }

  return (
    <div>
      <div className="form-group row margin-top">
        <label className="col-sm-2 col-form-label text-right">{LABEL_JAPANESE}</label>
        <div className="col-sm-9">
          <textarea className="form-control textarea"
                    name="content"
                    value={ja.content}
                    onChange={e => InputChanged(e, "ja")}/>
        </div>
      </div>
      <div className="form-group row margin-top">
        <label htmlFor="staticEmail"
               className="col-sm-2 col-form-label text-right">{LABEL_ENGLISH}</label>
        <div className="col-sm-9">
          <textarea className="form-control textarea"
                    name="content"
                    value={en.content}
                    onChange={e => InputChanged(e, "en")}/>
        </div>
      </div>
    </div>  
  )
}

function ErrorMsgConditions({errorMsg, setErrorMsg}) {
  return (
    <div>
      <div className="panel panel-default">
        <div className="panel-heading">
          <h5>
            <strong>
              <p>{LABEL_ERROR_MESSAGE}</p>
            </strong>
          </h5>
        </div>
        <div className="row">
            <ErrorMsgDetail errorMsg={errorMsg} setErrorMsg={setErrorMsg}/>
        </div>
      </div>
    </div>
  )
}


function RestrictedAccessLayout({
<<<<<<< HEAD
=======
                                  password_enable,
>>>>>>> e8d00a98
                                  secret_URL_file_download,
                                  content_file_download,
                                  terms_and_conditions,
                                  usage_report_workflow_access,
<<<<<<< HEAD
                                  restricted_access_display_flag
                                }) {
  const [secretURLFileDownload , setSecretURLFileDownload] = useState(secret_URL_file_download)
=======
                                  error_msg
                                }) {
  const [passwordEnable, setPasswordEnable] = useState(!!password_enable);
  const [secretURLFileDownload , setSecretURLFileDownload] = useState(secret_URL_file_download);
>>>>>>> e8d00a98
  const [contentFileDownload, setContentFileDownload] = useState(content_file_download);
  const [usageReportWorkflowAccess, setUsageReportWorkflowAccess] = useState(usage_report_workflow_access);
  const [termList, setTermList] = useState(terms_and_conditions);
  const [currentTerm, setCurrentTerm] = useState(EMPTY_TERM);
  const [errorMsg, setErrorMsg] = useState(error_msg);

  const setPasswordEnableCallback = useCallback(setPasswordEnable , []);

  function handleApply() {
    let termListClone = [...termList];
    if (!currentTerm.existed) {
      return {
        "valid": true,
        "data": [...JSON.parse(JSON.stringify(termListClone))]
      }
    }

    if (currentTerm.content.en.title.trim() === '' || currentTerm.content.en.content.trim() === '') {
      return {
        "valid": false,
        "data": [...JSON.parse(JSON.stringify(termListClone))]
      }
    }

    if (currentTerm['key'] === '') {
      currentTerm['key'] = (Math.floor(Date.now() / 10)).toString();
      setTermList([...termList, JSON.parse(JSON.stringify(currentTerm))])
      return {
        "valid": true,
        "data": [...termList, JSON.parse(JSON.stringify(currentTerm))]
      }
    } else {
      // for existed term
      termListClone.map((term) => {
        if (term.key === currentTerm.key)
          term["content"] = JSON.parse(JSON.stringify(currentTerm)).content
      });
      setTermList(termListClone)
      return {
        "valid": true,
        "data": [...JSON.parse(JSON.stringify(termListClone))]
      }
    }
  }

  function handleSave() {
    const URL = "/api/admin/restricted_access/save";
    // Validate Secret URL file download.
    let errorMessage = validateSecretURLFileDownload()
    if (errorMessage) {
      showErrorMessage(errorMessage);
      return false;
    }
    // Validate Content file download.
    errorMessage = validateContentFileDownload();
    if (errorMessage) {
      showErrorMessage(errorMessage);
      return false;
    }
    // Validate Usage report workflow access.
    errorMessage = validateUsageReportWorkflowAccess();
    if (errorMessage) {
      showErrorMessage(errorMessage);
      return false;
    }
    // Validate Term and condition
    let terms_data = handleApply();
    if (terms_data["valid"] === false) {
      showErrorMessage(MESSAGE_MISSING_DATA);
      return false;
    }
     //Validate ErrorMsgConditions
     errorMessage = validErrorMsgConditions();
     if(errorMessage){
       showErrorMessage(errorMessage);
       return false;
     } 

    let data = {
<<<<<<< HEAD
=======
      password_enable:passwordEnable,
>>>>>>> e8d00a98
      secret_URL_file_download:secretURLFileDownload,
      content_file_download: contentFileDownload,
      usage_report_workflow_access: usageReportWorkflowAccess,
      terms_and_conditions: terms_data["data"],
      error_msg:errorMsg
    }

    $.ajax({
      url: URL,
      method: 'POST',
      contentType: 'application/json',
      dataType: 'json',
      data: JSON.stringify(data),
      success: function (result) {
        if (result.status) {
          addAlert(result.msg, 2);
        } else {
          addAlert(result.msg, 1);
        }
      },
      error: function (error) {
        console.log(error);
      }
    });
  }

  function validateSecretURLFileDownload() {
    const {
      secret_download_limit,
      secret_download_limit_unlimited_chk,
      secret_expiration_date,
      secret_expiration_date_unlimited_chk
    } = secretURLFileDownload;

    let errorMessage;

    if (secret_expiration_date === "" && !secret_expiration_date_unlimited_chk) {
      errorMessage = EMPTY_EXPIRATION_DATE;
    } else if (secret_download_limit === "" && !secret_download_limit_unlimited_chk) {
      errorMessage = EMPTY_DOWNLOAD;
    } else if ((secret_expiration_date < 1 && !secret_expiration_date_unlimited_chk)
      || secret_expiration_date > MAX_EXPIRATION_DATE) {
      errorMessage = CHECK_INPUT_EXPIRATION_DATE;
    } else if ((secret_download_limit < 1 && !secret_download_limit_unlimited_chk)
      || secret_download_limit > MAX_DOWNLOAD_LIMIT) {
      errorMessage = CHECK_INPUT_DOWNLOAD;
    }

    return errorMessage;
  }

  function validateContentFileDownload() {
    const {
      download_limit,
      download_limit_unlimited_chk,
      expiration_date,
      expiration_date_unlimited_chk
    } = contentFileDownload;

    let errorMessage;

    if (expiration_date === "" && !expiration_date_unlimited_chk) {
      errorMessage = EMPTY_EXPIRATION_DATE;
    } else if (download_limit === "" && !download_limit_unlimited_chk) {
      errorMessage = EMPTY_DOWNLOAD;
    } else if ((expiration_date < 1 && !expiration_date_unlimited_chk)
      || expiration_date > MAX_EXPIRATION_DATE) {
      errorMessage = CHECK_INPUT_EXPIRATION_DATE;
    } else if ((download_limit < 1 && !download_limit_unlimited_chk)
      || download_limit > MAX_DOWNLOAD_LIMIT) {
      errorMessage = CHECK_INPUT_DOWNLOAD;
    }

    return errorMessage;
  }

  function validateUsageReportWorkflowAccess() {
    const {
      expiration_date_access,
      expiration_date_access_unlimited_chk,
    } = usageReportWorkflowAccess;

    let errorMessage;

    if (expiration_date_access === "" && !expiration_date_access_unlimited_chk) {
      errorMessage = EMPTY_EXPIRATION_DATE;
    } else if ((expiration_date_access < 1 && !expiration_date_access_unlimited_chk)
      || expiration_date_access > MAX_EXPIRATION_DATE) {
      errorMessage = CHECK_INPUT_EXPIRATION_DATE;
    }

    return errorMessage;
  }

<<<<<<< HEAD
  if (restricted_access_display_flag) {
    return (
      <div>
        <SecretURLFileDownloadLayout value={secretURLFileDownload}
                                   setValue={setSecretURLFileDownload}/>
        <ContentFileDownloadLayout value={contentFileDownload}
                                   setValue={setContentFileDownload}/>
        <UsageReportWorkflowAccessLayout value={usageReportWorkflowAccess}
                                         setValue={setUsageReportWorkflowAccess}/>
        <TermsConditions termList={termList} setTermList={setTermList}
                         currentTerm={currentTerm}
                         setCurrentTerm={setCurrentTerm}/>
        <div className="form-group">
          <button id="save-btn" className="btn btn-primary pull-right" style={{marginBottom: "15px"}}
                  onClick={handleSave}>
            <span className="glyphicon glyphicon-save"></span>&nbsp;{SAVE_LABEL}
          </button>
        </div>
        <div>
          <UsageReportList/>
        </div>
=======
  function validErrorMsgConditions() {
    let errorMessage;

    if (error_msg.content.en.content == '' || error_msg.content.ja.content == '') {
      errorMessage = EMPTY_ERROR_MESSAGE;
    }
    return errorMessage;
  }

  return (
    <div>
      <PasswordLayout value={passwordEnable}
                      setValue={setPasswordEnableCallback}/>
      <SecretURLFileDownloadLayout value={secretURLFileDownload}
                                 setValue={setSecretURLFileDownload}/>
      <ContentFileDownloadLayout value={contentFileDownload}
                                 setValue={setContentFileDownload}/>
      <UsageReportWorkflowAccessLayout value={usageReportWorkflowAccess}
                                       setValue={setUsageReportWorkflowAccess}/>
      <TermsConditions termList={termList} setTermList={setTermList}
                       currentTerm={currentTerm}
                       setCurrentTerm={setCurrentTerm}/>
      <ErrorMsgConditions errorMsg={errorMsg} setErrorMsg={setErrorMsg}/>
      <div className="form-group">
        <button id="save-btn" className="btn btn-primary pull-right" style={{marginBottom: "15px"}}
                onClick={handleSave}>
          <span className="glyphicon glyphicon-save"></span>&nbsp;{SAVE_LABEL}
        </button>
>>>>>>> e8d00a98
      </div>
    )
  } else {
    return (
      <div>
        <SecretURLFileDownloadLayout value={secretURLFileDownload}
                                   setValue={setSecretURLFileDownload}/>
        <div className="form-group">
          <button id="save-btn" className="btn btn-primary pull-right" style={{marginBottom: "15px"}}
                  onClick={handleSave}>
            <span className="glyphicon glyphicon-save"></span>&nbsp;{SAVE_LABEL}
          </button>
        </div>
      </div>
    )
  }
}

function showErrorMessage(errorMessage) {
  $("#inputModal").html(errorMessage);
  $("#allModal").modal("show");
}

function addAlert(message, type) {
  let className = "alert alert-success alert-boder";
  let closeButton = '<button type="button" class="close" data-dismiss="alert">&times;</button>'
  if (type === 1) {
    className = "alert alert-danger alert-dismissable alert-boder";
  }
  if (type === 2) {
    className = "alert alert-info alert-dismissable alert-boder";
  }
  $('#alerts').append(
    '<div class="' + className + '">'
    + closeButton + message + '</div>');
}

function isSuperset (set, subset){
  for (let elem of subset) {
    if (!set.has(elem)) {
      return false
    }
  }
  return true
}

const queryUsageReportList = (method, data, setActivities, setTotalPage, extraParams) => {
    const URL = "/api/admin/restricted_access/get_usage_report_activities";
    let request;
    if (method === 'GET') {
        request = $.ajax({
            url: URL + extraParams,
            type: "GET",
        });
    } else {
        request = $.ajax({
            url: URL,
            method: 'POST',
            contentType: 'application/json',
            dataType: 'json',
            data: JSON.stringify(data)
        });
    }
    request.success(
        function (result) {
            setActivities(result.activities)
            setTotalPage(result.number_of_pages)
        }
    )
        .error(function (error) {
            console.log(error);
        })
}

function ModalBodyConfirm ({selectedActivityIds}) {
  const [activities, setActivities] = useState([])
  const [currentPage, setCurrentPage] = useState(1)
  const [totalPage, setTotalPage] = useState(1)

  let startIndex = (currentPage - 1) * CONST_DEFAULT_ITEMS_PER_PAGE;

    useEffect(() => {
        let data = {
            activity_ids: Array.from(selectedActivityIds),
            page: currentPage,
            size: CONST_DEFAULT_ITEMS_PER_PAGE
        }
        queryUsageReportList('POST', data, setActivities, setTotalPage, '')
        startIndex = (currentPage - 1) * CONST_DEFAULT_ITEMS_PER_PAGE;
    }, [currentPage])

  const onPageChanged = (e) => {
    if (parseInt(e.target.text) !== currentPage) {
      setCurrentPage(parseInt(e.target.text))
    }
  }

  return (
    <div>
      <div className="form-inline flow-root">
        <div className="col-sm-12">
          <h3> {LABEL_USAGE_REPORT_REMINDER_MAIL} </h3>
        </div>
      </div>
      <div className="col-sm-12">
        <div className="table-responsive">
          <table className="table table-striped table-bordered table-responsive">
            <thead>
            <tr className="success">
              <th className="thWidth style-column">No.</th>
              <th className="thWidth style-column">{LABEL_ACTIVITY}</th>
              <th className="thWidth style-column">{LABEL_ITEMS}</th>
              <th className="thWidth style-column">{LABEL_WORKFLOW}</th>
              <th className="thWidth style-column">{LABEL_STATUS}</th>
              <th className="alignCenter">{LABEL_USER}</th>
            </tr>
            </thead>
            <tbody>
            {
              activities.map((activity, index) => (
                <tr>
                  <th scope="row">{startIndex + index + 1}</th>
                  <td>{activity.activity_id}</td>
                  <td>{activity.item_name}</td>
                  <td>{activity.workflow_name}</td>
                  <td>{LABEL_ACTION_DOING}</td>
                  <td>{activity.user_mail}</td>
                </tr>
              ))
            }
            </tbody>
          </table>
        </div>
      </div>
      <div className="row">
        <div className="text-center">
          <ul className="pagination">
            <li className={currentPage === 1 ? 'disabled' : ''} cursor={currentPage === 1 ? 'not-allowed' : ''}
                onClick={() => {
                  if (currentPage > 1) setCurrentPage(currentPage - 1)
                }}>
              <a>&lt;</a>
            </li>
            {Array.from(Array(totalPage), (e, i) => {
              return (
                <li className={(i + 1 === currentPage) ? `active` : ''} onClick={onPageChanged}>
                  <a>{i + 1}</a>
                </li>
              )
            })}
            <li className={currentPage >= totalPage ? `disabled` : ''} cursor={currentPage >= totalPage ?
              'not-allowed' : ''} onClick={() => {
              if (currentPage < totalPage) setCurrentPage(currentPage + 1)
            }}>
              <a>&gt;</a>
            </li>
          </ul>
        </div>
      </div>
    </div>
  )
}

function ModalFooterConfirm({setShowConfirm,setSelectedActivityIds, selectedActivityIds}) {
  function sendMailReminder() {
    const URL = "/api/admin/restricted_access/send_mail_reminder";
    const data = {
      activity_ids: Array.from(selectedActivityIds)
    }
    $.ajax({
      url: URL,
      method: 'POST',
      contentType: 'application/json',
      dataType: 'json',
      data: JSON.stringify(data),
      success: function (result) {
        if (result.status) {
          addAlert(MSG_SEND_MAIL_SUCCESSFUL, 2)
        } else {
          addAlert(MSG_SEND_MAIL_FAILED, 1)
        }
      },
      error: function (error) {
        console.log(error);
      }
    });
  }

  return (
    <div>
      <button type="button" className="btn btn-primary save-button" onClick={() => {
        sendMailReminder();
        setShowConfirm(false);
        setSelectedActivityIds(new Set());
      }}>
        <span className="glyphicon glyphicon-send"></span>&nbsp; {LABEL_SEND}
      </button>
      <button type="button" className="btn btn-info close-button" onClick={() =>
        setShowConfirm(false)}>
        <span className="glyphicon glyphicon-remove"></span>&nbsp; {LABEL_CLOSE}
      </button>
    </div>
  )
}

function ConfirmModal({selectedActivityIds, setSelectedActivityIds, show, setShowConfirm}) {
  return (
    <ReactBootstrap.Modal show={show} dialogClassName="popup-mail-modal">
      <ReactBootstrap.Modal.Body>
        <ModalBodyConfirm selectedActivityIds={selectedActivityIds}/>
      </ReactBootstrap.Modal.Body>
      <ReactBootstrap.Modal.Footer>
        <ModalFooterConfirm setShowConfirm={setShowConfirm} setSelectedActivityIds={setSelectedActivityIds}
                            selectedActivityIds={selectedActivityIds}/>
      </ReactBootstrap.Modal.Footer>
    </ReactBootstrap.Modal>
  )
}

function UsageReportList() {
  const [listActivities, setListActivities] = useState([]);
  const [selectedActivityIds, setSelectedActivityIds] = useState(new Set())
  const [isCheckedAll, setIsCheckedAll] = useState(false)
  const [showConfirm, setShowConfirm] = useState(false)
  const [enableBtnConfirm, setEnableBtnConfirm] = useState(true)
  const [totalPage, setTotalPage] = useState(1)
  const [currentPage, setCurrentPage] = useState(1)

  let startIndex = (currentPage - 1) * CONST_DEFAULT_ITEMS_PER_PAGE;
  let allCurrentPageIds = listActivities.map((activity) => {
    return activity.activity_id
  })

  useEffect(() => {
    updateCheckedAllState()
    setEnableBtnConfirm(selectedActivityIds.size <= 0)
  }, [selectedActivityIds]);

  useEffect(() => {
    let extraParams = `?page=${currentPage}&size=${CONST_DEFAULT_ITEMS_PER_PAGE}`
    queryUsageReportList('GET', {},setListActivities, setTotalPage, extraParams);
    startIndex = (currentPage - 1) * CONST_DEFAULT_ITEMS_PER_PAGE;
  }, [currentPage])

  useEffect(() => {
    allCurrentPageIds = listActivities.map((activity) => {
      return activity.activity_id
    })
    updateCheckedAllState()
  }, [listActivities])

  function updateCheckedAllState(){
    if (allCurrentPageIds.length > 0) {
      if (isSuperset(selectedActivityIds, new Set(allCurrentPageIds))) {
        setIsCheckedAll(true)
      } else {
        setIsCheckedAll(false)
      }
    }
  }

  function onCheckedAll(e) {
    let tempSelectedIds = new Set(selectedActivityIds);
    if (e.target.checked) {
      allCurrentPageIds.forEach(ids => tempSelectedIds.add(ids))
      setSelectedActivityIds(tempSelectedIds)
      setIsCheckedAll(true)
    } else {
      allCurrentPageIds.forEach(ids => tempSelectedIds.delete(ids))
      setSelectedActivityIds(tempSelectedIds)
      setIsCheckedAll(false)
    }
  }

  function onChecked(e) {
    let tempSelectedIds = new Set(selectedActivityIds);
    if (e.target.checked) {
      tempSelectedIds.add(e.target.id)
      setSelectedActivityIds(tempSelectedIds)
    } else {
      tempSelectedIds.delete(e.target.id)
      setSelectedActivityIds(tempSelectedIds)
    }
  }

  function onChangePage(e) {
    if (parseInt(e.target.text) !== currentPage) {
      setCurrentPage(parseInt(e.target.text))
    }
  }

  return (
    <div className="row">
      <div className="col-sm-12 col-md-12 col-md-12">
        <div className="panel panel-default">
          <div className="panel-heading">
            <h5>
              <strong>
                <p>{LABEL_USAGE_REPORT_REMINDER_MAIL}</p>
              </strong>
            </h5>
          </div>
          <div className="panel-body">
            <div className="table-responsive">
              <table className="table table-striped table-bordered table-responsive">
                <thead>
                <tr className="success">
                  <th className="thWidth style-column"><input type="checkbox" id="isCheckedAll" checked={isCheckedAll}
                                                              onChange={onCheckedAll}/></th>
                  <th className="thWidth style-column">No.</th>
                  <th className="thWidth style-column">{LABEL_ACTIVITY}</th>
                  <th className="thWidth style-column">{LABEL_ITEMS}</th>
                  <th className="thWidth style-column">{LABEL_WORKFLOW}</th>
                  <th className="thWidth style-column">{LABEL_STATUS}</th>
                  <th className="alignCenter">{LABEL_USER}</th>
                </tr>
                </thead>
                <tbody>
                {
                  listActivities.map((activity, index) => (
                    <tr>
                      <td>
                        <input key={activity.activity_id} type="checkbox"
                               checked={selectedActivityIds.has(activity.activity_id)}
                               id={activity.activity_id} onChange={onChecked}/>
                      </td>
                      <th scope="row">{startIndex + index + 1}</th>
                      <td><a
                        href={`${window.location.origin}/workflow/activity/detail/${activity.activity_id}`}>{activity.activity_id}</a>
                      </td>
                      <td>{activity.item_name}</td>
                      <td>{activity.workflow_name}</td>
                      <td>{LABEL_ACTION_DOING}</td>
                      <td>{activity.user_mail}</td>
                    </tr>
                  ))
                }
                </tbody>
              </table>
            </div>

            <div className="row">
              <div className="text-center">
                <ul className="pagination">
                  <li className={currentPage === 1 ? 'disabled' : ''}
                      onClick={() => {
                        if (currentPage > 1) setCurrentPage(currentPage - 1)
                      }}>
                    <a>&lt;</a>
                  </li>
                  {
                    Array.from(Array(totalPage), (e, i) => {
                      return (
                        <li className={(i + 1 === currentPage) ? `active` : ''} onClick={onChangePage}>
                          <a>{i + 1}</a>
                        </li>)
                    })
                  }
                  <li className={currentPage >= totalPage ? `disabled` : ''} cursor={currentPage >= totalPage ?
                    'not-allowed' : ''} onClick={() => {
                    if (currentPage < totalPage)
                      setCurrentPage(currentPage + 1)
                  }}>
                    <a>&gt;</a>
                  </li>
                </ul>
              </div>
            </div>
            <div className="pull-right">
              <button type="submit" id="filter_form_submit" className="btn btn-primary" disabled={enableBtnConfirm}
                      onClick={() =>
                        setShowConfirm(true)}>
                          <span className="glyphicon glyphicon-check"></span>
                          &nbsp;{LABEL_CONFIRM}
              </button>
            </div>
          </div>
          <div>
            <ConfirmModal selectedActivityIds={selectedActivityIds} setSelectedActivityIds={setSelectedActivityIds}
                          show={showConfirm}
                          setShowConfirm={setShowConfirm}/>
          </div>
        </div>
      </div>
    </div>
  )
}<|MERGE_RESOLUTION|>--- conflicted
+++ resolved
@@ -35,11 +35,8 @@
 const MSG_SEND_MAIL_FAILED = document.getElementById("msg_sent_failed").value;
 const LABEL_SECRET_URL_DOWNLOAD = document.getElementById("label_secret_url_download").value;
 const LABEL_SECRET_URL_ENABLED = document.getElementById("label_secret_url_enabled").value;
-<<<<<<< HEAD
-=======
 const LABEL_ERROR_MESSAGE = document.getElementById("error_message").value;
 const LABEL_PASSWORD_FOR_DOWNLOAD = document.getElementById("password_for_download").value;
->>>>>>> e8d00a98
 
 const EMPTY_TERM = {
   key: '',
@@ -124,8 +121,6 @@
   )
 }
 
-<<<<<<< HEAD
-=======
 function PasswordLayout({value,setValue}) {
   const style = {marginRight: "5px", marginLeft: "15px"};
 
@@ -156,7 +151,6 @@
   )
 }
 
->>>>>>> e8d00a98
 function SecretURLFileDownloadLayout({value, setValue}) {
   const {
     secret_download_limit,
@@ -502,24 +496,16 @@
 
 
 function RestrictedAccessLayout({
-<<<<<<< HEAD
-=======
                                   password_enable,
->>>>>>> e8d00a98
                                   secret_URL_file_download,
                                   content_file_download,
                                   terms_and_conditions,
                                   usage_report_workflow_access,
-<<<<<<< HEAD
+                                  error_msg,
                                   restricted_access_display_flag
-                                }) {
-  const [secretURLFileDownload , setSecretURLFileDownload] = useState(secret_URL_file_download)
-=======
-                                  error_msg
                                 }) {
   const [passwordEnable, setPasswordEnable] = useState(!!password_enable);
   const [secretURLFileDownload , setSecretURLFileDownload] = useState(secret_URL_file_download);
->>>>>>> e8d00a98
   const [contentFileDownload, setContentFileDownload] = useState(content_file_download);
   const [usageReportWorkflowAccess, setUsageReportWorkflowAccess] = useState(usage_report_workflow_access);
   const [termList, setTermList] = useState(terms_and_conditions);
@@ -599,10 +585,7 @@
      } 
 
     let data = {
-<<<<<<< HEAD
-=======
       password_enable:passwordEnable,
->>>>>>> e8d00a98
       secret_URL_file_download:secretURLFileDownload,
       content_file_download: contentFileDownload,
       usage_report_workflow_access: usageReportWorkflowAccess,
@@ -697,10 +680,20 @@
     return errorMessage;
   }
 
-<<<<<<< HEAD
+  function validErrorMsgConditions() {
+    let errorMessage;
+
+    if (error_msg.content.en.content == '' || error_msg.content.ja.content == '') {
+      errorMessage = EMPTY_ERROR_MESSAGE;
+    }
+    return errorMessage;
+  }
+
   if (restricted_access_display_flag) {
     return (
       <div>
+        <PasswordLayout value={passwordEnable}
+                        setValue={setPasswordEnableCallback}/>
         <SecretURLFileDownloadLayout value={secretURLFileDownload}
                                    setValue={setSecretURLFileDownload}/>
         <ContentFileDownloadLayout value={contentFileDownload}
@@ -710,6 +703,7 @@
         <TermsConditions termList={termList} setTermList={setTermList}
                          currentTerm={currentTerm}
                          setCurrentTerm={setCurrentTerm}/>
+        <ErrorMsgConditions errorMsg={errorMsg} setErrorMsg={setErrorMsg}/>
         <div className="form-group">
           <button id="save-btn" className="btn btn-primary pull-right" style={{marginBottom: "15px"}}
                   onClick={handleSave}>
@@ -719,36 +713,6 @@
         <div>
           <UsageReportList/>
         </div>
-=======
-  function validErrorMsgConditions() {
-    let errorMessage;
-
-    if (error_msg.content.en.content == '' || error_msg.content.ja.content == '') {
-      errorMessage = EMPTY_ERROR_MESSAGE;
-    }
-    return errorMessage;
-  }
-
-  return (
-    <div>
-      <PasswordLayout value={passwordEnable}
-                      setValue={setPasswordEnableCallback}/>
-      <SecretURLFileDownloadLayout value={secretURLFileDownload}
-                                 setValue={setSecretURLFileDownload}/>
-      <ContentFileDownloadLayout value={contentFileDownload}
-                                 setValue={setContentFileDownload}/>
-      <UsageReportWorkflowAccessLayout value={usageReportWorkflowAccess}
-                                       setValue={setUsageReportWorkflowAccess}/>
-      <TermsConditions termList={termList} setTermList={setTermList}
-                       currentTerm={currentTerm}
-                       setCurrentTerm={setCurrentTerm}/>
-      <ErrorMsgConditions errorMsg={errorMsg} setErrorMsg={setErrorMsg}/>
-      <div className="form-group">
-        <button id="save-btn" className="btn btn-primary pull-right" style={{marginBottom: "15px"}}
-                onClick={handleSave}>
-          <span className="glyphicon glyphicon-save"></span>&nbsp;{SAVE_LABEL}
-        </button>
->>>>>>> e8d00a98
       </div>
     )
   } else {
