# -*- coding: utf-8 -*-
#
# This file is part of WEKO3.
# Copyright (C) 2017 National Institute of Informatics.
#
# WEKO3 is free software; you can redistribute it
# and/or modify it under the terms of the GNU General Public License as
# published by the Free Software Foundation; either version 2 of the
# License, or (at your option) any later version.
#
# WEKO3 is distributed in the hope that it will be
# useful, but WITHOUT ANY WARRANTY; without even the implied warranty of
# MERCHANTABILITY or FITNESS FOR A PARTICULAR PURPOSE.  See the GNU
# General Public License for more details.
#
# You should have received a copy of the GNU General Public License
# along with WEKO3; if not, write to the
# Free Software Foundation, Inc., 59 Temple Place, Suite 330, Boston,
# MA 02111-1307, USA.

"""Task for sending scheduled report emails."""

import json
from datetime import datetime, timedelta

from celery import shared_task
from celery.utils.log import get_task_logger
from flask import current_app, render_template
from flask_babelex import gettext as _
from flask_mail import Attachment
from invenio_mail.api import send_mail
from invenio_stats.utils import QueryCommonReportsHelper, \
    QueryFileReportsHelper, QueryRecordViewPerIndexReportHelper, \
    QueryRecordViewReportHelper, QuerySearchReportHelper

<<<<<<< HEAD
from .models import StatisticsEmail
from .utils import StatisticMail, get_redis_cache, get_user_report_data, \
    package_reports
=======
from . import config
from .models import AdminSettings, StatisticsEmail
from .utils import get_redis_cache, get_user_report_data, package_reports
from .views import manual_send_site_license_mail
>>>>>>> cfac21e3

logger = get_task_logger(__name__)


@shared_task(ignore_results=True)
def send_all_reports(report_type=None, year=None, month=None):
    """Query elasticsearch for each type of stats report."""
    # By default get the current month and year
    now = datetime.now()
    month = month or now.month
    year = year or now.year
    tsv_files = []
    all_results = {
        'file_download': QueryFileReportsHelper.get(
            year=year, month=month, event='file_download'),
        'file_preview': QueryFileReportsHelper.get(
            year=year, month=month, event='file_preview'),
        'index_access': QueryRecordViewPerIndexReportHelper.get(
            year=year, month=month),
        'detail_view': QueryRecordViewReportHelper.get(
            year=year, month=month),
        'file_using_per_user': QueryFileReportsHelper.get(
            year=year, month=month, event='file_using_per_user'),
        'top_page_access': QueryCommonReportsHelper.get(
            year=year, month=month, event='top_page_access'),
        'search_count': QuerySearchReportHelper.get(
            year=year, month=month),
        'user_roles': get_user_report_data(),
        'site_access': QueryCommonReportsHelper.get(
            year=year, month=month, event='site_access')
    }
    with current_app.app_context():
        current_app.logger.info(
            '[{0}] [{1}] '.format(0, 'Got all stats reports'))

        # Allow for this to be used to get specific emails as well
        reports = {}
        if report_type is not None and report_type in all_results:
            reports[report_type] = all_results[report_type]
        else:
            reports = all_results

        zip_date = str(year) + '-' + str(month).zfill(2)
        zip_name = 'logReport_' + zip_date + '.zip'
        zip_stream = package_reports(reports, year, month)

        recepients = StatisticsEmail.get_all_emails()
        attachments = [Attachment(zip_name,
                                  'application/x-zip-compressed',
                                  zip_stream.getvalue())]
        html_body = render_template(
            current_app.config['WEKO_ADMIN_REPORT_EMAIL_TEMPLATE'],
            report_date=zip_date,
            attached_file=zip_name)
        subject = zip_date + _(' Log report.')
        try:
            send_mail(subject, recepients, html=html_body,
                      attachments=attachments)
            current_app.logger.info('[{0}] [{1}] '.format(0, 'Sent email'))
        except Exception as e:
            current_app.logger.info('[{0}] [{1}] '.format(1, 'Could not send'))


@shared_task(ignore_results=True)  # Set for timedelta(days=1)
def check_send_all_reports():
    """Check Redis periodically for when to run a task."""
    with current_app.app_context():
        current_app.logger.info(
            '[{0}] [{1}] '.format(0, 'Checking if report emails are due'))

        cache_key = current_app.config['WEKO_ADMIN_CACHE_PREFIX']. \
            format(name='email_schedule')
        schedule = get_redis_cache(cache_key)  # Schedule set in the view
        schedule = json.loads(schedule) if schedule else None
        if schedule and _due_to_run(schedule):
            current_app.logger.info(
                '[{0}] [{1}] '.format(0, 'Started report email task'))
            send_all_reports.delay()


@shared_task(ignore_results=True)  # Set for timedelta(days=1)
def send_feedback_mail():
    """Check Redis periodically for when to run a task."""
    with current_app.app_context():
        StatisticMail.send_mail_to_all()


def _due_to_run(schedule):
    """Check if a task needs to be ran."""
    if not schedule['enabled']:
        return False
    now = datetime.now()
    return (schedule['frequency'] == 'daily') or \
<<<<<<< HEAD
           (schedule['frequency'] == 'weekly'
            and int(schedule['details']) == now.weekday()) or \
           (schedule['frequency'] == 'monthly'
            and int(schedule['details']) == now.day)
=======
        (schedule['frequency'] == 'weekly'
         and int(schedule['details']) == now.weekday()) or \
        (schedule['frequency'] == 'monthly'
         and int(schedule['details']) == now.day)


@shared_task(ignore_results=True)
def check_send_site_access_report():
    """Check send site access report."""
    settings = AdminSettings.get('site_license_mail_settings')
    if settings and settings.auto_send_flag:
        agg_month = \
            current_app.config.get('WEKO_ADMIN_DEFAULT_AGGREGATION_MONTH', 1)
        # Previous months
        end_date = datetime.utcnow().replace(day=1) - timedelta(days=1)
        count = 1
        start_date = end_date.replace(day=1)
        while count < agg_month:
            start_date = (start_date - timedelta(days=1)).replace(day=1)
            count = count + 1
        end_month = end_date.strftime('%Y-%m')
        start_month = start_date.strftime('%Y-%m')
        # send mail api
        manual_send_site_license_mail(start_month=start_month,
                                      end_month=end_month)
>>>>>>> cfac21e3
<|MERGE_RESOLUTION|>--- conflicted
+++ resolved
@@ -23,9 +23,9 @@
 import json
 from datetime import datetime, timedelta
 
-from celery import shared_task
+from celery import shared_task, task
 from celery.utils.log import get_task_logger
-from flask import current_app, render_template
+from flask import current_app, render_template, url_for
 from flask_babelex import gettext as _
 from flask_mail import Attachment
 from invenio_mail.api import send_mail
@@ -33,16 +33,10 @@
     QueryFileReportsHelper, QueryRecordViewPerIndexReportHelper, \
     QueryRecordViewReportHelper, QuerySearchReportHelper
 
-<<<<<<< HEAD
-from .models import StatisticsEmail
-from .utils import StatisticMail, get_redis_cache, get_user_report_data, \
-    package_reports
-=======
 from . import config
 from .models import AdminSettings, StatisticsEmail
 from .utils import get_redis_cache, get_user_report_data, package_reports
 from .views import manual_send_site_license_mail
->>>>>>> cfac21e3
 
 logger = get_task_logger(__name__)
 
@@ -110,10 +104,11 @@
 def check_send_all_reports():
     """Check Redis periodically for when to run a task."""
     with current_app.app_context():
+        schedule = None
         current_app.logger.info(
             '[{0}] [{1}] '.format(0, 'Checking if report emails are due'))
 
-        cache_key = current_app.config['WEKO_ADMIN_CACHE_PREFIX']. \
+        cache_key = current_app.config['WEKO_ADMIN_CACHE_PREFIX'].\
             format(name='email_schedule')
         schedule = get_redis_cache(cache_key)  # Schedule set in the view
         schedule = json.loads(schedule) if schedule else None
@@ -123,25 +118,12 @@
             send_all_reports.delay()
 
 
-@shared_task(ignore_results=True)  # Set for timedelta(days=1)
-def send_feedback_mail():
-    """Check Redis periodically for when to run a task."""
-    with current_app.app_context():
-        StatisticMail.send_mail_to_all()
-
-
 def _due_to_run(schedule):
     """Check if a task needs to be ran."""
     if not schedule['enabled']:
         return False
     now = datetime.now()
     return (schedule['frequency'] == 'daily') or \
-<<<<<<< HEAD
-           (schedule['frequency'] == 'weekly'
-            and int(schedule['details']) == now.weekday()) or \
-           (schedule['frequency'] == 'monthly'
-            and int(schedule['details']) == now.day)
-=======
         (schedule['frequency'] == 'weekly'
          and int(schedule['details']) == now.weekday()) or \
         (schedule['frequency'] == 'monthly'
@@ -166,5 +148,4 @@
         start_month = start_date.strftime('%Y-%m')
         # send mail api
         manual_send_site_license_mail(start_month=start_month,
-                                      end_month=end_month)
->>>>>>> cfac21e3
+                                      end_month=end_month)