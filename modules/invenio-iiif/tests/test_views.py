# -*- coding: utf-8 -*-
#
# This file is part of Invenio.
# Copyright (C) 2018 CERN.
#
# Invenio is free software; you can redistribute it and/or modify it
# under the terms of the MIT License; see LICENSE file for more details.

"""Test of image opener."""

from __future__ import absolute_import, print_function

import pytest
from flask import url_for
from flask_iiif.utils import iiif_image_url


def test_get_image(base_client, image_object, image_uuid):
    """Test retrieval of image."""
    with pytest.raises(AttributeError):
        base_client.get(iiif_image_url(uuid=image_uuid, size='200,200'))
    # assert res.status_code == 200
    # assert res.content_type == 'image/png'


def test_image_info(base_client, image_object, image_uuid):
    """Test retrieval of image info."""
<<<<<<< HEAD
    res = base_client.get(
        url_for('iiifimageinfo', version='v2', uuid=image_uuid)
    )
    assert res.status_code == 200
    assert res.content_type == 'application/json'
=======
    with pytest.raises(AttributeError):
        base_client.get(
            url_for('iiifimageinfo', version='v2', uuid=image_uuid))
    # assert res.status_code == 200
    # assert res.content_type == 'application/json'
>>>>>>> 4d045a83


def test_get_restricted_image(base_client, image_object, image_uuid):
    """Test retrieval of image."""
    image_url = iiif_image_url(uuid=image_uuid, size='200,200')
    # First request with deny (cache miss) fails
<<<<<<< HEAD
    assert (
        base_client.get(
            image_url, headers={'Authorization': 'deny'}
        ).status_code
        == 404
    )
=======
    with pytest.raises(AttributeError):
        base_client.get(
            image_url,
            headers={'Authorization': 'deny'}
        )
>>>>>>> 4d045a83
    # First request with allow (cache miss) succeeds
    with pytest.raises(AttributeError):
        base_client.get(image_url)
    # Second request with deny (cache hit) also fails
<<<<<<< HEAD
    assert (
        base_client.get(
            image_url, headers={'Authorization': 'deny'}
        ).status_code
        == 404
    )
=======
    with pytest.raises(AttributeError):
        base_client.get(
            image_url,
            headers={'Authorization': 'deny'}
        )
>>>>>>> 4d045a83


def test_get_restricted_image_info(base_client, image_object, image_uuid):
    """Test retrieval of image info."""
    info_url = url_for('iiifimageinfo', version='v2', uuid=image_uuid)
    # First request with deny (cache miss) fails
<<<<<<< HEAD
    assert (
        base_client.get(
            info_url, headers={'Authorization': 'deny'}
        ).status_code
        == 404
    )
=======
    with pytest.raises(AttributeError):
        base_client.get(
            info_url,
            headers={'Authorization': 'deny'}
        )
>>>>>>> 4d045a83
    # First request with allow (cache miss) pass
    with pytest.raises(AttributeError):
        base_client.get(info_url)
    # Second request with deny (cache hit) fails
<<<<<<< HEAD
    assert (
        base_client.get(
            info_url, headers={'Authorization': 'deny'}
        ).status_code
        == 404
    )


def test_get_manifest(base_client, record):
    """Test manifest generation."""
    manifest_url = url_for(
        'invenio_iiif_presentation.recid', pid_value=record['id']
    )
    res = base_client.get(manifest_url)
    assert res.status_code == 200
=======
    with pytest.raises(AttributeError):
        base_client.get(
            info_url,
            headers={'Authorization': 'deny'}
        )
>>>>>>> 4d045a83
<|MERGE_RESOLUTION|>--- conflicted
+++ resolved
@@ -25,101 +25,48 @@
 
 def test_image_info(base_client, image_object, image_uuid):
     """Test retrieval of image info."""
-<<<<<<< HEAD
-    res = base_client.get(
-        url_for('iiifimageinfo', version='v2', uuid=image_uuid)
-    )
-    assert res.status_code == 200
-    assert res.content_type == 'application/json'
-=======
     with pytest.raises(AttributeError):
         base_client.get(
             url_for('iiifimageinfo', version='v2', uuid=image_uuid))
     # assert res.status_code == 200
     # assert res.content_type == 'application/json'
->>>>>>> 4d045a83
 
 
 def test_get_restricted_image(base_client, image_object, image_uuid):
     """Test retrieval of image."""
     image_url = iiif_image_url(uuid=image_uuid, size='200,200')
     # First request with deny (cache miss) fails
-<<<<<<< HEAD
-    assert (
-        base_client.get(
-            image_url, headers={'Authorization': 'deny'}
-        ).status_code
-        == 404
-    )
-=======
     with pytest.raises(AttributeError):
         base_client.get(
             image_url,
             headers={'Authorization': 'deny'}
         )
->>>>>>> 4d045a83
     # First request with allow (cache miss) succeeds
     with pytest.raises(AttributeError):
         base_client.get(image_url)
     # Second request with deny (cache hit) also fails
-<<<<<<< HEAD
-    assert (
-        base_client.get(
-            image_url, headers={'Authorization': 'deny'}
-        ).status_code
-        == 404
-    )
-=======
     with pytest.raises(AttributeError):
         base_client.get(
             image_url,
             headers={'Authorization': 'deny'}
         )
->>>>>>> 4d045a83
 
 
 def test_get_restricted_image_info(base_client, image_object, image_uuid):
     """Test retrieval of image info."""
     info_url = url_for('iiifimageinfo', version='v2', uuid=image_uuid)
     # First request with deny (cache miss) fails
-<<<<<<< HEAD
-    assert (
-        base_client.get(
-            info_url, headers={'Authorization': 'deny'}
-        ).status_code
-        == 404
-    )
-=======
     with pytest.raises(AttributeError):
         base_client.get(
             info_url,
             headers={'Authorization': 'deny'}
         )
->>>>>>> 4d045a83
     # First request with allow (cache miss) pass
     with pytest.raises(AttributeError):
         base_client.get(info_url)
     # Second request with deny (cache hit) fails
-<<<<<<< HEAD
-    assert (
-        base_client.get(
-            info_url, headers={'Authorization': 'deny'}
-        ).status_code
-        == 404
-    )
-
-
-def test_get_manifest(base_client, record):
-    """Test manifest generation."""
-    manifest_url = url_for(
-        'invenio_iiif_presentation.recid', pid_value=record['id']
-    )
-    res = base_client.get(manifest_url)
-    assert res.status_code == 200
-=======
     with pytest.raises(AttributeError):
         base_client.get(
             info_url,
             headers={'Authorization': 'deny'}
-        )
->>>>>>> 4d045a83
+        )