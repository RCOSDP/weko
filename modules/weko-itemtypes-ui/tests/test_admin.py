--- conflicted
+++ resolved
@@ -12,11 +12,7 @@
 from weko_admin.models import BillingPermission
 from weko_records.models import ItemMetadata, ItemTypeProperty
 from weko_records.api import Mapping
-<<<<<<< HEAD
-#from weko_records_ui.models import RocrateMapping
-=======
 from weko_records_ui.models import RocrateMapping
->>>>>>> 907c163d
 from weko_workflow.models import WorkFlow, FlowDefine
 
 from tests.helpers import login
@@ -732,106 +728,6 @@
         assert json.loads(res.data) == {}
 
 
-<<<<<<< HEAD
-#class TestItemTypeRocrateMappingView:
-    # .tox/c1/bin/pytest --cov=weko_itemtypes_ui tests/test_admin.py::TestItemTypeRocrateMappingView::test_index_acl -vv -s --cov-branch --cov-report=term --basetemp=/code/modules/weko-itemtypes-ui/.tox/c1/tmp
-#    @pytest.mark.parametrize('index, is_admin', [
-#        (0, True),
-#        (1, True),
-#        (2, False),
-#        (3, False),
-#        (4, False),
-#        (5, False),
-#        (7, False)
-#    ])
-#    def test_index_acl(self, client, admin_view, users, index, is_admin):
-#        login_user_via_session(client, email=users[index]['email'])
-#        url = url_for('itemtypesrocratemapping.index')
-#        res = client.get(url)
-#        assert_statuscode_with_role(res, is_admin)
-
-    # .tox/c1/bin/pytest --cov=weko_itemtypes_ui tests/test_admin.py::TestItemTypeRocrateMappingView::test_index -vv -s --cov-branch --cov-report=term --basetemp=/code/modules/weko-itemtypes-ui/.tox/c1/tmp
-#    def test_index(self, client, admin_view, item_type, users, mocker):
-#        login_user_via_session(client=client, email=users[0]['email'])
-
-        # item_type_id is none : redirect first item type
-#        url = url_for('itemtypesrocratemapping.index')
-#        res = client.get(url)
-#        assert res.status_code == 302
-#        assert res.headers['Location'] == 'http://test_server/admin/itemtypes/rocrate_mapping/1'
-
-        # item_type_id is not exist : redirect first item type
-#        url100 = url_for('itemtypesrocratemapping.index', item_type_id=100)
-#        res = client.get(url100)
-#        assert res.status_code == 302
-#        assert res.headers['Location'] == 'http://test_server/admin/itemtypes/rocrate_mapping/1'
-
-        # item_type_id is normal : 200
-#        url1 = url_for('itemtypesrocratemapping.index', item_type_id=1)
-#        res = client.get(url1)
-#        assert res.status_code == 200
-
-        # Item type table has no record : render error screen
- #       with patch('weko_records.api.ItemTypes.get_latest', return_value=[]):
- #           mock_render = mocker.patch('weko_itemtypes_ui.admin.ItemTypeRocrateMappingView.render', return_value=make_response())
- #           url1 = url_for('itemtypesrocratemapping.index', item_type_id=1)
- #           res = client.get(url1)
- #           assert res.status_code == 200
- #           assert mock_render.call_args[0][0] == current_app.config['WEKO_ITEMTYPES_UI_ADMIN_ERROR_TEMPLATE']
-
-        # Unexpected error : 500
- #       with patch('weko_records.api.ItemTypes.get_latest', side_effect=Exception('Unexpected error')):
- #           url1 = url_for('itemtypesrocratemapping.index', item_type_id=1)
- #           res = client.get(url1)
- #           assert res.status_code == 500
-
-    # .tox/c1/bin/pytest --cov=weko_itemtypes_ui tests/test_admin.py::TestItemTypeRocrateMappingView::test_register_acl -vv -s --cov-branch --cov-report=term --basetemp=/code/modules/weko-itemtypes-ui/.tox/c1/tmp
-#    @pytest.mark.parametrize('index, is_admin', [
-#        (0, True),
-#        (1, True),
-#        (2, False),
-#        (3, False),
-#        (4, False),
-#        (5, False),
-#        (7, False)
-#    ])
-#    def test_register_acl(self, client, admin_view, users, index, is_admin):
-#        login_user_via_session(client, email=users[index]['email'])
-#        url = url_for('itemtypesrocratemapping.register')
-#        data = {}
-#        res = client.post(url, json=data)
-#        assert_statuscode_with_role(res, is_admin)
-
-    # .tox/c1/bin/pytest --cov=weko_itemtypes_ui tests/test_admin.py::TestItemTypeRocrateMappingView::test_register -vv -s --cov-branch --cov-report=term --basetemp=/code/modules/weko-itemtypes-ui/.tox/c1/tmp
-#    def test_register(self, client, admin_view, users, rocrate_mapping):
-#        login_user_via_session(client, email=users[0]['email'])
-#        url = url_for('itemtypesrocratemapping.register')
-
-        # Create mapping
-#        data = {'item_type_id': 1, 'mapping': {'key1': 'new_value1'}}
-#        res = client.post(url, json=data)
-#        assert res.status_code == 200
-#        record = RocrateMapping.query.filter_by(item_type_id=1).one_or_none()
-#        assert record.mapping.get('key1') == 'new_value1'
-
-        # Update mapping
-#        data = {'item_type_id': 2, 'mapping': {'key2': 'new_value2'}}
-#        res = client.post(url, json=data)
-#        assert res.status_code == 200
-#        record = RocrateMapping.query.filter_by(item_type_id=2).one_or_none()
-#        assert record.mapping.get('key2') == 'new_value2'
-
-        # Content type is not json : 400
-#        data = 'text'
-#        headers = {'Content-Type': 'text/plain'}
-#        res = client.post(url, data=data, headers=headers)
-#        assert res.status_code == 400
-
-        # Failed to register db : 500
-#        data = {}
-#        res = client.post(url, json=data)
-#        assert res.status_code == 500
-=======
 class TestItemTypeRocrateMappingView:
     # .tox/c1/bin/pytest --cov=weko_itemtypes_ui tests/test_admin.py::TestItemTypeRocrateMappingView::test_index_acl -vv -s --cov-branch --cov-report=term --basetemp=/code/modules/weko-itemtypes-ui/.tox/c1/tmp
     @pytest.mark.parametrize('index, is_admin', [
@@ -929,5 +825,4 @@
         # Failed to register db : 500
         data = {}
         res = client.post(url, json=data)
-        assert res.status_code == 500
->>>>>>> 907c163d
+        assert res.status_code == 500