// require(["jquery", "bootstrap"],function() {});
$(document).ready(function () {
  var checkboxTemplate = "/static/templates/weko_deposit/checkboxes.html";
  // Number of callbacks(requests) when rendering the page, When add a new callback,
  // please increase/decrease appropriately
  var requestNum = 0;
  src_render = {};
  src_mapping = {};
  page_global = {
    upload_file: false,
    table_row: [],        // 追加した行番号を保存する元々順番()
    table_row_map: {},    // 生成したschemaとformの情報を保存する
    meta_list: {},        // 追加した行の情報を保存する(セットした詳細情報)
    meta_fix: {},
    schemaeditor: {       // objectの場合
      schema: {}           //   生成したschemaの情報を保存する
    },
    edit_notes: {}         // Map of notes for each attribute, keep seperate
  };
  properties_obj = {}     // 作成したメタデータ項目タイプ
  propertyOptions = '';
  textPropertyOptions = '';
  page_json_editor = {}   //   一時的editorオブジェクトの保存
  url_update_schema = '/admin/itemtypes/register';
  rename_subitem_config = false;
  // デフォルトマッピングのテンプレート
  mapping_value = {
    "display_lang_type": "",
    "oai_dc_mapping": "",
    "jpcoar_mapping": "",
    "junii2_mapping": "",
    "lido_mapping": "",
    "lom_mapping": "",
    "spase_mapping": ""
  }
  meta_system_info = {
    system_identifier_doi: {
      input_type: "S_Identifier",
      title: "Persistent Identifier(DOI)",
      title_i18n: { ja: "永続識別子（DOI）", en: "Persistent Identifier(DOI)" },
      option: {
        required: false,
        multiple: false,
        hidden: true,
        showlist: false,
        crtf: false,
        oneline: false
      }
    },
    system_identifier_hdl: {
      input_type: "S_Identifier",
      title: "Persistent Identifier(HDL)",
      title_i18n: { ja: "永続識別子（HDL）", en: "Persistent Identifier(HDL)" },
      option: {
        required: false,
        multiple: false,
        hidden: true,
        showlist: false,
        crtf: false,
        oneline: false
      }
    },
    system_identifier_uri: {
      input_type: "S_Identifier",
      title: "Persistent Identifier(URI)",
      title_i18n: { ja: "永続識別子（URI）", en: "Persistent Identifier(URI)" },
      option: {
        required: false,
        multiple: false,
        hidden: true,
        showlist: false,
        crtf: false,
        oneline: false
      }
    },
    system_file: {
      input_type: "S_File",
      title: "File Information",
      title_i18n: { ja: "ファイル情報", en: "File Information" },
      option: {
        required: false,
        multiple: false,
        hidden: true,
        showlist: false,
        crtf: false,
        oneline: false
      }
    }
  };
  meta_fix = {
    pubdate: {
      input_type: "Date",
      title: "Publish Date",
      title_i18n: { ja: "公開日", en: "Publish Date" },
      option: {
        required: true,
        multiple: false,
        hidden: false,
        showlist: false,
        crtf: false,
        oneline: false
      }
    }
  };
  property_default = {};
  generalTextProps = ['text', 'textarea', 'cus_1042', 'cus_1043']

  $('#myModal').modal({
    show: false
  })

  if ($('#item-type-lists').val().length > 0) {
    // バージョンアップ
    $('#upt_version').attr('checked', true);
    $('#new_version').attr('checked', false);
    itemname = $('#item-type-lists').find("option:selected").text();
    itemname = itemname.substr(0, itemname.lastIndexOf('('));
    $('#itemtype_name').val(itemname);
    url_update_schema = '/admin/itemtypes/' + $('#item-type-lists').val() + '/register';
  } else {
    endLoading();
  }

  $('.radio_versionup').on('click', function () {
    if ($(this).val() == 'upt') {
      url_update_schema = '/admin/itemtypes/' + $('#item-type-lists').val() + '/register';
    } else {
      url_update_schema = '/admin/itemtypes/register';
    }
  });

  $('#item-type-lists').on('change', function () {
    window.location.href = '/admin/itemtypes/' + $('#item-type-lists').val();
  });

  //For export
  if ($("#item-type-lists option:selected").hasClass('normal_type')) {
    $('#item_type_export').prop('disabled', false);
  }
  $('#item_type_export').on('click', function () {
    let item_type_id = $('#item-type-lists').val();
    document.location.href = '/admin/itemtypes/' + item_type_id + '/export';
  });
  //For import
  $('#item_type_import').on('click', function () {
    $('#importUI').toggleClass('hide');
  });
  $('#import_exec_btn').on('click', function () {
    if ($('#import_file').prop("files").length != 1) {
      alert("Please select Zipfile.");
      return;
    }
    if ($('#itemtype_name_import').val().length < 1) {
      alert("Please input Type Name.");
      return;
    }
    let fd = new FormData();
    fd.append("item_type_name", $('#itemtype_name_import').val());
    fd.append("file", $('#import_file').prop("files")[0])
    send_file("/admin/itemtypes/import", fd);
  });

  $('input[type=radio][name=item_type]').on('change', function () {
    if (this.value === 'normal') {
      $('option.normal_type').show()
      $('option.harvesting_type').hide()
      disabled_deleted_type();
    } else if (this.value === 'harvesting') {
      $('option.normal_type').hide()
      $('option.harvesting_type').show()
      disabled_deleted_type();
    } else {
      $('option.deleted_type').show();
      $('option.normal_type').hide();
      $('option.harvesting_type').hide();
      $('#btn_restore_itemtype_schema').prop('disabled', false);
      $('div.metadata-content *').not("[id=btn_restore_itemtype_schema]").prop('disabled', true);
    }
  });

  function disabled_deleted_type() {
    $('option.deleted_type').hide();
    $('#btn_restore_itemtype_schema').prop('disabled', true);
    $('div.metadata-content *').not("[id=btn_restore_itemtype_schema]").prop('disabled', false);
    $('#chk_pubdate_0').attr('disabled', true);
  }

  $('#btn_create_itemtype_schema').on('click', function () {
    if ($('#itemtype_name').val() == "") {
      $('#itemtype_name_warning').removeClass('hide');
      $('#itemtype_name').focus();
      return;
    }
    $('#itemtype_name_warning').addClass('hide');
    create_itemtype_schema();
    send(url_update_schema, page_global);
  });

  $('#btn_previews_itemtype_schema').on('click', function () {
    create_itemtype_schema();
    $('#schema_json').text(JSON.stringify(page_global.table_row_map.schema, null, 4));
    $('#form_json').text(JSON.stringify(page_global.table_row_map.form, null, 4));
    $('#render_json').text(JSON.stringify(page_global, null, 4));
  });

  function create_itemtype_schema() {
    page_global.table_row_map['name'] = $('#itemtype_name').val();
    page_global.table_row_map['action'] = $('[name=radio_versionup]:checked').val();

    // manual mapping for system properties
    page_global.table_row_map['mapping'] = {
      system_identifier_doi: {
        "display_lang_type": "",
        "oai_dc_mapping": "",
        "jpcoar_mapping": {
          "identifier": {
            "@value": "subitem_systemidt_identifier",
            "@attributes": {
              "identifierType": "subitem_systemidt_identifier_type"
            }
          }
        },
        "junii2_mapping": "",
        "lido_mapping": "",
        "lom_mapping": "",
        "spase_mapping": ""
      },
      system_identifier_hdl: {
        "display_lang_type": "",
        "oai_dc_mapping": "",
        "jpcoar_mapping": {
          "identifier": {
            "@value": "subitem_systemidt_identifier",
            "@attributes": {
              "identifierType": "subitem_systemidt_identifier_type"
            }
          }
        },
        "junii2_mapping": "",
        "lido_mapping": "",
        "lom_mapping": "",
        "spase_mapping": ""
      },
      system_identifier_uri: {
        "display_lang_type": "",
        "oai_dc_mapping": "",
        "jpcoar_mapping": {
          "identifier": {
            "@value": "subitem_systemidt_identifier",
            "@attributes": {
              "identifierType": "subitem_systemidt_identifier_type"
            }
          }
        },
        "junii2_mapping": "",
        "lido_mapping": "",
        "lom_mapping": "",
        "spase_mapping": ""
      },
      system_file: {
        "display_lang_type": "",
        "oai_dc_mapping": "",
        "jpcoar_mapping": {
          "system_file": {
            "URI": {
              "@value": "subitem_systemfile_filename_uri",
              "@attributes": {
                "label": "subitem_systemfile_filename_label",
                "objectType": "subitem_systemfile_filename_type"
              }
            },
            "date": {
              "@value": "subitem_systemfile_datetime_date",
              "@attributes": {
                "dateType": "subitem_systemfile_datetime_type"
              }
            },
            "extent": {
              "@value": "subitem_systemfile_size"
            },
            "version": {
              "@value": "subitem_systemfile_version"
            },
            "mimeType": {
              "@value": "subitem_systemfile_mimetype"
            }
          }
        },
        "junii2_mapping": "",
        "lido_mapping": "",
        "lom_mapping": "",
        "spase_mapping": ""
      }
    };
    //

    page_global.table_row_map['form'] = [];
    page_global.table_row_map['schema'] = {
      $schema: "http://json-schema.org/draft-04/schema#",
      type: "object",
      description: "",
      properties: {},
      required: []
    };

    // Keep the notes seperate from schema to avoid extracting later
    page_global.table_row_map['form'] = [];

    // コンテンツ本体
    if (page_global.upload_file) {
      page_global.table_row_map.schema.properties["filemeta"] = {
        type: "array",
        title: "Contents Body",
        items: {
          type: "object",
          properties: {
            filename: {
              type: "string",
              title: "Display Name"
            },
            displaytype: {
              type: "string",
              title: "Display Format",
              enum: ["detail", "simple", "preview"]
            },
            licensetype: {
              type: "string",
              title: "License",
              enum: ["license_free", "license_0", "license_1", "license_2", "license_3", "license_4", "license_5"]
            },
            licensefree: {
              type: "string"
            },
            accessrole: {
              type: "string",
              title: "Access",
              enum: ["open_access", "open_date", "open_login", "open_no", "open_restricted"]
            },
            accessdate: {
              type: "string",
              title: "Publish Date"
            },
            groups: {
              type: "string",
              title: "Group Name"
            }
          }
        }
      }
      page_global.table_row_map.form.push({
        key: "filemeta",
        title: "Contents Body",
        add: "New",
        style: {
          add: "btn-success"
        },
        items: [
          {
            key: "filemeta[].filename",
            type: "select",
            title: "Display Name",
            title_i18n: { ja: "表示名", en: "FileName" }
          },
          {
            key: "filemeta[].displaytype",
            type: "select",
            title: "Display Format",
            title_i18n: { ja: "表示形式", en: "Preview" },
            titleMap: [
              { value: "detail", name: "Detailed" },
              { value: "simple", name: "Simple" },
              { value: "preview", name: "Preview" }
            ]
          },
          {
            key: "filemeta[].licensetype",
            type: "select",
            title: " License",
            title_i18n: { ja: "ライセンス", en: "License" },
            titleMap: [
              { value: "license_free", name: "License Free" },
              { value: "license_0", name: "Creative Commons : Attribution" },
              { value: "license_1", name: "Creative Commons : Attribution-Share-Alike" },
              { value: "license_2", name: "Creative Commons : Attribution-No-Derivatives" },
              { value: "license_3", name: "Creative Commons : Attribution-Non-Commercial" },
              { value: "license_4", name: "Creative Commons : Attribution-NonCommercial-ShareAlike" },
              { value: "license_5", name: "Creative Commons : Attribution-NonCommercial-ShareAlike-NoDerivatives" }
            ]
          },
          {
            key: "filemeta[].licensefree",
            type: "textarea",
            notitle: true,
            condition: "model.filemeta[arrayIndex].licensetype == 'license_free'"
          },
          {
            title: "Check Plagiarism",
            title_i18n: { ja: "剽窃チェック", en: "Check Plagiarism" },
            type: "template",
            template: "<div class='text-center' style='display:none;'><a class='btn btn-primary' href='/ezas/pdf-detect-weko.html' target='_blank' role='button'>{{ form.title }}</a></div>"
          },
          {
            key: "filemeta[].accessrole",
            type: "radios",
            title: "Access",
            title_i18n: { ja: "アクセス", en: "Access" },
            titleMap: [
              { value: "open_access", name: "Open Access" },
              { value: "open_date", name: "Specify Open Access Date" },
              { value: "open_login", name: "Only Logged In Users" },
              { value: "open_no", name: "Do Not Make Public" }
            ]
          },
          {
            key: "filemeta[].accessdate",
            title: "Publish Date",
            title_i18n: { ja: "公開日", en: "Opendate" },
            type: "template",
            format: "yyyy-MM-dd",
            templateUrl: "/static/templates/weko_deposit/datepicker.html",
            condition: "model.filemeta[arrayIndex].accessrole == 'open_date'"
          },
          {
            key: "filemeta[].groups",
            title: "Group",
            title_i18n: { ja: "グループ", en: "Group" },
            type: "text",
            condition: "model.filemeta[arrayIndex].accessrole == 'open_date' || model.filemeta[arrayIndex].accessrole == 'open_login'"
          }
        ]
      });
      if (src_mapping.hasOwnProperty('filemeta')) {
        page_global.table_row_map.mapping['filemeta'] = src_mapping['filemeta'];
      } else {
        page_global.table_row_map.mapping['filemeta'] = mapping_value;
      }
    }

    page_global.table_row_map.schema.properties["pubdate"] = {
      type: "string",
      title: "PubDate",
      format: "datetime"
    };
    page_global.table_row_map.form.push({
      key: "pubdate",
      type: "template",
      title: "PubDate",
      title_i18n: { ja: "公開日", en: "PubDate" },
      required: true,
      format: "yyyy-MM-dd",
      templateUrl: "/static/templates/weko_deposit/datepicker.html"
    });
    page_global.table_row_map.schema.required.push("pubdate");

    if (src_mapping.hasOwnProperty('pubdate')) {
      page_global.table_row_map.mapping['pubdate'] = src_mapping['pubdate'];
    } else {
      page_global.table_row_map.mapping['pubdate'] = mapping_value;
    }
    // Used last mapping of system properties
    if (src_mapping.hasOwnProperty('system_identifier_doi')) {
      page_global.table_row_map.mapping['system_identifier_doi'] = src_mapping['system_identifier_doi'];
    }
    if (src_mapping.hasOwnProperty('system_identifier_hdl')) {
      page_global.table_row_map.mapping['system_identifier_hdl'] = src_mapping['system_identifier_hdl'];
    }
    if (src_mapping.hasOwnProperty('system_identifier_uri')) {
      page_global.table_row_map.mapping['system_identifier_uri'] = src_mapping['system_identifier_uri'];
    }
    if (src_mapping.hasOwnProperty('system_file')) {
      page_global.table_row_map.mapping['system_file'] = src_mapping['system_file'];
    }
    // End system mapping
    // テーブルの行をトラバースし、マップに追加する
    err_input_id = []

    $.each(page_global.table_row, function (idx, row_id) {
      var tmp = {}
      tmp.title = $('#txt_title_' + row_id).val();
      //add by ryuu. start
      tmp.title_i18n = {}
      tmp.title_i18n.ja = $('#txt_title_ja_' + row_id).val();
      tmp.title_i18n.en = $('#txt_title_en_' + row_id).val();
      //add by ryuu. end
      tmp.input_type = $('#select_input_type_' + row_id).val();
      tmp.input_value = "";
      tmp.input_minItems = $('#minItems_' + row_id).val();
      tmp.input_maxItems = $('#maxItems_' + row_id).val();
      tmp.option = {}
      tmp.option.required = $('#chk_' + row_id + '_0').is(':checked') ? true : false;
      tmp.option.multiple = $('#chk_' + row_id + '_1').is(':checked') ? true : false;
      tmp.option.hidden = $('#chk_' + row_id + '_4').is(':checked') ? true : false;
      tmp.option.showlist = tmp.option.hidden ? false : ($('#chk_' + row_id + '_2').is(':checked') ? true : false);
      tmp.option.crtf = tmp.option.hidden ? false : ($('#chk_' + row_id + '_3').is(':checked') ? true : false);
      tmp.option.oneline = tmp.option.hidden ? false : ($('#chk_' + row_id + '_5').is(':checked') ? true : false);

      // Retrieve notes edited
      page_global.edit_notes[row_id] = $('#edit_notes_' + row_id).val();

      if (src_render.hasOwnProperty('meta_list')
        && src_render['meta_list'].hasOwnProperty(row_id)) {
        if (tmp.input_type == src_render['meta_list'][row_id]['input_type']) {
          if (src_mapping.hasOwnProperty(row_id)) {
            page_global.table_row_map.mapping[row_id] = src_mapping[row_id];
          } else {
            page_global.table_row_map.mapping[row_id] = mapping_value;
          }
        } else {
          page_global.table_row_map.mapping[row_id] = mapping_value;
        }
      } else {
        page_global.table_row_map.mapping[row_id] = mapping_value;
      }

      if (tmp.option.required) {
        page_global.table_row_map.schema.required.push(row_id);
      }
      if (tmp.input_type == 'text' || tmp.input_type == 'textarea') {
        if (tmp.option.multiple) {
          page_global.table_row_map.schema.properties[row_id] = {
            type: "array",
            title: tmp.title,
            minItems: tmp.input_minItems,
            maxItems: tmp.input_maxItems,
            items: {
              type: "object",
              properties: {
                interim: { type: "string" }    // [interim]は本当の意味を持たない
              }
            }
          }
          page_global.table_row_map.form.push({
            key: row_id,
            add: "New",
            title_i18n: tmp.title_i18n,
            style: { add: "btn-success" },
            items: [{
              key: row_id + '[].interim',
              type: tmp.input_type,
              notitle: true
            }]
          });
        } else {
          page_global.table_row_map.schema.properties[row_id] = {
            type: "string",
            title: tmp.title,
            format: tmp.input_type    // text|textarea
          }
          page_global.table_row_map.form.push({
            key: row_id,
            title: tmp.title,
            title_i18n: tmp.title_i18n,
            type: tmp.input_type    // text|textarea
          });
        }
      } else if (tmp.input_type == 'datetime') {
        if (tmp.option.multiple) {
          page_global.table_row_map.schema.properties[row_id] = {
            type: "array",
            title: tmp.title,
            minItems: tmp.input_minItems,
            maxItems: tmp.input_maxItems,
            items: {
              type: "object",
              properties: {
                interim: { type: "string" }    // [interim]は本当の意味を持たない
              }
            }
          }
          page_global.table_row_map.form.push({
            key: row_id,
            title_i18n: tmp.title_i18n,
            add: "New",
            style: { add: "btn-success" },
            items: [{
              key: row_id + '[].interim',
              type: "template",
              format: "yyyy-MM-dd",
              templateUrl: "/static/templates/weko_deposit/datepicker.html",
              notitle: true
            }]
          });
        } else {
          page_global.table_row_map.schema.properties[row_id] = {
            type: "string",
            title: tmp.title,
            format: "template"
          }
          page_global.table_row_map.form.push({
            key: row_id,
            title_i18n: tmp.title_i18n,
            type: "template",
            title: tmp.title,
            format: "yyyy-MM-dd",
            templateUrl: "/static/templates/weko_deposit/datepicker.html"
          });
        }
      } else if (tmp.input_type == 'checkboxes') {
        tmp.input_value = $("#schema_" + row_id).find(".select-value-setting").val();
        enum_tmp = []
        titleMap_tmp = []
        $.each(tmp.input_value.split('|'), function (i, v) {
          enum_tmp.push(v);
          titleMap_tmp.push({ value: v, name: v });
        })

        if (tmp.option.multiple) {
          // 選択式(プルダウン)(複数可)
          page_global.table_row_map.schema.properties[row_id] = {
            type: "array",
            title: tmp.title,
            title_i18n: tmp.title_i18n,
            minItems: tmp.input_minItems,
            maxItems: tmp.input_maxItems,
            items: {
              type: "object",
              properties: {
                "interim": {
                  title: tmp.title,
                  title_i18n: tmp.title_i18n,
                  format: "checkboxes",
                  type: "array",
                  items: {
                    type: "string",
                    enum: enum_tmp
                  }
                }
              }
            }
          }
          page_global.table_row_map.form.push({
            key: row_id,
            title: tmp.title,
            title_i18n: tmp.title_i18n,
            add: "New",
            style: { add: "btn-success" },
            items: [{
              title: tmp.title,
              title_i18n: tmp.title_i18n,
              key: row_id + '[].interim',
              type: "template",
              notitle: true,
              titleMap: titleMap_tmp,
              templateUrl: checkboxTemplate
            }]
          });
        } else {
          // 選択式(プルダウン)
          page_global.table_row_map.schema.properties[row_id] = {
            title: tmp.title,                // [interim]は本当の意味を持たない
            title_i18n: tmp.title_i18n,
            "type": "object",
            "format": "object",
            properties: {
              "interim": {
                title: tmp.title,
                title_i18n: tmp.title_i18n,
                type: "array",
                format: "checkboxes",
                items: {
                  type: "string",
                  enum: enum_tmp
                }
              }
            }
          }
          page_global.table_row_map.form.push({
            items: [{
              key: row_id + '.interim',
              type: "template",
              title_i18n: tmp.title_i18n,
              title: tmp.title,
              templateUrl: checkboxTemplate,
              titleMap: titleMap_tmp
            }],
            key: row_id,
            type: "fieldset"
          });
        }
      } else if (tmp.input_type == 'radios' || tmp.input_type == 'select') {
        tmp.input_value = $("#schema_" + row_id).find(".select-value-setting").val();
        enum_tmp = []
        titleMap_tmp = []
        $.each(tmp.input_value.split('|'), function (i, v) {
          enum_tmp.push(v);
          titleMap_tmp.push({ value: v, name: v });
        })
        if (tmp && tmp.input_type == 'select' && enum_tmp[0] != undefined && enum_tmp[0] != "" && enum_tmp[0] != null) {
          enum_tmp.unshift(null);
        }

        if (tmp.option.multiple) {
          page_global.table_row_map.schema.properties[row_id] = {
            type: "array",
            title: tmp.title,
            title_i18n: tmp.title_i18n,
            minItems: tmp.input_minItems,
            maxItems: tmp.input_maxItems,
            items: {
              type: "object",
              properties: {
                interim: {                  // [interim]は本当の意味を持たない
                  title: tmp.title,
                  title_i18n: tmp.title_i18n,
                  type: ["null", "string"],
                  enum: enum_tmp
                }
              }
            }
          }
          page_global.table_row_map.form.push({
            key: row_id,
            title: tmp.title,
            title_i18n: tmp.title_i18n,
            add: "New",
            style: { add: "btn-success" },
            items: [{
              title: tmp.title,
              title_i18n: tmp.title_i18n,
              key: row_id + '[].interim',
              type: tmp.input_type,    // radios|select
              notitle: true,
              titleMap: titleMap_tmp
            }]
          });
        } else {
          page_global.table_row_map.schema.properties[row_id] = {
            title: tmp.title,
            title_i18n: tmp.title_i18n,
            type: "object",
            properties: {
              "interim": {// [interim]は本当の意味を持たない
                title: tmp.title,
                type: ["null", "string"],
                enum: enum_tmp,
                format: tmp.input_type,    // radios|select
              }
            }
          }
          page_global.table_row_map.form.push({
            title: tmp.title,
            title_i18n: tmp.title_i18n,
            items: [{
              key: row_id + '.interim',
              type: tmp.input_type,    // radios|select
              title_i18n: tmp.title_i18n,
              title: tmp.title,
              titleMap: titleMap_tmp
            }],
            key: row_id,
            type: "fieldset"
          });
        }
      } else if (tmp && tmp.input_type.indexOf('cus_') != -1) {
        editor = page_json_editor['schema_' + row_id];
        page_global.schemaeditor.schema[row_id] = JSON.parse(JSON.stringify(editor.getValue()));
        removeEnumForCheckboxes(page_global.schemaeditor.schema[row_id].properties);
        if (tmp.option.multiple) {
          page_global.table_row_map.schema.properties[row_id] = {
            type: "array",
            title: tmp.title,
            minItems: tmp.input_minItems,
            maxItems: tmp.input_maxItems,
            items: {
              type: "object",
              properties: page_global.schemaeditor.schema[row_id].properties,
              required: page_global.schemaeditor.schema[row_id].required
            }
          }
          //add by ryuu. start
          properties_obj[tmp.input_type.substr(4)].forms.title = tmp.title;
          properties_obj[tmp.input_type.substr(4)].forms.title_i18n = tmp.title_i18n;
          //add by ryuu. end
          if (Array.isArray(properties_obj[tmp.input_type.substr(4)].forms)) {
            properties_obj[tmp.input_type.substr(4)].forms.forEach(function (element) {
              // rename subitem
              if (rename_subitem_config && element.items && element.items.length > 0) {
                element = rename_subitem(element);
              }
              page_global.table_row_map.form.push(
                JSON.parse(JSON.stringify(element).replace(/parentkey/gi, row_id))
              );
            });
          } else {
            let object_forms = properties_obj[tmp.input_type.substr(4)].forms;
            // rename subitem
            if (rename_subitem_config && object_forms.items && object_forms.items.length > 0) {
              object_forms = rename_subitem(object_forms);
            }

            //'Meta' screen: Get title_i18n from input controls set to form
            // let schemaProperties = page_global.schemaeditor.schema[row_id].properties;
            let schemaProperties = JSON.parse(JSON.stringify(editor.react.props.data.properties));
            setTitleI18nFromPropertiesSchemaToForm(schemaProperties, object_forms);

            page_global.table_row_map.form.push(
              JSON.parse(JSON.stringify(object_forms).replace(/parentkey/gi, row_id))
            );
          }
        } else {
          page_global.table_row_map.schema.properties[row_id] = {
            type: "object",
            title: tmp.title,
            properties: page_global.schemaeditor.schema[row_id].properties,
            required: page_global.schemaeditor.schema[row_id].required
          }
          //add by ryuu. start
          properties_obj[tmp.input_type.substr(4)].form.title = tmp.title;
          properties_obj[tmp.input_type.substr(4)].form.title_i18n = tmp.title_i18n;
          //add by ryuu. end
          let object_form = properties_obj[tmp.input_type.substr(4)].form;
          //rename subitem
          if (rename_subitem_config && object_form.items && object_form.items.length > 0) {
            object_form = rename_subitem(object_form);
          }

          //'Meta' screen: Get title_i18n from input controls set to form
          // let schemaProperties = page_global.schemaeditor.schema[row_id].properties;
          let schemaProperties = JSON.parse(JSON.stringify(editor.react.props.data.properties));
          setTitleI18nFromPropertiesSchemaToForm(schemaProperties, object_form);

          page_global.table_row_map.form.push(
            JSON.parse(JSON.stringify(object_form).replace(/parentkey/gi, row_id)));
        }
      }

      page_global.meta_list[row_id] = tmp;
    });
    //公開日
    var tmp_pubdate = {}
    tmp_pubdate.title = "PubDate";
    tmp_pubdate.title_i18n = {}
    tmp_pubdate.title_i18n.ja = "公開日";
    tmp_pubdate.title_i18n.en = "PubDate";
    tmp_pubdate.input_type = "datetime";
    tmp_pubdate.input_value = "";
    tmp_pubdate.option = {};
    tmp_pubdate.option.required = $('#chk_pubdate_0').is(':checked') ? true : false;
    tmp_pubdate.option.multiple = $('#chk_pubdate_1').is(':checked') ? true : false;
    tmp_pubdate.option.hidden = $('#chk_pubdate_4').is(':checked') ? true : false;
    tmp_pubdate.option.showlist = tmp_pubdate.option.hidden ? false : ($('#chk_pubdate_2').is(':checked') ? true : false);
    tmp_pubdate.option.crtf = tmp_pubdate.option.hidden ? false : ($('#chk_pubdate_3').is(':checked') ? true : false);
    page_global.meta_fix["pubdate"] = tmp_pubdate;
    page_global.meta_system = add_meta_system()
    page_global.table_row_map.form = page_global.table_row_map.form.concat(get_form_system())
    add_system_schema_property()
  }

  // add new meta table row
  $('#btn_new_itemtype_meta').on('click', function () {
    new_meta_row('item_' + $.now(), propertyOptions);
  });

  function new_meta_row(row_id, option_list, isDisableChangeInputType = false) {
    let isDisable = isDisableChangeInputType ? 'disabled' : '';
    var row_template = '<tr id="tr_' + row_id + '">'
      + '<td><input type="text" class="form-control" id="txt_title_' + row_id + '" value="">'
      + '  <div class="hide" id="text_title_JaEn_' + row_id + '">'
      + '     <p>' + "Japanese" + '：</p>'
      + '     <input type="text" class="form-control" id="txt_title_ja_' + row_id + '" value="">'
      + '     <p>' + "English" + '：</p>'
      + '     <input type="text" class="form-control" id="txt_title_en_' + row_id + '" value="">'
      + '  </div>'
      + '   <button type="button" class="btn btn-link" id="btn_link_' + row_id + '">' + "Localization Settings" + '</button>'
      + '</td>'
      + '<td><div class="form-inline"><div class="form-group">'
      + '  <label class="sr-only" for="select_input_type_' + row_id + '">select_input_type</label>'
      + '  <select class="form-control change_input_type" id="select_input_type_' + row_id + '" metaid="' + row_id + '" ' + isDisable + '>'
      + option_list
      + '  </select>'
      + '  </div></div>'
      + '  <div class="hide" id="arr_size_' + row_id + '">'
      + '    <div class="panel panel-default"><div class="panel-body">'
      + '    <form class="form-inline">'
      + '      <div class="form-group">'
      + '        <label for="minItems_' + row_id + '">minItems</label>'
      + '        <input type="number" class="form-control" id="minItems_' + row_id + '" placeholder="" value="1">'
      + '      </div>'
      + '      <div class="form-group">'
      + '        <label for="maxItems_' + row_id + '">maxItems</label>'
      + '        <input type="number" class="form-control" id="maxItems_' + row_id + '" placeholder="" value="9999">'
      + '      </div>'
      + '    </form>'
      + '    </div></div>'
      + '  </div>'
      + '  <div id="schema_' + row_id + '"></div>'
      + '</td>'
      + '<td>'
      + '  <div class="checkbox" id="chk_prev_' + row_id + '_0">'
      + '   <label><input type="checkbox" id="chk_' + row_id + '_0" value="required">' + "Required" + '</label>'
      + '  </div>'
      + '  <div class="checkbox" id="chk_prev_' + row_id + '_1">'
      + '    <label><input type="checkbox" id="chk_' + row_id + '_1" value="multiple">' + "Allow Multiple" + '</label>'
      + '  </div>'
      + '  <div class="checkbox" id="chk_prev_' + row_id + '_2">'
      + '    <label><input type="checkbox" id="chk_' + row_id + '_2" value="showlist">' + "Show List" + '</label>'
      + '  </div>'
      + '  <div class="checkbox" id="chk_prev_' + row_id + '_3">'
      + '    <label><input type="checkbox" id="chk_' + row_id + '_3" value="crtf">' + "Specify Newline" + '</label>'
      + '  </div>'
      + '  <div class="checkbox" id="chk_prev_' + row_id + '_4">'
      + '    <label><input type="checkbox" id="chk_' + row_id + '_4" value="hidden">' + "Hide" + '</label>'
      + '  </div>'
      + '  <div class="checkbox" id="chk_prev_' + row_id + '_5">'
      + '    <label><input type="checkbox" id="chk_' + row_id + '_5" value="displayoneline">' + "Display on one line" + '</label>'
      + '  </div>'
      + '</td>'
      + '<td>'
      + '  <textarea type="button" class="form-control" rows="5" id="edit_notes_' + row_id + '">' + "" + '</textarea>'
      + '</td>'
      + '<td>'
      + '  <div class="btn-group-vertical" role="group" aria-label="' + "Replace" + '">'
      + '    <button type="button" class="btn btn-default sortable_up" id="btn_up_' + row_id + '" metaid="' + row_id + '">↑</button>'
      + '    <button type="button" class="btn btn-default sortable_down" id="btn_down_' + row_id + '" metaid="' + row_id + '">↓</button>'
      + '  </div>'
      + '</td>'
      + '<td>'
      + '  <button type="button" class="btn btn-danger" id="btn_del_' + row_id + '"><span class="glyphicon glyphicon-remove"></span></button>'
      + '</td>'
      + '</tr>';
    $('#tbody_itemtype').append(row_template);
    page_global.table_row.push(row_id);
    initSortedBtn();

    //add by ryuu. start
    //多言語linkをクリック
    $('#tbody_itemtype').on('click', 'tr td #btn_link_' + row_id, function () {
      if ($('#text_title_JaEn_' + row_id).hasClass('hide')) {
        $('#text_title_JaEn_' + row_id).removeClass('hide');
      } else {
        $('#text_title_JaEn_' + row_id).addClass('hide');
      }
    });
    //add by ryuu. end

    // Dynamic additional click event
    // メタ項目の削除関数をダイナミックに登録する
    $('#tbody_itemtype').on('click', 'tr td #btn_del_' + row_id, function () {
      page_global.table_row.splice($.inArray(row_id, page_global.table_row), 1);
      $('#tr_' + row_id).remove();
      initSortedBtn();
    });
    // チェックボックス「複数可」が選択状態になると、サイズのセットボックスを表示する
    $('#tbody_itemtype').on('click', 'tr td #chk_' + row_id + '_1', function () {
      if ($('#chk_' + row_id + '_1').is(':checked')) {
        $('#arr_size_' + row_id).removeClass('hide');
      } else {
        $('#arr_size_' + row_id).addClass('hide');
      }
    });
    // チェックボックス「非表示」が選択状態になると、
    $('#tbody_itemtype').on('click', 'tr td #chk_' + row_id + '_4', function () {
      if ($('#chk_' + row_id + '_4').is(':checked')) {
        $('#chk_prev_' + row_id + '_2').addClass('disabled');
        $('#chk_' + row_id + '_2').attr('disabled', true);
        $('#chk_prev_' + row_id + '_3').addClass('disabled');
        $('#chk_' + row_id + '_3').attr('disabled', true);
        $('#chk_prev_' + row_id + '_5').addClass('disabled');
        $('#chk_' + row_id + '_5').attr('disabled', true);
      } else {
        $('#chk_prev_' + row_id + '_2').removeClass('disabled');
        $('#chk_' + row_id + '_2').attr('disabled', false);
        $('#chk_prev_' + row_id + '_5').removeClass('disabled');
        $('#chk_' + row_id + '_5').attr('disabled', false);
        if ($('#chk_' + row_id + '_3').attr('isFile') !== 'true') {
          $('#chk_prev_' + row_id + '_3').removeClass('disabled');
          $('#chk_' + row_id + '_3').attr('disabled', false);
        }
      }
    });
  }

  $('#tbody_itemtype').on('click', '.sortable_up', function () {
    var cur_row_id = $(this).attr('metaid');
    var up_row_idx = $.inArray(cur_row_id, page_global.table_row);
    if (up_row_idx === 0) {
      // first row
      return;
    }
    up_row_idx = up_row_idx - 1;
    var up_row_id = page_global.table_row[up_row_idx];
    $('#tr_' + cur_row_id).after($('#tr_' + up_row_id));
    page_global.table_row.splice(up_row_idx, 1);
    var cur_row_idx = $.inArray(cur_row_id, page_global.table_row);
    if (cur_row_idx == page_global.table_row.length - 1) {
      page_global.table_row.push(up_row_id);
    } else {
      page_global.table_row.splice(cur_row_idx + 1, 0, up_row_id);
    }
    initSortedBtn();
  })

  $('#tbody_itemtype').on('click', '.sortable_down', function () {
    var cur_row_id = $(this).attr('metaid');
    var down_row_idx = $.inArray(cur_row_id, page_global.table_row);
    if (down_row_idx === page_global.table_row.length - 1) {
      // last row
      return;
    }
    down_row_idx = down_row_idx + 1;
    var down_row_id = page_global.table_row[down_row_idx];
    $('#tr_' + cur_row_id).before($('#tr_' + down_row_id));
    page_global.table_row.splice(down_row_idx, 1);
    var cur_row_idx = $.inArray(cur_row_id, page_global.table_row);
    page_global.table_row.splice(cur_row_idx, 0, down_row_id);
    initSortedBtn();
  })

  function initSortedBtn() {
    $('.sortable_up').removeClass('disabled');
    $('.sortable_down').removeClass('disabled');
    $('#btn_up_' + page_global.table_row[0]).addClass('disabled');
    $('#btn_down_' + page_global.table_row[page_global.table_row.length - 1]).addClass('disabled');
  }

  $('#chk_upload_file').on('change', function () {
    if ($('#chk_upload_file').is(':checked')) {
      // page_global.upload_file = true;
      page_global.upload_file = false;
    } else {
      page_global.upload_file = false;
    }
  });

  function setDefaultI18n(schema, forms) {
    if (!schema || !forms || !forms.items) return;
    Object.keys(schema).map(function (subSchema) {
      forms.items.forEach(function (subForm) {
        if (subForm['key']) {
          let subkey = subForm.key.split(".");
          let last_key = subkey[subkey.length - 1]
          if (last_key == subSchema) {
            let defaultTitle = {
              "ja": schema[subSchema]['title'],
              "en": schema[subSchema]['title']
            }
            let schemaTitleI18n = schema[subSchema]['title_i18n'];
            let subFormTitleI18n = subForm['title_i18n'];
            schemaTitleI18n = subFormTitleI18n ? subFormTitleI18n : defaultTitle;
            schema[subSchema]['title_i18n'] = schemaTitleI18n;
            let childSchema = getPropertiesOrItems(schema[subSchema]);
            if (childSchema)
              setDefaultI18n(childSchema, subForm);
          }
        }
      });
    });
  }


  // itemtype select input change
  $('#tbody_itemtype').on('change', '.change_input_type', function () {
    var meta_id = $(this).attr('metaid');
    let isFile = false;
    let checkboxMetaId = $('#chk_' + meta_id + '_1');
    let checkboxNLId = $('#chk_' + meta_id + '_3');
    if ($(this).val().indexOf('cus_') != -1) {
      let product = properties_obj[$(this).val().substr(4)].schema;
      let product_forms = properties_obj[$(this).val().substr(4)].forms;
      isFile = properties_obj[$(this).val().substr(4)].is_file;
      for (key in product.properties) {
        if (isFile || product.properties[key]["isHide"] == true) {
          product.properties[key]["showListDisable"] = true
          product.properties[key]["specifyNLDisable"] = true
          product.properties[key]["nonDisplayDisable"] = true
        }
        if (isFile) {
          product.properties[key]["hideDisable"] = true
        }
      }
      $('#chk_prev_' + meta_id + '_1').removeClass('disabled');
      checkboxMetaId.attr('disabled', isFile);
      checkboxMetaId.prop("checked", isFile);
      checkboxNLId.attr('disabled', isFile);
      checkboxNLId.attr('isFile', isFile);
      if (isFile) {
        checkboxNLId.prop('checked', false);
      }
      setDefaultI18n(product.properties, product_forms);
      render_object('schema_' + meta_id, product);
    } else if ('checkboxes' == $(this).val() || 'radios' == $(this).val()
      || 'select' == $(this).val()) {
      checkboxMetaId.prop("checked", isFile);
      render_select('schema_' + meta_id, '');
    } else {
      $('#chk_prev_' + meta_id + '_1').removeClass('disabled');
      checkboxMetaId.attr('disabled', false);
      checkboxMetaId.prop("checked", isFile);
      render_empty('schema_' + meta_id);
    }
  });

  function render_empty(elementId) {
    $('#' + elementId).empty();
  }

  function render_text(elementId, initval) {
    $('#' + elementId).html('<input type="text" '
      + 'class="form-control select-value-setting" '
      + 'value="' + initval + '">');
  }

  function render_select(elementId, initval) {
    $('#' + elementId).html('<div class="panel panel-default"><div class="panel-body">'
      + '<input type="text" class="form-control select-value-setting" '
      + 'value="' + initval + '" placeholder="' + 'Separate options with the | character' + '"></div></div>');
  }

  function render_object(elementId, initschema) {
    element = document.getElementById(elementId);
    var editor = new JSONSchemaEditor(element, {
      startval: initschema,
      editor: false
    });
    page_json_editor[elementId] = editor;
  }

  function send(url, data) {
    $.ajax({
      method: 'POST',
      url: url,
      async: true,
      contentType: 'application/json',
      dataType: 'json',
      data: JSON.stringify(data),
      success: function (data, textStatus) {
        if ('redirect_url' in data) {
          window.location.href = data.redirect_url
        }
        else {
          $('.modal-body').text(data.msg);
          $('#myModal').modal('show');
        }
      },
      error: function (textStatus, errorThrown) {
        let message;
        if (textStatus.status === 400) {
          let response = JSON.parse(textStatus.responseText);
          message = response.msg;
        } else {
          message = JSON.stringify(textStatus);
        }
        $('.modal-body').text('Error: ' + message);
        $('#myModal').modal('show');
      }
    });
  }

  function update_mapping_list(exsubitem, subitem) {
    if (page_global.table_row_map.mapping) {
      let tmp_mapping = JSON.stringify(page_global.table_row_map.mapping);
      console.log('Mapping replacement: subitem_' + exsubitem + ' : ' + 'subitem_' + subitem);
      page_global.table_row_map.mapping = JSON.parse(tmp_mapping.replace('subitem_' + exsubitem, 'subitem_' + subitem))
    }
  }

  function custom_suffix_subitem_name(suffix) {
    // Replace all space to _
    suffix = suffix.replace(/ /g, '_');
    // convert to lower case character
    suffix = suffix.toLowerCase();
    return suffix;
  }

  function process_child_subitem_name_form(org, prefix, form) {
    //rename subitem
    form.items.forEach(function (item) {
      if (!item.key) {
        return
      }
      let subkey = item.key.split("_");
      let orgkey = item.key;
      if (rename_subitem_config && subkey.length > 1 && !isNaN(Number(subkey[subkey.length - 1]))) {
        let old_subkey = subkey[subkey.length - 1];
        subkey[subkey.length - 1] = custom_suffix_subitem_name(item.title);
        // let ret = subkey.join('_');
        // item.key = prefix + ret.split(org)[1];
        update_mapping_list(old_subkey, custom_suffix_subitem_name(item.title));
        item.key = prefix + subkey.join('_').split(org)[1];
      }
      if (item.items && item.items.length > 0) {
        item = process_child_subitem_name_form(orgkey, item.key, item);
      }
    });

    return form;
  }

  function rename_subitem(form) {
    //rename subitem
    form.items.forEach(function (item) {
      // if (!item.hasOwnProperty('key')) {
      if (!item.key) {
        return
      }
      let subkey = item.key.split("_");
      let orgkey = item.key
      if (rename_subitem_config && subkey.length > 1 && !isNaN(Number(subkey[1]))) {
        item.key = subkey[0] + "_" + custom_suffix_subitem_name(item.title);
        update_mapping_list(subkey[1], custom_suffix_subitem_name(item.title));
      }
      if (item.items && item.items.length > 0) {
        item = process_child_subitem_name_form(orgkey, item.key, item);
      }
    });

    return form;
  }

  getPropUrl = '/admin/itemtypes/get-all-properties?lang=' + $('#lang-code').val();
  propertyOptions = '';
  textPropertyOptions = '';
  // 作成したメタデータ項目タイプの取得
  $.ajax({
    method: 'GET',
    url: getPropUrl,
    async: false,
    success: function (data, status) {
      properties_obj = data;

      defProps = data.defaults;
      Object.keys(defProps).forEach(function (row_id) {
        property_default[defProps[row_id].value] = defProps[row_id].name
      })
      isSelected = true;
      Object.keys(defProps).forEach(function (key) {
        if (isSelected) {
          propertyOptions = propertyOptions + '<option value="' + defProps[key].value + '" selected>' + defProps[key].name + '</option>';
          isSelected = false;
        } else {
          propertyOptions = propertyOptions + '<option value="' + defProps[key].value + '">' + defProps[key].name + '</option>';
        }

        if (generalTextProps.includes(defProps[key].value)) {
          textPropertyOptions = textPropertyOptions + '<option value="' + defProps[key].value + '">' + defProps[key].name + '</option>';
        } else {
          textPropertyOptions = textPropertyOptions + '<option value="' + defProps[key].value + '" disabled>' + defProps[key].name + '</option>';
        }
      });

      let odered = {}
      let others = ''
      let _odered = {}
      let _others = ''
      let option = ''
      let _option = ''
      for (var key in data) {
        if (key === 'defaults') continue;

        if (key === 'system') {
          for (var k in data['system']) {
            if (data['system'][k].name === meta_system_info.system_identifier_doi.input_type) {
              meta_system_info.system_identifier_doi.input_type = "cus_" + k;
            }
            if (data['system'][k].name === meta_system_info.system_identifier_hdl.input_type) {
              meta_system_info.system_identifier_hdl.input_type = "cus_" + k;
            }
            if (data['system'][k].name === meta_system_info.system_identifier_uri.input_type) {
              meta_system_info.system_identifier_uri.input_type = "cus_" + k;
            }
            if (data['system'][k].name === meta_system_info.system_file.input_type) {
              meta_system_info.system_file.input_type = "cus_" + k;
            }
          }
        } else {
          option = '<option value="cus_' + key + '">' + data[key].name + '</option>';
          if (generalTextProps.includes('cus_' + key)) {
            _option = '<option value="cus_' + key + '">' + data[key].name + '</option>';
          } else {
            _option = '<option value="cus_' + key + '" disabled>' + data[key].name + '</option>';
          }
          if (data[key].sort != null) {
            odered[data[key].sort] = option;
            _odered[data[key].sort] = _option;
          } else {
            others = others + option;
            _others = _others + _option;
          }
        }
      }

      Object.keys(odered).forEach(function (item) {
        propertyOptions = propertyOptions + odered[item];
        textPropertyOptions = textPropertyOptions + _odered[item];
      });
      propertyOptions = propertyOptions + others;
      textPropertyOptions = textPropertyOptions + _others;
    },
    error: function (status, error) {
      console.log(error);
    }
  });

  function endLoading() {
    if (requestNum == 0) {
      $(".container").removeClass("hidden");
      $(".lds-ring-background").addClass("hidden");
    }
  }

  if ($('#item-type-lists').val().length > 0) {
    // This condition contains 2 callbacks(requests), if you add new here
    // or somewhere else, please increase/decrease this value too
    requestNum = 2;
    $.get('/admin/itemtypes/' + $('#item-type-lists').val() + '/render', function (data, status) {
      let changedProperties = [];
      Object.keys(data).forEach(function (key) {
        src_render[key] = data[key];
      });
      page_global.upload_file = false;    // data.upload_file;
      $('#chk_upload_file').attr('checked', data.upload_file);
      // load publish date option
      loadPubdateOptions(data);
      $.each(data.table_row, function (idx, row_id) {
        if (generalTextProps.includes(data.meta_list[row_id].input_type)) {
          new_meta_row(row_id, textPropertyOptions);
        } else {
          new_meta_row(row_id, propertyOptions, true);
        }
        let requiredCheckbox = $('#chk_' + row_id + '_0');
        let multipleCheckbox = $('#chk_' + row_id + '_1');
        let newLineCheckbox = $('#chk_' + row_id + '_3');
        $('#txt_title_' + row_id).val(data.meta_list[row_id].title);
        //add by ryuu. start
        $('#txt_title_ja_' + row_id).val(data.meta_list[row_id].title_i18n.ja);
        $('#txt_title_en_' + row_id).val(data.meta_list[row_id].title_i18n.en);
        //add by ryuu. end
        $('#select_input_type_' + row_id).val(data.meta_list[row_id].input_type);
        $('#minItems_' + row_id).val(data.meta_list[row_id].input_minItems);
        $('#maxItems_' + row_id).val(data.meta_list[row_id].input_maxItems);
        requiredCheckbox.attr('checked', data.meta_list[row_id].option.required);
        multipleCheckbox.attr('checked', data.meta_list[row_id].option.multiple);
        $('#chk_' + row_id + '_2').attr('checked', data.meta_list[row_id].option.showlist);
        $('#chk_' + row_id + '_3').attr('checked', data.meta_list[row_id].option.crtf);
        $('#chk_' + row_id + '_4').attr('checked', data.meta_list[row_id].option.hidden);
        $('#chk_' + row_id + '_5').attr('checked', data.meta_list[row_id].option.oneline);

        // Add the notes for the row here
        if (row_id in data.edit_notes) {
          $('#edit_notes_' + row_id).val(data.edit_notes[row_id]);
        }

        if (row_id === "pubdate") {
          requiredCheckbox.attr('disabled', true);
        }

        if (data.meta_list[row_id].option.hidden) {
          $('#chk_prev_' + row_id + '_2').addClass('disabled');
          $('#chk_' + row_id + '_2').attr('disabled', true);
          $('#chk_prev_' + row_id + '_3').addClass('disabled');
          $('#chk_' + row_id + '_3').attr('disabled', true);
          $('#chk_prev_' + row_id + '_5').addClass('disabled');
          $('#chk_' + row_id + '_5').attr('disabled', true);
        }

        if (data.meta_list[row_id].option.multiple) {
          $('#arr_size_' + row_id).removeClass('hide');
        }

        if (data.meta_list[row_id].input_type.indexOf('cus_') != -1) {
          //Get title_i18n of item_type set to schema properties in order to fill to input controls.
          //Get schema from table item_type_properties.
          let itemTypePropertiesSchema = properties_obj[data.meta_list[row_id].input_type.substr(4)].schema;
          //Get schema from table item_type.
          let itemTypeSchema = data.table_row_map.schema.properties[row_id];
          //Get form from table item_type (1).
          let itemTypeForm = getItemTypeForm(row_id, data.table_row_map.form);
          //Get form from table item_type_property (2).
          let itemTypePropertyForm = properties_obj[data.meta_list[row_id].input_type.substr(4)].form;
          //If title_i18n of (1) =! title_i18n of (2), set title_i18n of (1) to schema property.
          //If title_i18n of item_type is empty, set title_i18n of (2) to schema property.
          setTitleI18nFromFormToPropertiesSchema(
            itemTypePropertiesSchema,
            itemTypeForm,
            itemTypePropertyForm,
            changedProperties);
          //Support for Select, Radios, Checkboxes.
          //Set format in schema from item_type to item_type_property.
          setSchemaFromItemTypeToItemTypeProperty(
            itemTypePropertiesSchema,
            itemTypeSchema);
          setRequiredListFromItemTypeToProperty(
            itemTypePropertiesSchema,
            itemTypeSchema);
          // Set disable attribute for child in case parent is set Hide
          let isFile = properties_obj[data.meta_list[row_id].input_type.substr(4)].is_file;
          for (key in properties_obj[data.meta_list[row_id].input_type.substr(4)].schema.properties) {
            if (isFile || properties_obj[data.meta_list[row_id].input_type.substr(4)].schema.properties[key]["isHide"] == true) {
              properties_obj[data.meta_list[row_id].input_type.substr(4)].schema.properties[key]["showListDisable"] = true
              properties_obj[data.meta_list[row_id].input_type.substr(4)].schema.properties[key]["specifyNLDisable"] = true
              properties_obj[data.meta_list[row_id].input_type.substr(4)].schema.properties[key]["nonDisplayDisable"] = true
            }
            if (isFile) {
              properties_obj[data.meta_list[row_id].input_type.substr(4)].schema.properties[key]["hideDisable"] = true
            }
          }
          // Get item id of sub-property is language.
          data.key_subproperty_languague.forEach(function (itemkey) {
            let listSubItem = itemkey.split(".");
<<<<<<< HEAD
            if (listSubItem && listSubItem.length > 0 && listSubItem[0] in data.meta_list) {
=======
            if (listSubItem[0] in data.meta_list) {

>>>>>>> 5c05fccb
              var temp_prop = properties_obj[data.meta_list[listSubItem[0]].input_type.substr(4)].schema.properties;
              for (var idx = 1; idx < listSubItem.length; idx++) {
                let _item = temp_prop[listSubItem[idx]]
                if (_item && _item.items) {
                  temp_prop = _item.items.properties;
                } else if (_item && _item.properties) {
                  temp_prop = _item.properties;
                } else if (_item && idx === listSubItem.length - 1) {
                  _item['isSubLanguage'] = true;
                }
              }
            }
          });
          render_object('schema_' + row_id, properties_obj[data.meta_list[row_id].input_type.substr(4)].schema);
          if (isFile) {
            multipleCheckbox.attr('disabled', true);
            newLineCheckbox.attr('disabled', true);
            newLineCheckbox.prop('checked', false);
            newLineCheckbox.attr('isFile', true);
          }
        } else if ('checkboxes' == data.meta_list[row_id].input_type || 'radios' == data.meta_list[row_id].input_type
          || 'select' == data.meta_list[row_id].input_type) {
          render_select('schema_' + row_id, data.meta_list[row_id].input_value);
        } else {
          render_empty('schema_' + row_id);
        }
      });
      //Show message changed properties.
      if (changedProperties.length > 0) {
        let message = '<div class="alert alert-info alert-dismissable">' +
<<<<<<< HEAD
        '<button type="button" class="close" data-dismiss="alert" aria-hidden="true">×</button>' +
=======
          '<button type="button" class="close" data-dismiss="alert" aria-hidden="true">×</button>'
>>>>>>> 5c05fccb
        '<p>' + changedProperties.join('</p><p>') + '</p></div>';
        $('section.content-header').prepend(message);
      }
      if ($('input[type=radio][name=item_type]:checked').val() === 'deleted') {
        $('div.metadata-content *').not('[id=btn_restore_itemtype_schema]').prop('disabled', true);
      }
      requestNum--;
      endLoading();
    });
    $.get('/api/itemtypes/' + $('#item-type-lists').val() + '/mapping', function (data, status) {
      Object.keys(data).forEach(function (key) {
        src_mapping[key] = data[key];
      });
      requestNum--;
      endLoading();
    });
  }
  $('input[type=radio][name=item_type][value=normal]').click()
  if ($("#item-type-lists option:selected").hasClass('normal_type')) {
    $('input[type=radio][name=item_type][value=normal]').click()
  } else if ($("#item-type-lists option:selected").hasClass('harvesting_type')) {
    $('input[type=radio][name=item_type][value=harvesting]').click()
  } else if ($("#item-type-lists option:selected").hasClass('deleted_type')) {
    $('input[type=radio][name=item_type][value=deleted]').click()
  }

  $('#btn_delete_item').on('click', function () {
    var selected_item_type = $("#item-type-lists :selected");
    var is_harvesting_type = selected_item_type.hasClass("harvesting_type");
    var is_belonging_item = selected_item_type.hasClass("belonging_item");
    if (is_harvesting_type) {
      alert($("#msg_for_harvesting").val());
    } else if (is_belonging_item) {
      alert($("#msg_for_belonging_item").val());
    } else {
      $("#item_type_delete_confirmation").modal("show");
    }
  });

  $('#item_type_delete_continue').on('click', function () {
    $("#item_type_delete_confirmation").modal("hide");
    send_uri('/admin/itemtypes/delete/' + $('#item-type-lists').val(), {},
      function (data) {
        window.location.href = "/admin/itemtypes";  // Error/Success flash set from server side
      },
      function (errmsg) {
        window.location.href = "/admin/itemtypes";
        //alert(JSON.stringify(errmsg));
      });
  });

  $('#btn_restore_itemtype_schema').on('click', function () {
    var restore_itemtype = $("#item-type-lists :selected");
    if (restore_itemtype.val() !== '' && restore_itemtype.hasClass("deleted_type")) {
      send_uri('/admin/itemtypes/restore/' + restore_itemtype.val(), {},
        function (data) {
          restore_itemtype.removeAttr("selected");
          restore_itemtype.hide();
          restore_itemtype.removeClass("deleted_type");
          restore_itemtype.addClass("normal_type");
          $('#itemtype_name').val('');
          alert(data.msg);
        },
        function (errmsg) {
          alert(data.msg);
        });
    }
  });

  function send_uri(url, data, handleSuccess, handleError) {
    $.ajax({
      method: 'POST',
      url: url,
      async: true,
      contentType: 'application/json',
      dataType: 'json',
      data: JSON.stringify(data),
      success: function (data, textStatus) {
        handleSuccess(data);
      },
      error: function (textStatus, errorThrown) {
        handleError(textStatus);
      }
    });
  }

  function add_meta_system() {
    var result = {}
    Object.keys(meta_system_info).forEach(function (key) {
      result[key] = {
        title: meta_system_info[key].title,
        title_i18n: meta_system_info[key].title_i18n,
        input_type: meta_system_info[key].input_type,
        input_value: "",
        option: meta_system_info[key].option
      }
    })
    return result
  }

  function create_system_data() {
    let result = {}
    let system_row = Object.keys(meta_system_info);
    result.system_row = system_row
    let form = get_form_system()
    result.form = form
    return result
  }

  function get_form_system() {
    let result = new Array()
    let list_key = Object.keys(meta_system_info)
    for (i = 0; i < list_key.length; ++i) {
      let row_id = list_key[i]
      let item = new Object()
      if (meta_system_info[row_id].input_type.indexOf('cus_') != -1) {
        item = JSON.parse(JSON.stringify(properties_obj['system'][meta_system_info[row_id].input_type.substr(4)].form));
        item.title = meta_system_info[row_id].title
        item.title_i18n = meta_system_info[row_id].title_i18n
        item.key = row_id
      } else {
        item.type = meta_system_info[row_id].input_type
        item.title = meta_system_info[row_id].title
        item.title_i18n = meta_system_info[row_id].title_i18n
        item.key = row_id
      }
      result.push(item)

    }
    return result
  }

  function add_system_schema_property() {
    let list_key = Object.keys(meta_system_info)
    for (let i = 0; i < list_key.length; ++i) {
      let row_id = list_key[i]
      let item = {};
      if (meta_system_info[row_id].input_type.indexOf('cus_') != -1) {
        item = JSON.parse(JSON.stringify(properties_obj['system'][meta_system_info[row_id].input_type.substr(4)].schema));
        item.title = meta_system_info[row_id].title
      } else {
        item.type = ''
        item.title = meta_system_info[row_id].title
        item.format = ''
      }
      page_global.table_row_map.schema.properties[row_id] = JSON.parse(JSON.stringify(item))
    }
  }

  function setInfoToSchema(itpSchema, itForm, propertyKey) {
    itpSchema.title_i18n = itForm.title_i18n;
    itpSchema.uniqueKey = propertyKey;
    itpSchema.isRequired = itForm.required;
    itpSchema.isShowList = itForm.isShowList;
    itpSchema.isSpecifyNewline = itForm.isSpecifyNewline;
    itpSchema.isHide = itForm.isHide;
    itpSchema.isNonDisplay = itForm.isNonDisplay;
    // itpSchema.format = itForm.format;
    if (itForm.hasOwnProperty('titleMap')) {
      let titleMapList = itForm['titleMap'];
      let arrEnumList = [];
      let isTitleMap = false;
      Object.keys(titleMapList).map(function (titleMap) {
        arrEnumList.push(titleMapList[titleMap].value);
        isTitleMap = true;
      });
      if (isTitleMap &&
        Array.isArray(arrEnumList) &&
        itpSchema.format == 'select' &&
        arrEnumList[0] != undefined &&
        arrEnumList[0] != "" &&
        arrEnumList[0] != null) {
        arrEnumList.unshift(null);
      }
      itpSchema.enum = arrEnumList;
    }
  }

  function checkAndSetTitleI18nForSchema(itpSchema, itpForm) {
    let titleI118nDefault = { 'ja': '', 'en': '' };
    // Define title_i18n of SchemaProperty and ItemTypeProperty.
    let itpSchemaTitleI18n = itpSchema.title_i18n;
    let itpFormTitleI18n = itpForm.title_i18n;
    // If title_i18n of (1) or (2) is empty => set title_i18n default value.
    itpSchemaTitleI18n = itpSchemaTitleI18n ? itpSchemaTitleI18n : titleI118nDefault;
    itpFormTitleI18n = itpFormTitleI18n ? itpFormTitleI18n : titleI118nDefault;
    // If title_i18n.ja of (1) is empty, set title_i18n.ja of (2) to 'schema properties'.
    itpSchemaTitleI18n.ja = itpSchemaTitleI18n.ja ? itpSchemaTitleI18n.ja : itpFormTitleI18n.ja;
    itpSchemaTitleI18n.en = itpSchemaTitleI18n.en ? itpSchemaTitleI18n.en : itpFormTitleI18n.en;

    if (!itpForm.hasOwnProperty('title_i18n_temp')) {
      itpSchema.title_i18n_temp = itpForm.title_i18n;
    }
  }

  /*
  * When load page:
  * - Condition 1: If title_i18n of (1) =! title_i18n of (2), set title_i18n of (1) to 'schema properties'.
  * - Condition 2: If title_i18n of (1) is empty, set title_i18n of (2) to 'schema properties'.
  * @properties: is 'schema properties' which are generate controls on 'Meta' screen.
  * @itemTypeForm: form in 'item_type' table (1).
  * @itemTypePropertyForm: form in 'item_type_property' table (2).
  */
  function setTitleI18nFromFormToPropertiesSchema(itemTypePropertiesSchema, itemTypeForm, itemTypePropertyForm, changedProperties) {
    let properties = getPropertiesOrItems(itemTypePropertiesSchema) || {};
    //condition 1:
    // Set all title_i18n of (1) to 'schema properties'.
    // Define insensitive(i) global(g) regex of square brackets.
    Object.keys(properties).map(function (propKey) {
      let propertyKey = itemTypeForm.key + '.' + propKey;
      propertyKey = fixKey(propertyKey);
      properties[propKey].uniqueKey = propertyKey;
      $.each(itemTypeForm.items, function (ind, form) {
        let formKey = !form.key ? '' : form.key;
        formKey = fixKey(formKey);
        if (propertyKey == formKey) {
          setInfoToSchema(properties[propKey], form, propertyKey);
          setTitleI18nForSubPropertiesByCondition1(properties[propKey], form.items, propertyKey);
          return false;
        }
      });
    });
    // Condition 2:
    // If title_i18n of (1) is empty, set title_i18n of (2) to 'schema properties'.
    // setTitleI18nForSchemaPropertiesByCondition(properties, itemTypePropertyForm);
    Object.keys(properties).map(function (propKey) {
      $.each(itemTypePropertyForm.items, function (ind, form) {
        let propertyKey = itemTypePropertyForm.key + '.' + propKey;
        let formKey = !form.key ? '' : form.key;
        // Remove all [] in key.
        propertyKey = fixKey(propertyKey);
        formKey = fixKey(formKey);
        // Check and set title_i18n for parent item.
        if (propertyKey == formKey) {
          checkAndSetTitleI18nForSchema(properties[propKey], form);
          // Check and set title_i18n for child item.
          setTitleI18nForSubPropertiesByCondition2(properties[propKey], form.items, propertyKey);
          return false;
        }
      });
    });
    // Get changed properties.
    getChangedProperties(itemTypePropertyForm, itemTypeForm, changedProperties);
  }

  function getPropertiesOrItems(schema) {
    // Checkboxes format has 'items' but it's not actual items. So ignore it
    let isCheckboxFormat = schema.format == "checkboxes";
    let isHasItem = schema.hasOwnProperty('items') && !isCheckboxFormat;
    let isHasProperties = schema.hasOwnProperty('properties');
    let properties = isHasItem ? schema.items.properties : isHasProperties ? schema.properties : {};
    return properties;
  }

  function setTitleI18nForSubPropertiesByCondition1(schemaProperties, subForms, prefixKey) {
    if (!subForms) return;
    let properties = getPropertiesOrItems(schemaProperties);
    Object.keys(properties).map(function (propKey) {
      let propertyKey = prefixKey + '.' + propKey;
      propertyKey = fixKey(propertyKey);
      properties[propKey].uniqueKey = propertyKey;
      $.each(subForms, function (ind, form) {
        formKey = !form.key ? '' : form.key;
        formKey = fixKey(formKey);
        if (propertyKey == formKey) {
          setInfoToSchema(properties[propKey], form, propertyKey);
          setTitleI18nForSubPropertiesByCondition1(properties[propKey], form.items, propertyKey);
          return false;
        }
      });
    });
  }

  function setTitleI18nForSubPropertiesByCondition2(schemaProperties, subForms, prefixKey) {
    if (!subForms) return;
    let properties = getPropertiesOrItems(schemaProperties);
    Object.keys(properties).map(function (propKey) {
      $.each(subForms, function (ind, form) {
        // define sub key.
        let propertyKey = prefixKey + '.' + propKey;
        formKey = !form.key ? '' : form.key;
        // Remove all [] in key.
        propertyKey = fixKey(propertyKey);
        formKey = fixKey(formKey);
        if (propertyKey == formKey) {
          checkAndSetTitleI18nForSchema(properties[propKey], form);
          // Check and set title_i18n for child item.
          setTitleI18nForSubPropertiesByCondition2(properties[propKey], form.items, propertyKey);
          return false;
        }
      });
    });
  }

  function getChangedProperties(itpForms, itForms, changedProperties) {
    if (!itpForms || !itpForms.items || !itForms || !itForms.items) return;
    let titleI118nDefault = { 'ja': '', 'en': '' };
    $.each(itpForms.items, function (ind, itpForm) {
      $.each(itForms.items, function (ind, itForm) {
        // Define key of form.
        let itpFormKey = itForms.key + '.' + itpForm.key;
        let itFormKey = !itForm.key ? '' : itForm.key;
        //Remove 'parentkey.' in key.
        itpFormKey = itpFormKey.replace(/parentkey./gi, '');
        // Remove all [] in key.
        itpFormKey = fixKey(itpFormKey);
        itFormKey = fixKey(itFormKey);
        if (itpFormKey == itFormKey) {
          itpForm.title_i18n = itpForm.title_i18n ? itpForm.title_i18n : titleI118nDefault;
          itForm.title_i18n_temp = itForm.title_i18n_temp ? itForm.title_i18n_temp : itpForm.title_i18n;
          let itpTitleI18nEn = itpForm.title_i18n.en;
          let itpTitleI18nJa = itpForm.title_i18n.ja;
          let itTitleI18nEn = itForm.title_i18n_temp.en;
          let itTitleI18nJa = itForm.title_i18n_temp.ja;
<<<<<<< HEAD
          if ((itTitleI18nEn != itpTitleI18nEn || itTitleI18nJa != itpTitleI18nJa) && Array.isArray(changedProperties)) {
=======
          if (itTitleI18nEn != itpTitleI18nEn || itTitleI18nJa != itpTitleI18nJa) {
>>>>>>> 5c05fccb
            itForm.title_i18n_temp = itpForm.title_i18n;
            changedProperties.push(itpTitleI18nEn);
          }
          getChangedSubProperties(itpForm, itForm, changedProperties);
          return false;
        }
      });
    });
  }

  function getChangedSubProperties(itpForms, itForms, changedProperties) {
    if (!itpForms || !itpForms.items || !itForms || !itForms.items) return;
    let titleI118nDefault = { 'ja': '', 'en': '' };
    $.each(itpForms.items, function (ind, itpForm) {
      $.each(itForms.items, function (ind, itForm) {
        // Define sub key.
        let itpFormKey = itpForm.key;
        let itFormKey = !itForm.key ? '' : itForm.key;
        itpFormKey = itpFormKey.substring(itpFormKey.indexOf('.') + 1, itpFormKey.length);
        itFormKey = itFormKey.substring(itFormKey.indexOf('.') + 1, itFormKey.length);
        // Remove all [] in key.
        itpFormKey = fixKey(itpFormKey);
        itFormKey = fixKey(itFormKey);
        if (itpFormKey == itFormKey) {
          itpForm.title_i18n = itpForm.title_i18n ? itpForm.title_i18n : titleI118nDefault;
          itForm.title_i18n_temp = itForm.title_i18n_temp ? itForm.title_i18n_temp : itpForm.title_i18n;
          let itpTitleI18nEn = itpForm.title_i18n.en;
          let itpTitleI18nJa = itpForm.title_i18n.ja;
          let itTitleI18nEn = itForm.title_i18n_temp.en;
          let itTitleI18nJa = itForm.title_i18n_temp.ja;
<<<<<<< HEAD
          if ((itTitleI18nEn != itpTitleI18nEn || itTitleI18nJa != itpTitleI18nJa) && Array.isArray(changedProperties)) {
=======
          if (itTitleI18nEn != itpTitleI18nEn || itTitleI18nJa != itpTitleI18nJa) {
>>>>>>> 5c05fccb
            itForm.title_i18n_temp = itpForm.title_i18n;
            changedProperties.push(itpTitleI18nEn);
          }
          getChangedSubProperties(itpForm, itForm, itpFormKey, changedProperties);
          return false;
        }
      });
    });
  }

  function setRequiredListFromItemTypeToProperty(property, itemType) {
    if (property == undefined || itemType == undefined) {
      return;
    }
    if (itemType.hasOwnProperty("required")) {
      property["required"] = itemType["required"]
    }
    if (itemType.hasOwnProperty("properties")) {
      Object.keys(itemType.properties).map(function (ip_key) {
        setRequiredListFromItemTypeToProperty(property.properties[ip_key], itemType.properties[ip_key])
      });
    } else if (itemType.hasOwnProperty("items")) {
      // setRequiredListFromItemTypeToProperty(itemType.items, property.items)
      // It means that itemtype is set as multiple
      if (itemType.hasOwnProperty("minItems")) {
        setRequiredListFromItemTypeToProperty(property, itemType.items)
      } else {
        setRequiredListFromItemTypeToProperty(property.items, itemType.items)
      }
    }

  }

  function setSchemaFromItemTypeToItemTypeProperty(itemTypePropertiesSchema, itemTypeSchema) {
    let itpSchema = getPropertiesOrItems(itemTypePropertiesSchema) || {};
    let itSchema = getPropertiesOrItems(itemTypeSchema) || {};
    Object.keys(itpSchema).map(function (itpSchemaKey) {
      Object.keys(itSchema).map(function (itSchemaKey) {
        if (itpSchemaKey == itSchemaKey) {
          let itpSubSchema = itpSchema[itpSchemaKey];
          let itSubSchema = itSchema[itSchemaKey];
          itpSubSchema.format = itSubSchema.format;
          if (itpSubSchema.format == 'select') {
            itpSubSchema.type = ["null", "string"];
          } else if (itpSubSchema.format == 'checkboxes') {
            itpSubSchema.type = "array";
          } else if (itpSubSchema.format == "radios") {
            itpSubSchema.type = "string";
          }
          setSchemaFromItemTypeToItemTypeProperty(itpSubSchema, itSubSchema);
          return false;
        }
      });
    });
  }

  //When save data, get data from schema set to form.
  function setTitleI18nFromPropertiesSchemaToForm(properties, form) {
    Object.keys(properties).map(function (propKey) {
      $.each(form.items, function (ind, subForm) {
        //Get title_i18n of schema properties set to parent form.
        let propertyKey = 'parentkey.' + propKey;
        let formKey = !subForm.key ? '' : subForm.key;
        // Remove all [] in key.
        propertyKey = fixKey(propertyKey);
        formKey = fixKey(formKey);
        if (propertyKey == formKey) {
          setInfoToPropertySchema(properties[propKey], subForm);
          setTitleI18nFromPropertiesSchemaToSubForm(properties[propKey], subForm.items, propertyKey);
          return false;
        }
      });
    });
  }

  function setTitleI18nFromPropertiesSchemaToSubForm(schemaProperties, subForms, prefixKey) {
    if (!subForms) return;
    let properties = getPropertiesOrItems(schemaProperties);
    let propertyKey;
    Object.keys(properties).map(function (propKey) {
      $.each(subForms, function (ind, form) {
        // define sub key.
        propertyKey = prefixKey + '.' + propKey;
        formKey = !form.key ? '' : form.key;
        // Remove all [] in key.
        propertyKey = fixKey(propertyKey);
        formKey = fixKey(formKey);
        if (propertyKey == formKey) {
          setInfoToPropertySchema(properties[propKey], form);
          setTitleI18nFromPropertiesSchemaToSubForm(properties[propKey], form.items, propertyKey);
          return false;
        }
      });
    });
  }

  function setInfoToPropertySchema(property, form) {
    //Set title.
    form.title_i18n = property.title_i18n;
    form.title_i18n_temp = property.title_i18n_temp;
    //Set option.
    form.required = property.isRequired;
    form.isShowList = property.isShowList;
    form.isSpecifyNewline = property.isSpecifyNewline;
    form.isHide = property.isHide;
    form.isNonDisplay = property.isNonDisplay;
    //Set TitleMap for form.
    let _enum, editAble;
    editAble = property.hasOwnProperty('editAble') && property['editAble'];
<<<<<<< HEAD
    if(property.hasOwnProperty('enum')&& property['enum']){
=======
    if (property.hasOwnProperty('currentEnum')) {
      _enum = property['currentEnum'];
    } else if (property.hasOwnProperty('enum')) {
>>>>>>> 5c05fccb
      _enum = property['enum'];
    } else if(property.hasOwnProperty('currentEnum')&& property['currentEnum']){
      _enum = property['currentEnum'];
    }
    //Trim space for value of enum in item type schema.
    if (_enum) {
      let isEnumStr = typeof (_enum) == 'string';
      let list_enum = isEnumStr ? _enum.split('|') : _enum;
      let enumTemp = [];
      $.each(list_enum, function (ind, val) {
        if (val && val.length > 0) {
          enumTemp.push(val.trim());
        }
      });
      _enum = enumTemp;
    }
    //Trim space for name and value of titleMap form in item type schema.
    if (form.titleMap) {
      Object.keys(form.titleMap).map(function (titleMap) {
        if (form.titleMap[titleMap]['name']) {
          form.titleMap[titleMap]['name'] = form.titleMap[titleMap]['name'].trim();
        }
        if (form.titleMap[titleMap]['value']) {
          form.titleMap[titleMap]['value'] = form.titleMap[titleMap]['value'].trim();
        }
      });
    }

    property['enum'] = _enum;
    //Set TitleMap for form.
    if (editAble && _enum) {
      let list_enum = typeof (_enum) == 'string' ? _enum.split('|') : _enum;
      let titleMap = [];
      $.each(list_enum, function (ind, val) {
        if (val && val.length > 0) {
          titleMap.push({ "name": val, "value": val });
        }
      });
      console.log("titleMap");
      console.log(titleMap);
      form.titleMap = titleMap;
    }
    // Rearrange data for form in case of radio, checkbox, select
    if (property.format == 'radios' || property.format == 'select') {
      if (property.hasOwnProperty('items'))
        delete property.items
    }
    if (property.format == 'radios') {
      form.type = "radios"
      if (form.hasOwnProperty('templateUrl')) {
        delete form.templateUrl
      }
    } else if (property.format == 'checkboxes') {
      property['items'] = {
        type: "string",
        enum: property.enum
      }
      property.type = "array";
      form['templateUrl'] = checkboxTemplate;
      form.type = "template";
      // Delete enum form properties to avoid schema validation error because of 2 enums
      delete property.enum
    } else if (property.format == 'select') {
      property.type = ["null", "string"];
      if (Array.isArray(property.enum) && property.enum[0] != undefined && property.enum[0] != "" && property.enum[0] != null) {
        property.enum.unshift(null);
      }
      form.type = form['templateUrl'] ? "template" : "select";
    }
    //Delete info not use.
    if (property.hasOwnProperty('uniqueKey')) delete property['uniqueKey'];
    if (property.hasOwnProperty('currentEnum')) delete property['currentEnum'];
  }

  function removeEnumForCheckboxes(schema) {
    Object.keys(schema).map(function (propKey) {
      if (schema[propKey].format == "radios" || schema[propKey].format == "select") {
        schema[propKey].type = ["null", "string"];
      } else {
        let properties = getPropertiesOrItems(schema[propKey]);
        if (schema[propKey].format == "checkboxes" && schema[propKey].hasOwnProperty('enum'))
          delete schema[propKey].enum;
        if (properties != null) {
          removeEnumForCheckboxes(properties);
        }
      }
    });
  }

  function fixKey(key) {
    key = key.replace(/\[\]/gi, '');
    key = key.replace(/\./gi, '_');
    return key;
  }

  /*
  * Get form from table item_type (1).
  * @formId: .
  * @forms: .
  */
  function getItemTypeForm(formId, forms) {
    //Get form from table item_type (1).
    let itemTypeForm = {};
    $.each(forms, function (ind, form) {
      if (form.key == formId) {
        itemTypeForm = form;
        return false;
      }
    });
    return itemTypeForm;
  }

  function loadPubdateOptions(data) {
    if (data.hasOwnProperty("meta_fix") && data.meta_fix.hasOwnProperty("pubdate")) {
      let options = data.meta_fix.pubdate.option;
      if (options) {
        $('#chk_pubdate_1').prop('checked', options.multiple);
        $('#chk_pubdate_2').prop('checked', options.showlist);
        $('#chk_pubdate_3').prop('checked', options.crtf);
        $('#chk_pubdate_4').prop('checked', options.hidden);
        meta_fix.pubdate.option.multiple = options.multiple;
        meta_fix.pubdate.option.showlist = options.showlist;
        meta_fix.pubdate.option.crtf = options.crtf;
        meta_fix.pubdate.option.hidden = options.hidden;
      }
    }
  }

  function send_file(url, data) {
    $.ajax({
      method: 'POST',
      url: url,
      async: true,
      contentType: false,
      dataType: 'json',
      processData: false,
      data: data,
      success: function (data, textStatus) {
        if ('redirect_url' in data) {
          window.location.href = data.redirect_url
        }
        else {
          $('.modal-body').text(data.msg);
          $('#myModal').modal('show');
        }
      },
      error: function (textStatus, errorThrown) {
        let message;
        if (textStatus.status === 400) {
          let response = JSON.parse(textStatus.responseText);
          message = response.msg;
        } else {
          message = JSON.stringify(textStatus);
        }
        $('.modal-body').text('Error: ' + message);
        $('#myModal').modal('show');
      }
    });
  }

});<|MERGE_RESOLUTION|>--- conflicted
+++ resolved
@@ -1397,12 +1397,7 @@
           // Get item id of sub-property is language.
           data.key_subproperty_languague.forEach(function (itemkey) {
             let listSubItem = itemkey.split(".");
-<<<<<<< HEAD
             if (listSubItem && listSubItem.length > 0 && listSubItem[0] in data.meta_list) {
-=======
-            if (listSubItem[0] in data.meta_list) {
-
->>>>>>> 5c05fccb
               var temp_prop = properties_obj[data.meta_list[listSubItem[0]].input_type.substr(4)].schema.properties;
               for (var idx = 1; idx < listSubItem.length; idx++) {
                 let _item = temp_prop[listSubItem[idx]]
@@ -1433,11 +1428,7 @@
       //Show message changed properties.
       if (changedProperties.length > 0) {
         let message = '<div class="alert alert-info alert-dismissable">' +
-<<<<<<< HEAD
         '<button type="button" class="close" data-dismiss="alert" aria-hidden="true">×</button>' +
-=======
-          '<button type="button" class="close" data-dismiss="alert" aria-hidden="true">×</button>'
->>>>>>> 5c05fccb
         '<p>' + changedProperties.join('</p><p>') + '</p></div>';
         $('section.content-header').prepend(message);
       }
@@ -1752,11 +1743,7 @@
           let itpTitleI18nJa = itpForm.title_i18n.ja;
           let itTitleI18nEn = itForm.title_i18n_temp.en;
           let itTitleI18nJa = itForm.title_i18n_temp.ja;
-<<<<<<< HEAD
           if ((itTitleI18nEn != itpTitleI18nEn || itTitleI18nJa != itpTitleI18nJa) && Array.isArray(changedProperties)) {
-=======
-          if (itTitleI18nEn != itpTitleI18nEn || itTitleI18nJa != itpTitleI18nJa) {
->>>>>>> 5c05fccb
             itForm.title_i18n_temp = itpForm.title_i18n;
             changedProperties.push(itpTitleI18nEn);
           }
@@ -1787,11 +1774,7 @@
           let itpTitleI18nJa = itpForm.title_i18n.ja;
           let itTitleI18nEn = itForm.title_i18n_temp.en;
           let itTitleI18nJa = itForm.title_i18n_temp.ja;
-<<<<<<< HEAD
           if ((itTitleI18nEn != itpTitleI18nEn || itTitleI18nJa != itpTitleI18nJa) && Array.isArray(changedProperties)) {
-=======
-          if (itTitleI18nEn != itpTitleI18nEn || itTitleI18nJa != itpTitleI18nJa) {
->>>>>>> 5c05fccb
             itForm.title_i18n_temp = itpForm.title_i18n;
             changedProperties.push(itpTitleI18nEn);
           }
@@ -1901,13 +1884,7 @@
     //Set TitleMap for form.
     let _enum, editAble;
     editAble = property.hasOwnProperty('editAble') && property['editAble'];
-<<<<<<< HEAD
     if(property.hasOwnProperty('enum')&& property['enum']){
-=======
-    if (property.hasOwnProperty('currentEnum')) {
-      _enum = property['currentEnum'];
-    } else if (property.hasOwnProperty('enum')) {
->>>>>>> 5c05fccb
       _enum = property['enum'];
     } else if(property.hasOwnProperty('currentEnum')&& property['currentEnum']){
       _enum = property['currentEnum'];
