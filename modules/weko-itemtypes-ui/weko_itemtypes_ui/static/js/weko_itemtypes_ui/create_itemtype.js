// require(["jquery", "bootstrap"],function() {});
$(document).ready(function () {
  var checkboxTemplate = "/static/templates/weko_deposit/checkboxes.html";
// Number of callbacks(requests) when rendering the page, When add a new callback,
// please increase/decrease appropriately
  var requestNum = 0;
  src_render = {};
  src_mapping = {};
  page_global = {
    upload_file: false,
    table_row: [],        // 追加した行番号を保存する元々順番()
    table_row_map: {},    // 生成したschemaとformの情報を保存する
    meta_list: {},        // 追加した行の情報を保存する(セットした詳細情報)
    meta_fix: {},
    schemaeditor: {       // objectの場合
      schema:{}           //   生成したschemaの情報を保存する
    },
    edit_notes: {}         // Map of notes for each attribute, keep seperate
  };
  properties_obj = {}     // 作成したメタデータ項目タイプ
  propertyOptions = '';
  textPropertyOptions = '';
  page_json_editor = {}   //   一時的editorオブジェクトの保存
  url_update_schema = '/admin/itemtypes/register';
  rename_subitem_config = false;
  // デフォルトマッピングのテンプレート
  mapping_value = {
    "display_lang_type": "",
    "oai_dc_mapping": "",
    "jpcoar_mapping": "",
    "junii2_mapping": "",
    "lido_mapping": "",
    "lom_mapping": "",
    "spase_mapping": ""
  }
  meta_system_info = {
    system_identifier_doi: {
      input_type: "S_Identifier",
      title: "Persistent Identifier(DOI)",
      title_i18n: { ja: "永続識別子（DOI）", en: "Persistent Identifier(DOI)" },
      option: {
        required: false,
        multiple: false,
        hidden: true,
        showlist: false,
        crtf: false,
        oneline: false
      }
    },
    system_identifier_hdl: {
      input_type: "S_Identifier",
      title: "Persistent Identifier(HDL)",
      title_i18n: { ja: "永続識別子（HDL）", en: "Persistent Identifier(HDL)" },
      option: {
        required: false,
        multiple: false,
        hidden: true,
        showlist: false,
        crtf: false,
        oneline: false
      }
    },
    system_identifier_uri: {
      input_type: "S_Identifier",
      title: "Persistent Identifier(URI)",
      title_i18n: { ja: "永続識別子（URI）", en: "Persistent Identifier(URI)" },
      option: {
        required: false,
        multiple: false,
        hidden: true,
        showlist: false,
        crtf: false,
        oneline: false
      }
    },
    system_file: {
      input_type: "S_File",
      title: "File Information",
      title_i18n: { ja: "ファイル情報", en: "File Information" },
      option: {
        required: false,
        multiple: false,
        hidden: true,
        showlist: false,
        crtf: false,
        oneline: false
      }
    }
  };
  meta_fix = {
    pubdate: {
      input_type: "Date",
      title: "Publish Date",
      title_i18n: { ja: "公開日", en: "Publish Date" },
      option: {
        required: true,
        multiple: false,
        hidden: false,
        showlist: false,
        crtf: false,
        oneline: false
      }
    }
  };
  property_default = {};
  generalTextProps = ['text', 'textarea', 'cus_1042', 'cus_1043']

  $('#myModal').modal({
    show: false
  })
  const uiPubdateTitlesString = $('#uiPubdateTitles').val();
  let uiPubdateTitles;
  try {
    // JSONとしてパース
    uiPubdateTitles = JSON.parse(uiPubdateTitlesString);
    // フィールドに設定値をセット
    $('#txt_title_item_pubdate').val(uiPubdateTitles.title);
    $('#txt_title_ja_item_pubdate').val(uiPubdateTitles.title_i18n.ja);
    $('#txt_title_en_item_pubdate').val(uiPubdateTitles.title_i18n.en);
  } catch (e) {
    console.error('Failed to parse uiPubdateTitles:', e);
    return; // JSON パースに失敗した場合は処理を中断
  }
  // uiFixedPropertiesの値を取得
  const uiFixedPropertiesString = $('#uiFixedProperties').val();
  let properties;
  try {
    properties = JSON.parse(uiFixedPropertiesString);
  } catch (e) {
    console.error('Failed to parse uiFixedProperties:', e);
    return; // JSON パースに失敗した場合は処理を中断
  }
  if($('#item-type-lists').val().length > 0) {
    // バージョンアップ
    $('#upt_version').attr('checked', true);
    $('#new_version').attr('checked', false);
    itemname = $('#item-type-lists').find("option:selected").text();
    itemname = itemname.substr(0,itemname.lastIndexOf('('));
    $('#itemtype_name').val(itemname);
    url_update_schema = '/admin/itemtypes/'+$('#item-type-lists').val()+'/register';
  }else{
    $(document).ready(function () {
      for (let key in properties){
        var id_title = $.now(); // タイムスタンプ生成
        new_meta_row('item_' + id_title, propertyOptions , false, key); // タイトル
      }
    });
    endLoading();
  }

  $('.radio_versionup').on('click', function(){
    if($(this).val() == 'upt') {
      url_update_schema = '/admin/itemtypes/'+$('#item-type-lists').val()+'/register';
    } else {
      url_update_schema = '/admin/itemtypes/register';
    }
  });

  $('#item-type-lists').on('change', function(){
    window.location.href = '/admin/itemtypes/' + $('#item-type-lists').val();
  });

  //For export
  if ($("#item-type-lists option:selected").hasClass('normal_type')) {
    $('#item_type_export').prop('disabled',false);
  }
  $('#item_type_export').on('click', function(){
    let item_type_id = $('#item-type-lists').val();
    document.location.href = '/admin/itemtypes/'+ item_type_id + '/export';
  });
  //For import
  $('#item_type_import').on('click', function(){
    $('#importUI').toggleClass('hide');
  });
  $('#import_exec_btn').on('click', function(){
    if($('#import_file').prop("files").length != 1){
      alert("Please select Zipfile.");
      return;
    }
    if($('#itemtype_name_import').val().length < 1){
      alert("Please input Type Name.");
      return;
    }
    let fd = new FormData();
    fd.append("item_type_name", $('#itemtype_name_import').val());
    fd.append("file", $('#import_file').prop("files")[0])
    send_file("/admin/itemtypes/import", fd);
  });

  $('input[type=radio][name=item_type]').on ('change', function(){
      if (this.value === 'normal') {
          $('option.normal_type').show()
          $('option.harvesting_type').hide()
          disabled_deleted_type();
      } else if (this.value === 'harvesting') {
          $('option.normal_type').hide()
          $('option.harvesting_type').show()
          disabled_deleted_type();
      } else {
          $('option.deleted_type').show();
          $('option.normal_type').hide();
          $('option.harvesting_type').hide();
          $('#btn_restore_itemtype_schema').prop('disabled', false);
          $('div.metadata-content *').not("[id=btn_restore_itemtype_schema]").prop('disabled', true);
      }
  });

  function disabled_deleted_type(){
      $('option.deleted_type').hide();
      $('#btn_restore_itemtype_schema').prop('disabled', true);
      $('div.metadata-content *').not("[id=btn_restore_itemtype_schema]").prop('disabled', false);
      $('#chk_pubdate_0').attr('disabled', true);
      $('#chk_pubdate_1').attr('disabled', true);
  }

  $('#btn_create_itemtype_schema').on('click', function(){
    if($('#itemtype_name').val() == "") {
      $('#itemtype_name_warning').removeClass('hide');
      $('#itemtype_name').focus();
      return;
    }
    $('#itemtype_name_warning').addClass('hide');
    create_itemtype_schema();
    send(url_update_schema, page_global);
  });

  $('#btn_previews_itemtype_schema').on('click', function(){
    create_itemtype_schema();
    $('#schema_json').text(JSON.stringify(page_global.table_row_map.schema, null, 4));
    $('#form_json').text(JSON.stringify(page_global.table_row_map.form, null, 4));
    $('#render_json').text(JSON.stringify(page_global, null, 4));
  });

  function create_itemtype_schema(){
<<<<<<< HEAD
    var titleItem = $('#txt_title_item_pubdate').val();
    var titleJa = $('#txt_title_ja_item_pubdate').val();
    var titleEn = $('#txt_title_en_item_pubdate').val();
=======

    // Jsonのネストを返却する関数
    function getJsonDepth(obj) {
      let depth = 0;
      if (obj && typeof obj === 'object') {
        Object.keys(obj).forEach(function(key) {
          let tmpDepth = getJsonDepth(obj[key]);
          if (tmpDepth > depth) {
            depth = tmpDepth;
          }
        });
        depth++;
      }
      return depth;
    }

>>>>>>> abf0fcbe
    page_global.table_row_map['name'] = $('#itemtype_name').val();
    page_global.table_row_map['action'] = $('[name=radio_versionup]:checked').val();

    // manual mapping for system properties
    page_global.table_row_map['mapping'] = {
      system_identifier_doi: {
        "display_lang_type": "",
        "oai_dc_mapping": "",
        "jpcoar_mapping": {
          "identifier": {
            "@value": "subitem_systemidt_identifier",
            "@attributes": {
              "identifierType": "subitem_systemidt_identifier_type"
            }
          }
        },
        "junii2_mapping": "",
        "lido_mapping": "",
        "lom_mapping": "",
        "spase_mapping": ""
      },
      system_identifier_hdl: {
        "display_lang_type": "",
        "oai_dc_mapping": "",
        "jpcoar_mapping": {
          "identifier": {
            "@value": "subitem_systemidt_identifier",
            "@attributes": {
              "identifierType": "subitem_systemidt_identifier_type"
            }
          }
        },
        "junii2_mapping": "",
        "lido_mapping": "",
        "lom_mapping": "",
        "spase_mapping": ""
      },
      system_identifier_uri: {
        "display_lang_type": "",
        "oai_dc_mapping": "",
        "jpcoar_mapping": {
          "identifier": {
            "@value": "subitem_systemidt_identifier",
            "@attributes": {
              "identifierType": "subitem_systemidt_identifier_type"
            }
          }
        },
        "junii2_mapping": "",
        "lido_mapping": "",
        "lom_mapping": "",
        "spase_mapping": ""
      },
      system_file: {
        "display_lang_type": "",
        "oai_dc_mapping": "",
        "jpcoar_mapping": {
          "system_file": {
            "URI": {
              "@value": "subitem_systemfile_filename_uri",
              "@attributes": {
                "label": "subitem_systemfile_filename_label",
                "objectType": "subitem_systemfile_filename_type"
              }
            },
            "date": {
              "@value": "subitem_systemfile_datetime_date",
              "@attributes": {
                "dateType": "subitem_systemfile_datetime_type"
              }
            },
            "extent": {
              "@value": "subitem_systemfile_size"
            },
            "version": {
              "@value": "subitem_systemfile_version"
            },
            "mimeType": {
              "@value": "subitem_systemfile_mimetype"
            }
          }
        },
        "junii2_mapping": "",
        "lido_mapping": "",
        "lom_mapping": "",
        "spase_mapping": ""
      }
    };
    //

    page_global.table_row_map['form'] = [];
    page_global.table_row_map['schema'] = {
      $schema: "http://json-schema.org/draft-04/schema#",
      type: "object",
      description: "",
      properties: {},
      required: []
    };

    // Keep the notes seperate from schema to avoid extracting later
    page_global.table_row_map['form'] = [];

    // コンテンツ本体
    if(page_global.upload_file) {
      page_global.table_row_map.schema.properties["filemeta"] = {
        type:"array",
        title: "Contents Body",
        items:{
          type: "object",
          properties: {
            filename: {
              type: "string",
              title: "Display Name"
            },
            displaytype: {
              type: "string",
              title: "Display Format",
              enum: ["detail","simple","preview"]
            },
            licensetype: {
              type: "string",
              title: "License",
              enum: ["license_free","license_0","license_1","license_2","license_3","license_4","license_5"]
            },
            licensefree: {
              type: "string"
            },
            accessrole: {
              type: "string",
              title: "Access",
              enum: ["open_access","open_date","open_login","open_no","open_restricted"]
            },
            accessdate: {
              type: "string",
              title: "Publish Date"
            },
            groups: {
              type: "string",
              title: "Group Name"
            }
          }
        }
      }
      page_global.table_row_map.form.push({
        key:"filemeta",
        title:"Contents Body",
        add: "New",
        style: {
          add: "btn-success"
        },
        items: [
          {
            key: "filemeta[].filename",
            type: "select",
            title: "Display Name",
            title_i18n:{ja:"表示名",en:"FileName"}
          },
          {
            key: "filemeta[].displaytype",
            type: "select",
            title: "Display Format",
            title_i18n:{ja:"表示形式",en:"Preview"},
            titleMap: [
              {value: "detail", name: "Detailed" },
              {value: "simple", name: "Simple" },
              {value: "preview", name: "Preview" }
            ]
          },
          {
            key: "filemeta[].licensetype",
            type: "select",
            title:" License",
            title_i18n:{ja:"ライセンス",en:"License"},
            titleMap: [
              {value: "license_free", name: "License Free" },
              {value: "license_0", name: "Creative Commons : Attribution" },
              {value: "license_1", name: "Creative Commons : Attribution-Share-Alike" },
              {value: "license_2", name: "Creative Commons : Attribution-No-Derivatives" },
              {value: "license_3", name: "Creative Commons : Attribution-Non-Commercial" },
              {value: "license_4", name: "Creative Commons : Attribution-NonCommercial-ShareAlike" },
              {value: "license_5", name: "Creative Commons : Attribution-NonCommercial-ShareAlike-NoDerivatives" }
            ]
          },
          {
            key: "filemeta[].licensefree",
            type: "textarea",
            notitle: true,
            condition: "model.filemeta[arrayIndex].licensetype == 'license_free'"
          },
          {
            title: "Check Plagiarism",
            title_i18n:{ja:"剽窃チェック",en:"Check Plagiarism"},
            type: "template",
            template: "<div class='text-center' style='display:none;'><a class='btn btn-primary' href='/ezas/pdf-detect-weko.html' target='_blank' role='button'>{{ form.title }}</a></div>"
          },
          {
            key: "filemeta[].accessrole",
            type: "radios",
            title: "Access",
            title_i18n:{ja:"アクセス",en:"Access"},
            titleMap: [
              {value: "open_access", name: "Open Access" },
              {value: "open_date", name: "Specify Open Access Date" },
              {value: "open_login", name: "Only Logged In Users" },
              {value: "open_no", name: "Do Not Make Public" }
            ]
          },
          {
            key: "filemeta[].accessdate",
            title: "Publish Date",
            title_i18n:{ja:"公開日",en:"Opendate"},
            type: "template",
            format: "yyyy-MM-dd",
            templateUrl: "/static/templates/weko_deposit/datepicker.html",
            condition: "model.filemeta[arrayIndex].accessrole == 'open_date'"
          },
          {
            key: "filemeta[].groups",
            title: "Group",
            title_i18n:{ja:"グループ",en:"Group"},
            type: "text",
            condition: "model.filemeta[arrayIndex].accessrole == 'open_date' || model.filemeta[arrayIndex].accessrole == 'open_login'"
          }
        ]
      });
      if(src_mapping.hasOwnProperty('filemeta')) {
        page_global.table_row_map.mapping['filemeta'] = src_mapping['filemeta'];
      } else {
        page_global.table_row_map.mapping['filemeta'] = mapping_value;
      }
    }

    page_global.table_row_map.schema.properties["pubdate"] = {
      type: "string",
      title: titleItem,
      title_i18n: { ja: titleJa, en: titleEn },
      format: "datetime"
    };
    page_global.table_row_map.form.push({
      key: "pubdate",
      type: "template",
      title: titleItem,
      title_i18n: {
        ja: titleJa,
        en: titleEn
      },
      title_i18n: { ja: "公開日", en: "PubDate" },
      required: true,
      format: "yyyy-MM-dd",
      templateUrl: "/static/templates/weko_deposit/datepicker.html"
    });
    page_global.table_row_map.schema.required.push("pubdate");

    if(src_mapping.hasOwnProperty('pubdate')) {
      page_global.table_row_map.mapping['pubdate'] = src_mapping['pubdate'];
    } else {
      page_global.table_row_map.mapping['pubdate'] = mapping_value;
    }
    // Used last mapping of system properties
    if(src_mapping.hasOwnProperty('system_identifier_doi')) {
      page_global.table_row_map.mapping['system_identifier_doi'] = src_mapping['system_identifier_doi'];
    }
    if(src_mapping.hasOwnProperty('system_identifier_hdl')) {
      page_global.table_row_map.mapping['system_identifier_hdl'] = src_mapping['system_identifier_hdl'];
    }
    if(src_mapping.hasOwnProperty('system_identifier_uri')) {
      page_global.table_row_map.mapping['system_identifier_uri'] = src_mapping['system_identifier_uri'];
    }
    if(src_mapping.hasOwnProperty('system_file')) {
      page_global.table_row_map.mapping['system_file'] = src_mapping['system_file'];
    }
    // End system mapping
    // テーブルの行をトラバースし、マップに追加する
    err_input_id = []

    $.each(page_global.table_row, function(idx, row_id){
      var tmp = {}
      tmp.title = $('#txt_title_'+row_id).val();
      //add by ryuu. start
      tmp.title_i18n ={}
      tmp.title_i18n.ja = $('#txt_title_ja_'+row_id).val();
      tmp.title_i18n.en = $('#txt_title_en_'+row_id).val();
      //add by ryuu. end
      tmp.input_type = $('#select_input_type_'+row_id).val();
      tmp.input_value = "";
      tmp.input_minItems = $('#minItems_'+row_id).val();
      tmp.input_maxItems = $('#maxItems_'+row_id).val();
      if ($('#is_fixed_field' + row_id).val() === 'true'){
        tmp.is_fixed_field = true;
      }
      tmp.option = {}
      tmp.option.required = $('#chk_'+row_id+'_0').is(':checked')?true:false;
      tmp.option.multiple = $('#chk_'+row_id+'_1').is(':checked')?true:false;
      tmp.option.hidden = $('#chk_'+row_id+'_4').is(':checked')?true:false;
      tmp.option.showlist = tmp.option.hidden?false:($('#chk_'+row_id+'_2').is(':checked')?true:false);
      tmp.option.crtf = tmp.option.hidden?false:($('#chk_'+row_id+'_3').is(':checked')?true:false);
      tmp.option.oneline = tmp.option.hidden?false:($('#chk_'+row_id+'_5').is(':checked')?true:false);

      // Retrieve notes edited
      page_global.edit_notes[row_id] = $('#edit_notes_' + row_id).val();

      if(src_render.hasOwnProperty('meta_list')
          && src_render['meta_list'].hasOwnProperty(row_id)) {
        if(tmp.input_type == src_render['meta_list'][row_id]['input_type']) {
          if(src_mapping.hasOwnProperty(row_id)) {
            page_global.table_row_map.mapping[row_id] = src_mapping[row_id];
          } else {
            page_global.table_row_map.mapping[row_id] = mapping_value;
          }
        } else {
          page_global.table_row_map.mapping[row_id] = mapping_value;
        }
      } else {
        page_global.table_row_map.mapping[row_id] = mapping_value;
      }

      if(tmp.option.required) {
        page_global.table_row_map.schema.required.push(row_id);
      }
      if(tmp.input_type == 'text' || tmp.input_type == 'textarea') {
        if(tmp.option.multiple) {
          page_global.table_row_map.schema.properties[row_id] = {
            type: "array",
            title: tmp.title,
            minItems: tmp.input_minItems,
            maxItems: tmp.input_maxItems,
            items: {
              type: "object",
              properties: {
                interim: {type: "string"}    // [interim]は本当の意味を持たない
              }
            }
          }
          page_global.table_row_map.form.push({
            key: row_id,
            add: "New",
            title_i18n: tmp.title_i18n,
            style: {add:"btn-success"},
            items: [{
              key: row_id+'[].interim',
              type: tmp.input_type,
              notitle: true
            }]
          });
        } else {
          page_global.table_row_map.schema.properties[row_id] = {
            type: "string",
            title: tmp.title,
            format: tmp.input_type    // text|textarea
          }
          page_global.table_row_map.form.push({
            key: row_id,
            title: tmp.title,
            title_i18n: tmp.title_i18n,
            type: tmp.input_type    // text|textarea
          });
        }
      } else if(tmp.input_type == 'datetime') {
        if(tmp.option.multiple) {
          page_global.table_row_map.schema.properties[row_id] = {
            type: "array",
            title: tmp.title,
            minItems: tmp.input_minItems,
            maxItems: tmp.input_maxItems,
            items: {
              type: "object",
              properties: {
                interim: {type: "string"}    // [interim]は本当の意味を持たない
              }
            }
          }
          page_global.table_row_map.form.push({
            key: row_id,
            title_i18n: tmp.title_i18n,
            add: "New",
            style: {add:"btn-success"},
            items: [{
              key: row_id+'[].interim',
              type: "template",
              format: "yyyy-MM-dd",
              templateUrl: "/static/templates/weko_deposit/datepicker.html",
              notitle: true
            }]
          });
        } else {
          page_global.table_row_map.schema.properties[row_id] = {
            type: "string",
            title: tmp.title,
            format: "template"
          }
          page_global.table_row_map.form.push({
            key: row_id,
            title_i18n: tmp.title_i18n,
            type: "template",
            title: tmp.title,
            format: "yyyy-MM-dd",
            templateUrl: "/static/templates/weko_deposit/datepicker.html"
          });
        }
      } else if(tmp.input_type == 'checkboxes') {
        tmp.input_value = $("#schema_"+row_id).find(".select-value-setting").val();
        enum_tmp = []
        titleMap_tmp = []
        $.each(tmp.input_value.split('|'), function(i,v){
          enum_tmp.push(v);
          titleMap_tmp.push({value:v, name:v});
        })

        if(tmp.option.multiple) {
          // 選択式(プルダウン)(複数可)
          page_global.table_row_map.schema.properties[row_id] = {
            type: "array",
            title: tmp.title,
            title_i18n: tmp.title_i18n,
            minItems: tmp.input_minItems,
            maxItems: tmp.input_maxItems,
            items: {
              type: "object",
              properties: {
                "interim": {
                  title: tmp.title,
                  title_i18n: tmp.title_i18n,
                  format: "checkboxes",
                  type: "array",
                  items: {
                    type: "string",
                    enum: enum_tmp
                  }
                }
              }
            }
          }
          page_global.table_row_map.form.push({
            key: row_id,
            title: tmp.title,
            title_i18n: tmp.title_i18n,
            add: "New",
            style: {add:"btn-success"},
            items: [{
              title: tmp.title,
              title_i18n: tmp.title_i18n,
              key: row_id + '[].interim',
              type: "template",
              notitle: true,
              titleMap: titleMap_tmp,
              templateUrl: checkboxTemplate
            }]
          });
        } else {
          // 選択式(プルダウン)
          page_global.table_row_map.schema.properties[row_id] = {
            title: tmp.title,                // [interim]は本当の意味を持たない
            title_i18n: tmp.title_i18n,
            "type": "object",
            "format": "object",
            properties: {
              "interim": {
                title: tmp.title,
                title_i18n: tmp.title_i18n,
                type: "array",
                format: "checkboxes",
                items: {
                  type: "string",
                  enum: enum_tmp
                }
              }
            }
          }
          page_global.table_row_map.form.push({
            items: [{
              key: row_id + '.interim',
              type: "template",
              title_i18n: tmp.title_i18n,
              title: tmp.title,
              templateUrl: checkboxTemplate,
              titleMap: titleMap_tmp
            }],
            key: row_id,
            type: "fieldset"
          });
        }
      } else if(tmp.input_type == 'radios' || tmp.input_type == 'select') {
        tmp.input_value = $("#schema_"+row_id).find(".select-value-setting").val();
        enum_tmp = []
        titleMap_tmp = []
        $.each(tmp.input_value.split('|'), function(i,v){
          enum_tmp.push(v);
          titleMap_tmp.push({value:v, name:v});
        })
        if (tmp && tmp.input_type == 'select' && enum_tmp[0] != undefined && enum_tmp[0] != "" && enum_tmp[0] != null) {
          enum_tmp.unshift(null);
        }

        if(tmp.option.multiple) {
          page_global.table_row_map.schema.properties[row_id] = {
            type: "array",
            title: tmp.title,
            title_i18n: tmp.title_i18n,
            minItems: tmp.input_minItems,
            maxItems: tmp.input_maxItems,
            items: {
              type: "object",
              properties: {
                interim: {                  // [interim]は本当の意味を持たない
                  title: tmp.title,
                  title_i18n: tmp.title_i18n,
                  type: ["null","string"],
                  enum: enum_tmp
                }
              }
            }
          }
          page_global.table_row_map.form.push({
            key: row_id,
            title: tmp.title,
            title_i18n: tmp.title_i18n,
            add: "New",
            style: {add:"btn-success"},
            items: [{
              title: tmp.title,
              title_i18n: tmp.title_i18n,
              key: row_id+'[].interim',
              type: tmp.input_type,    // radios|select
              notitle: true,
              titleMap: titleMap_tmp
            }]
          });
        } else {
          page_global.table_row_map.schema.properties[row_id] = {
            title: tmp.title,
            title_i18n: tmp.title_i18n,
            type: "object",
            properties: {
              "interim": {// [interim]は本当の意味を持たない
                title: tmp.title,
                type: ["null","string"],
                enum: enum_tmp,
                format: tmp.input_type,    // radios|select
              }
            }
          }
          page_global.table_row_map.form.push({
            title: tmp.title,
            title_i18n: tmp.title_i18n,
            items: [{
              key: row_id + '.interim',
              type: tmp.input_type,    // radios|select
              title_i18n: tmp.title_i18n,
              title: tmp.title,
              titleMap: titleMap_tmp
            }],
            key: row_id,
            type: "fieldset"
          });
        }
      } else if(tmp && tmp.input_type.indexOf('cus_') != -1) {
        editor = page_json_editor['schema_'+row_id];
        page_global.schemaeditor.schema[row_id] = JSON.parse(JSON.stringify(editor.getValue()));
        removeEnumForCheckboxes(page_global.schemaeditor.schema[row_id].properties);
        if(tmp.option.multiple) {
          page_global.table_row_map.schema.properties[row_id] = {
            type: "array",
            title: tmp.title,
            minItems: tmp.input_minItems,
            maxItems: tmp.input_maxItems,
            items: {
              type: "object",
              properties: page_global.schemaeditor.schema[row_id].properties,
              required: page_global.schemaeditor.schema[row_id].required
            }
          }
          //add by ryuu. start
          properties_obj[tmp.input_type.substr(4)].forms.title = tmp.title;
          properties_obj[tmp.input_type.substr(4)].forms.title_i18n = tmp.title_i18n;
          //add by ryuu. end
          if(Array.isArray(properties_obj[tmp.input_type.substr(4)].forms)) {
            properties_obj[tmp.input_type.substr(4)].forms.forEach(function(element){
              // rename subitem
              if (rename_subitem_config && element.items && element.items.length > 0) {
                element = rename_subitem(element);
              }
              page_global.table_row_map.form.push(
                JSON.parse(JSON.stringify(element).replace(/parentkey/gi, row_id))
              );
            });
          } else {
            let object_forms = properties_obj[tmp.input_type.substr(4)].forms;
            // rename subitem
            if (rename_subitem_config && object_forms.items && object_forms.items.length > 0) {
              object_forms = rename_subitem(object_forms);
            }

            //'Meta' screen: Get title_i18n from input controls set to form
            // let schemaProperties = page_global.schemaeditor.schema[row_id].properties;
            let schemaProperties = JSON.parse(JSON.stringify(editor.react.props.data.properties));
            setTitleI18nFromPropertiesSchemaToForm(schemaProperties, object_forms);

            page_global.table_row_map.form.push(
              JSON.parse(JSON.stringify(object_forms).replace(/parentkey/gi, row_id))
            );
          }
        } else {
          page_global.table_row_map.schema.properties[row_id] = {
            type: "object",
            title: tmp.title,
            properties: page_global.schemaeditor.schema[row_id].properties,
            required: page_global.schemaeditor.schema[row_id].required
          }
          //add by ryuu. start
          properties_obj[tmp.input_type.substr(4)].form.title = tmp.title;
          properties_obj[tmp.input_type.substr(4)].form.title_i18n = tmp.title_i18n;
          //add by ryuu. end
          let object_form = properties_obj[tmp.input_type.substr(4)].form;
          //rename subitem
          if (rename_subitem_config && object_form.items && object_form.items.length > 0) {
            object_form = rename_subitem(object_form);
          }

          //'Meta' screen: Get title_i18n from input controls set to form
          // let schemaProperties = page_global.schemaeditor.schema[row_id].properties;
          let schemaProperties = JSON.parse(JSON.stringify(editor.react.props.data.properties));
          setTitleI18nFromPropertiesSchemaToForm(schemaProperties, object_form);

          page_global.table_row_map.form.push(
            JSON.parse(JSON.stringify(object_form).replace(/parentkey/gi, row_id)));
        }
      }

      page_global.meta_list[row_id] = tmp;
    });
    //公開日
    var tmp_pubdate = {};
    tmp_pubdate.title = titleItem;
    tmp_pubdate.title_i18n = {};
    tmp_pubdate.title_i18n.ja = titleJa;
    tmp_pubdate.title_i18n.en = titleEn;
    tmp_pubdate.input_type = "datetime";
    tmp_pubdate.input_value = "";
    tmp_pubdate.option = {};
    tmp_pubdate.option.required = $('#chk_pubdate_0').is(':checked') ? true : false;
    tmp_pubdate.option.multiple = $('#chk_pubdate_1').is(':checked') ? true : false;
    tmp_pubdate.option.hidden = $('#chk_pubdate_4').is(':checked') ? true : false;
    tmp_pubdate.option.showlist = tmp_pubdate.option.hidden ? false : ($('#chk_pubdate_2').is(':checked') ? true : false);
    tmp_pubdate.option.crtf = tmp_pubdate.option.hidden ? false : ($('#chk_pubdate_3').is(':checked') ? true : false);
    page_global.meta_fix["pubdate"] = tmp_pubdate;
    page_global.meta_system = add_meta_system()
    page_global.table_row_map.form = page_global.table_row_map.form.concat(get_form_system())
    add_system_schema_property()

    // JSONのネストがElasticSearchの上限を超えていないかチェック
    // index.mapping.nested_objects.limitの値が10000のため、その値でチェック。
    let tableRowMapDepth = getJsonDepth(page_global.table_row_map);
    if (tableRowMapDepth > 10000) {
      alert($("#msg_for_deep_nesting").val());
    }
  }

  // add new meta table row
  $('#btn_new_itemtype_meta').on('click', function(){
    let uniqueId = 'item_' + $.now();
    new_meta_row(uniqueId, propertyOptions);
    setTimeout(function() {
      let $select = $('#select_input_type_' + uniqueId);
      // 固定プロパティの存在チェック
      let fixedProperties = [];
      for (let key in properties){
        fixedProperties.push("cus_" + key);
      }
      let hasFixedProperties = false;
  
      // src_render.meta_list から固定プロパティが存在するか確認
      if (src_render.meta_list) {
        $.each(src_render.meta_list, function(key, meta) {
          if (meta.is_fixed_field && fixedProperties.includes(meta.input_type)) {
            hasFixedProperties = true;
            return false; // ループを終了
          } 
        });
      }
      // 固定プロパティが登録済み、または新規作成時の時は固定プロパティが選択できないようにする
      if (hasFixedProperties || $('#item-type-lists').val().length === 0) {
        for(let optionValue of fixedProperties){
          $select.find('option[value=' + optionValue + ']').hide();
        }
      }
    }, 100);
  });
  $('.btn-link-item').click(function() {
    $(this).closest('td').find('.text-title-JaEn').toggleClass('hide');
  });

  function new_meta_row(row_id, option_list, isDisableChangeInputType=false, key = null) {
    let isDisable = isDisableChangeInputType ? 'disabled' : '';
    let is_fixed_field = false;
    let fixed_option;
    if (key && properties.hasOwnProperty(key)) {
      is_fixed_field = true;
      fixed_option = properties[key].fixed_option;
    }
    var row_template = '<tr id="tr_' + row_id + '">'
        + '<td><input type="text" class="form-control" id="txt_title_' + row_id + '" value="">'
        + '  <div class="hide" id="text_title_JaEn_' + row_id + '">'
        +'     <p>' + "Japanese" + '：</p>'
        +'     <input type="text" class="form-control" id="txt_title_ja_' + row_id + '" value="">'
        +'     <p>' + "English" + '：</p>'
        +'     <input type="text" class="form-control" id="txt_title_en_' + row_id + '" value="">'
        + '  </div>'
        +'   <button type="button" class="btn btn-link" id="btn_link_' + row_id + '">' + "Localization Settings" + '</button>'
        +'</td>'
        + '<td><div class="form-inline"><div class="form-group">'
        + '  <label class="sr-only" for="select_input_type_'+row_id+'">select_input_type</label>'
        + '  <select class="form-control change_input_type" id="select_input_type_' + row_id + '" metaid="' + row_id + '" '+isDisable+'>'
        + option_list
        + '  </select>'
        + '  </div></div>'
        + '  <div class="hide" id="arr_size_' + row_id + '">'
        + '    <div class="panel panel-default"><div class="panel-body">'
        + '    <form class="form-inline">'
        + '      <div class="form-group">'
        + '        <label for="minItems_'+row_id+'">minItems</label>'
        + '        <input type="number" class="form-control" id="minItems_'+row_id+'" placeholder="" value="1">'
        + '      </div>'
        + '      <div class="form-group">'
        + '        <label for="maxItems_'+row_id+'">maxItems</label>'
        + '        <input type="number" class="form-control" id="maxItems_'+row_id+'" placeholder="" value="9999">'
        + '      </div>'
        + '    </form>'
        + '    </div></div>'
        + '  </div>'
        + '  <div id="schema_' + row_id + '"></div>'
        + '</td>'
        + '<td>'
        + '  <div class="checkbox" id="chk_prev_' + row_id + '_0">'
        + '   <label><input type="checkbox" id="chk_' + row_id + '_0" value="required">' + "Required" + '</label>'
        + '  </div>'
        + '  <div class="checkbox" id="chk_prev_' + row_id + '_1">'
        + '    <label><input type="checkbox" id="chk_' + row_id + '_1" value="multiple">' + "Allow Multiple" + '</label>'
        + '  </div>'
        + '  <div class="checkbox" id="chk_prev_' + row_id + '_2">'
        + '    <label><input type="checkbox" id="chk_' + row_id + '_2" value="showlist">' +  "Show List" + '</label>'
        + '  </div>'
        + '  <div class="checkbox" id="chk_prev_' + row_id + '_3">'
        + '    <label><input type="checkbox" id="chk_' + row_id + '_3" value="crtf">' + "Specify Newline" + '</label>'
        + '  </div>'
        + '  <div class="checkbox" id="chk_prev_' + row_id + '_4">'
        + '    <label><input type="checkbox" id="chk_' + row_id + '_4" value="hidden">' + "Hide" + '</label>'
        + '  </div>'
        + '  <div class="checkbox" id="chk_prev_' + row_id + '_5">'
        + '    <label><input type="checkbox" id="chk_' + row_id + '_5" value="displayoneline">' + "Display on one line" + '</label>'
        + '  </div>'
        + '  <input type="hidden" id="is_fixed_field' + row_id + '" value="' + !!is_fixed_field + '" >'
        + '</td>'
        + '<td>'
        + '  <textarea type="button" class="form-control" rows="5" id="edit_notes_' + row_id + '">' + "" + '</textarea>'
        + '</td>'
        + '<td>'
        + '  <div class="btn-group-vertical" role="group" aria-label="' + "Replace" + '">'
        + '    <button type="button" class="btn btn-default sortable_up" id="btn_up_' + row_id + '" metaid="' + row_id + '">↑</button>'
        + '    <button type="button" class="btn btn-default sortable_down" id="btn_down_' + row_id + '" metaid="' + row_id + '">↓</button>'
        + '  </div>'
        + '</td>'
        + '<td>'
        + (!is_fixed_field?
          '  <button type="button" class="btn btn-danger" id="btn_del_' + row_id + '"><span class="glyphicon glyphicon-remove"></span></button>'
          : ''
        )
        + '</td>'
        + '</tr>';
    $('#tbody_itemtype').append(row_template);
    page_global.table_row.push(row_id);
    initSortedBtn();

     //add by ryuu. start
     //多言語linkをクリック
     $('#tbody_itemtype').on('click', 'tr td #btn_link_'+row_id, function(){
      if($('#text_title_JaEn_' + row_id).hasClass('hide')) {
        $('#text_title_JaEn_' + row_id).removeClass('hide');
      } else {
        $('#text_title_JaEn_' + row_id).addClass('hide');
      }
    });
    //add by ryuu. end

    // Dynamic additional click event
    // メタ項目の削除関数をダイナミックに登録する
    $('#tbody_itemtype').on('click', 'tr td #btn_del_'+row_id, function(){
      page_global.table_row.splice($.inArray(row_id,page_global.table_row),1);
      $('#tr_' + row_id).remove();
      initSortedBtn();
    });
    // チェックボックス「複数可」が選択状態になると、サイズのセットボックスを表示する
    $('#tbody_itemtype').on('click', 'tr td #chk_'+row_id+'_1', function(){
      if($('#chk_'+row_id+'_1').is(':checked')) {
        $('#arr_size_' + row_id).removeClass('hide');
      } else {
        $('#arr_size_' + row_id).addClass('hide');
      }
    });
    // チェックボックス「非表示」が選択状態になると、
    $('#tbody_itemtype').on('click', 'tr td #chk_'+row_id+'_4', function(){
      if($('#chk_'+row_id+'_4').is(':checked')) {
        $('#chk_prev_' + row_id + '_2').addClass('disabled');
        $('#chk_' + row_id + '_2').attr('disabled', true);
        $('#chk_prev_' + row_id + '_3').addClass('disabled');
        $('#chk_' + row_id + '_3').attr('disabled', true);
        $('#chk_prev_' + row_id + '_5').addClass('disabled');
        $('#chk_' + row_id + '_5').attr('disabled', true);
      } else {
        $('#chk_prev_' + row_id + '_2').removeClass('disabled');
        $('#chk_' + row_id + '_2').attr('disabled', false);
        $('#chk_prev_' + row_id + '_5').removeClass('disabled');
        $('#chk_' + row_id + '_5').attr('disabled', false);
        if ($('#chk_' + row_id + '_3').attr('isFile') !== 'true') {
          $('#chk_prev_' + row_id + '_3').removeClass('disabled');
          $('#chk_' + row_id + '_3').attr('disabled', false);
        }
      }
    });
    setTimeout(function() {
      // `uiFixedProperties` の値を取得
      const uiFixedPropertiesString = $('#uiFixedProperties').val();
      let properties;
      try {
        properties = JSON.parse(uiFixedPropertiesString);
      } catch (e) {
        console.error('Failed to parse uiFixedProperties:', e);
        return; // JSON パースに失敗した場合は処理を中断
      }
      if (properties.hasOwnProperty(key)) {
        let prop = properties[key];
        $('#select_input_type_' + row_id).prop('disabled', true);
        $('#select_input_type_' + row_id).val('cus_' + key).trigger('change');
    
        let idTitle = `chk_item_${row_id.replace('item_','')}`;
        $(`#${idTitle}_0`).prop('checked', prop.fixed_option.required|| false).prop('disabled', prop.fixed_option.required !== undefined);
        $(`#${idTitle}_1`).prop('checked', prop.fixed_option.multiple|| false).prop('disabled', prop.fixed_option.multiple !== undefined);
        $(`#${idTitle}_2`).prop('checked', prop.fixed_option.showlist|| false).prop('disabled', prop.fixed_option.showlist !== undefined);
        $(`#${idTitle}_3`).prop('checked', prop.fixed_option.crtf|| false).prop('disabled', prop.fixed_option.crtf !== undefined);
        $(`#${idTitle}_4`).prop('checked', prop.fixed_option.hidden|| false).prop('disabled', prop.fixed_option.hidden !== undefined);
        $(`#${idTitle}_5`).prop('checked', prop.fixed_option.oneline|| false).prop('disabled', prop.fixed_option.oneline !== undefined);
        if(prop.fixed_option.multiple) {
          $('#arr_size_' + row_id).removeClass('hide');
        }
      }
    }, 100); 
  }

  $('#tbody_itemtype').on('click', '.sortable_up', function(){
    var cur_row_id = $(this).attr('metaid');
    var up_row_idx = $.inArray(cur_row_id,page_global.table_row);
    if(up_row_idx === 0) {
      // first row
      return;
    }
    up_row_idx = up_row_idx-1;
    var up_row_id = page_global.table_row[up_row_idx];
    $('#tr_'+cur_row_id).after($('#tr_'+up_row_id));
    page_global.table_row.splice(up_row_idx,1);
    var cur_row_idx = $.inArray(cur_row_id,page_global.table_row);
    if(cur_row_idx == page_global.table_row.length-1) {
      page_global.table_row.push(up_row_id);
    } else {
      page_global.table_row.splice(cur_row_idx+1,0,up_row_id);
    }
    initSortedBtn();
  })

  $('#tbody_itemtype').on('click', '.sortable_down', function(){
    var cur_row_id = $(this).attr('metaid');
    var down_row_idx = $.inArray(cur_row_id,page_global.table_row);
    if(down_row_idx === page_global.table_row.length-1) {
      // last row
      return;
    }
    down_row_idx = down_row_idx+1;
    var down_row_id = page_global.table_row[down_row_idx];
    $('#tr_'+cur_row_id).before($('#tr_'+down_row_id));
    page_global.table_row.splice(down_row_idx,1);
    var cur_row_idx = $.inArray(cur_row_id,page_global.table_row);
    page_global.table_row.splice(cur_row_idx,0,down_row_id);
    initSortedBtn();
  })

  function initSortedBtn() {
    $('.sortable_up').removeClass('disabled');
    $('.sortable_down').removeClass('disabled');
    $('#btn_up_'+page_global.table_row[0]).addClass('disabled');
    $('#btn_down_'+page_global.table_row[page_global.table_row.length-1]).addClass('disabled');
  }

  $('#chk_upload_file').on('change', function(){
    if($('#chk_upload_file').is(':checked')) {
      // page_global.upload_file = true;
      page_global.upload_file = false;
    } else {
      page_global.upload_file = false;
    }
  });

  function setDefaultI18n(schema, forms) {
    if(!schema|| !forms || !forms.items) return;
    Object.keys(schema).map(function (subSchema) {
      forms.items.forEach(function (subForm) {
        if(subForm['key']){
          let subkey = subForm.key.split(".");
          let last_key = subkey[subkey.length - 1]
          if (last_key == subSchema) {
            let defaultTitle = {
              "ja": schema[subSchema]['title'],
              "en": schema[subSchema]['title']
            }
            let schemaTitleI18n = schema[subSchema]['title_i18n'];
            let subFormTitleI18n = subForm['title_i18n'];
            schemaTitleI18n = subFormTitleI18n ? subFormTitleI18n : defaultTitle;
            schema[subSchema]['title_i18n'] = schemaTitleI18n;
            let childSchema = getPropertiesOrItems(schema[subSchema]);
            if(childSchema)
              setDefaultI18n(childSchema, subForm);
          }
        }
      });
    });
  }


  // itemtype select input change
  $('#tbody_itemtype').on('change', '.change_input_type', function(){
    var meta_id = $(this).attr('metaid');
    let isFile = false;
    let checkboxMetaId = $('#chk_' + meta_id + '_1');
    let checkboxNLId = $('#chk_' + meta_id + '_3');
    if($(this).val().indexOf('cus_') != -1) {
      let product = properties_obj[$(this).val().substr(4)].schema;
      let product_forms = properties_obj[$(this).val().substr(4)].forms;
      isFile = properties_obj[$(this).val().substr(4)].is_file;
      for(key in product.properties) {
        if(isFile || product.properties[key]["isHide"] ==true){
          product.properties[key]["showListDisable"] = true
          product.properties[key]["specifyNLDisable"] = true
          product.properties[key]["nonDisplayDisable"] = true
        }
        if(isFile){
          product.properties[key]["hideDisable"] = true
        }
      }
      $('#chk_prev_' + meta_id + '_1').removeClass('disabled');
      checkboxMetaId.attr('disabled', isFile);
      checkboxMetaId.prop("checked", isFile);
      checkboxNLId.attr('disabled', isFile);
      checkboxNLId.attr('isFile', isFile);
      if (isFile) {
        checkboxNLId.prop('checked', false);
      }
      setDefaultI18n(product.properties, product_forms);
      render_object('schema_'+meta_id, product);
    } else if('checkboxes' == $(this).val() || 'radios' == $(this).val()
            || 'select' == $(this).val()){
      checkboxMetaId.prop("checked", isFile);
      render_select('schema_'+meta_id, '');
    } else {
      $('#chk_prev_' + meta_id + '_1').removeClass('disabled');
      checkboxMetaId.attr('disabled', false);
      checkboxMetaId.prop("checked", isFile);
      render_empty('schema_'+meta_id);
    }
  });

  function render_empty(elementId) {
    $('#'+elementId).empty();
  }

  function render_text(elementId, initval) {
    $('#'+elementId).html('<input type="text" '
      + 'class="form-control select-value-setting" '
      + 'value="' + initval + '">');
  }

  function render_select(elementId, initval) {
    $('#'+elementId).html('<div class="panel panel-default"><div class="panel-body">'
      + '<input type="text" class="form-control select-value-setting" '
      + 'value="' + initval + '" placeholder="' + 'Separate options with the | character' + '"></div></div>');
  }

  function render_object(elementId, initschema) {
    element = document.getElementById(elementId);
    var editor = new JSONSchemaEditor(element, {
      startval: initschema,
      editor: false
    });
    page_json_editor[elementId] = editor;
  }

  function send(url, data){
    $.ajax({
      method: 'POST',
      url: url,
      async: true,
      contentType: 'application/json',
      dataType: 'json',
      data: JSON.stringify(data),
      success: function(data,textStatus) {
        if('redirect_url' in data){
          window.location.href = data.redirect_url
        }
        else {
          $('.modal-body').text(data.msg);
          $('#myModal').modal('show');
        }
      },
      error: function(textStatus,errorThrown){
        let message;
        if (textStatus.status === 400) {
          let response = JSON.parse(textStatus.responseText);
          message = response.msg;
        } else {
          message = JSON.stringify(textStatus);
        }
        $('.modal-body').text('Error: ' + message);
        $('#myModal').modal('show');
      }
    });
  }

  function update_mapping_list(exsubitem, subitem) {
    if (page_global.table_row_map.mapping) {
      let tmp_mapping = JSON.stringify(page_global.table_row_map.mapping);
      console.log('Mapping replacement: subitem_' + exsubitem + ' : ' + 'subitem_' + subitem);
      page_global.table_row_map.mapping = JSON.parse(tmp_mapping.replace('subitem_' + exsubitem, 'subitem_' + subitem))
    }
  }

  function custom_suffix_subitem_name(suffix){
    // Replace all space to _
    suffix = suffix.replace(/ /g, '_');
    // convert to lower case character
    suffix = suffix.toLowerCase();
    return suffix;
  }

  function process_child_subitem_name_form(org, prefix, form) {
    //rename subitem
    form.items.forEach(function(item) {
      if (!item.key) {
        return
      }
      let subkey = item.key.split("_");
      let orgkey = item.key;
      if (rename_subitem_config && subkey.length > 1 && !isNaN(Number(subkey[subkey.length-1]))) {
        let old_subkey = subkey[subkey.length-1];
        subkey[subkey.length-1] = custom_suffix_subitem_name(item.title);
        // let ret = subkey.join('_');
        // item.key = prefix + ret.split(org)[1];
        update_mapping_list(old_subkey, custom_suffix_subitem_name(item.title));
        item.key = prefix + subkey.join('_').split(org)[1];
      }
      if (item.items && item.items.length > 0) {
        item = process_child_subitem_name_form(orgkey, item.key, item);
      }
    });

    return form;
  }

  function rename_subitem(form) {
      //rename subitem
      form.items.forEach(function(item) {
        // if (!item.hasOwnProperty('key')) {
        if (!item.key) {
          return
        }
        let subkey = item.key.split("_");
        let orgkey = item.key
        if (rename_subitem_config && subkey.length > 1 && !isNaN(Number(subkey[1]))) {
          item.key = subkey[0] + "_" + custom_suffix_subitem_name(item.title);
          update_mapping_list(subkey[1], custom_suffix_subitem_name(item.title));
        }
        if (item.items && item.items.length > 0) {
          item = process_child_subitem_name_form(orgkey, item.key, item);
        }
      });

      return form;
  }

  getPropUrl = '/admin/itemtypes/get-all-properties?lang=' + $('#lang-code').val();
  propertyOptions = '';
  textPropertyOptions = '';
  // 作成したメタデータ項目タイプの取得
  $.ajax({
    method: 'GET',
    url: getPropUrl,
    async: false,
    success: function(data, status){
      properties_obj = data;

      defProps = data.defaults;
      Object.keys(defProps).forEach(function(row_id){
         property_default[defProps[row_id].value] = defProps[row_id].name
      })
      isSelected = true;
      Object.keys(defProps).forEach(function (key) {
        if (isSelected) {
          propertyOptions = propertyOptions + '<option value="' + defProps[key].value + '" selected>' + defProps[key].name + '</option>';
          isSelected = false;
        } else {
          propertyOptions = propertyOptions + '<option value="' + defProps[key].value + '">' + defProps[key].name + '</option>';
        }

        if (generalTextProps.includes(defProps[key].value)) {
          textPropertyOptions = textPropertyOptions + '<option value="' + defProps[key].value + '">' + defProps[key].name + '</option>';
        } else {
          textPropertyOptions = textPropertyOptions + '<option value="' + defProps[key].value + '" disabled>' + defProps[key].name + '</option>';
        }
      });

      let odered = {}
      let others = ''
      let _odered = {}
      let _others = ''
      let option = ''
      let _option = ''
      for (var key in data) {
        if (key === 'defaults') continue;

        if (key === 'system') {
          for (var k in data['system']) {
            if (data['system'][k].name === meta_system_info.system_identifier_doi.input_type) {
              meta_system_info.system_identifier_doi.input_type = "cus_" + k;
            }
            if (data['system'][k].name === meta_system_info.system_identifier_hdl.input_type) {
              meta_system_info.system_identifier_hdl.input_type = "cus_" + k;
            }
            if (data['system'][k].name === meta_system_info.system_identifier_uri.input_type) {
              meta_system_info.system_identifier_uri.input_type = "cus_" + k;
            }
            if (data['system'][k].name === meta_system_info.system_file.input_type) {
              meta_system_info.system_file.input_type = "cus_" + k;
            }
          }
        } else {
          option = '<option value="cus_' + key + '">' + data[key].name + '</option>';
          if (generalTextProps.includes('cus_' + key)) {
            _option = '<option value="cus_' + key + '">' + data[key].name + '</option>';
          } else {
            _option = '<option value="cus_' + key + '" disabled>' + data[key].name + '</option>';
          }
          if (data[key].sort != null) {
            odered[data[key].sort] = option;
            _odered[data[key].sort] = _option;
          } else {
            others = others + option;
            _others = _others + _option;
          }
        }
      }

      Object.keys(odered).forEach(function (item) {
        propertyOptions = propertyOptions + odered[item];
        textPropertyOptions = textPropertyOptions + _odered[item];
      });
      propertyOptions = propertyOptions + others;
      textPropertyOptions = textPropertyOptions + _others;
    },
    error: function(status, error){
      console.log(error);
    }
  });

  function endLoading() {
    if(requestNum == 0){
      $(".container").removeClass("hidden");
      $(".lds-ring-background").addClass("hidden");
    }
  }

  if ($('#item-type-lists').val().length > 0) {
// This condition contains 2 callbacks(requests), if you add new here
// or somewhere else, please increase/decrease this value too
    requestNum = 2;
    $.get('/admin/itemtypes/' + $('#item-type-lists').val() + '/render', function (data, status) {
      let changedProperties = [];
      Object.keys(data).forEach(function(key) {
        src_render[key] = data[key];
      });
      page_global.upload_file = false;    // data.upload_file;
      $('#chk_upload_file').attr('checked', data.upload_file);
      // load publish date option
      loadPubdateOptions(data);
      $.each(data.table_row, function(idx, row_id){
        if (generalTextProps.includes(data.meta_list[row_id].input_type)) {
          new_meta_row(row_id, textPropertyOptions);
        } else {
          new_meta_row(row_id, propertyOptions, true);
        }
        let key = data.meta_list[row_id].input_type.substr(4);
        let prop = properties[key] || {};
        let fixedOptions = prop.fixed_option || {};
        let requiredCheckbox = $('#chk_'+row_id+'_0');
        let multipleCheckbox = $('#chk_'+row_id+'_1');
        let newLineCheckbox = $('#chk_'+row_id+'_3');
        $('#txt_title_'+row_id).val(data.meta_list[row_id].title);
        //add by ryuu. start
        $('#txt_title_ja_'+row_id).val(data.meta_list[row_id].title_i18n.ja);
        $('#txt_title_en_'+row_id).val(data.meta_list[row_id].title_i18n.en);
        //add by ryuu. end
        $('#select_input_type_'+row_id).val(data.meta_list[row_id].input_type);
        $('#minItems_'+row_id).val(data.meta_list[row_id].input_minItems);
        $('#maxItems_'+row_id).val(data.meta_list[row_id].input_maxItems);
        requiredCheckbox.attr('checked', data.meta_list[row_id].option.required);
        multipleCheckbox.attr('checked', data.meta_list[row_id].option.multiple);
        $('#chk_'+row_id+'_2').attr('checked', data.meta_list[row_id].option.showlist);
        $('#chk_'+row_id+'_3').attr('checked', data.meta_list[row_id].option.crtf);
        $('#chk_'+row_id+'_4').attr('checked', data.meta_list[row_id].option.hidden);
        $('#chk_'+row_id+'_5').attr('checked', data.meta_list[row_id].option.oneline);
        $('#is_fixed_field' + row_id).val(data.meta_list[row_id].is_fixed_field);
        // Add the notes for the row here
        if(row_id in data.edit_notes) {
          $('#edit_notes_' + row_id).val(data.edit_notes[row_id]);
        }

        if (row_id === "pubdate"){
          requiredCheckbox.attr('disabled', true);
        }

        if(data.meta_list[row_id].option.hidden) {
          $('#chk_prev_' + row_id + '_2').addClass('disabled');
          $('#chk_' + row_id + '_2').attr('disabled', true);
          $('#chk_prev_' + row_id + '_3').addClass('disabled');
          $('#chk_' + row_id + '_3').attr('disabled', true);
          $('#chk_prev_' + row_id + '_5').addClass('disabled');
          $('#chk_' + row_id + '_5').attr('disabled', true);
        }

        if (data.meta_list[row_id].is_fixed_field) {
          $('#btn_del_' + row_id).remove();
          let options = data.meta_list[row_id].option || {};
          requiredCheckbox.prop('disabled', fixedOptions.required !== undefined);
          multipleCheckbox.prop('disabled', fixedOptions.multiple !== undefined);
          $('#chk_' + row_id + '_2').prop('disabled', fixedOptions.showlist !== undefined);
          $('#chk_' + row_id + '_3').prop('disabled', fixedOptions.crtf !== undefined);
          $('#chk_' + row_id + '_4').prop('disabled', fixedOptions.hidden !== undefined);
          $('#chk_' + row_id + '_5').prop('disabled', fixedOptions.oneline !== undefined);
        }
        if(data.meta_list[row_id].option.multiple) {
          $('#arr_size_' + row_id).removeClass('hide');
        }

        if(data.meta_list[row_id].input_type.indexOf('cus_') != -1) {
          //Get title_i18n of item_type set to schema properties in order to fill to input controls.
          //Get schema from table item_type_properties.
          let itemTypePropertiesSchema = properties_obj[data.meta_list[row_id].input_type.substr(4)].schema;
          //Get schema from table item_type.
          let itemTypeSchema = data.table_row_map.schema.properties[row_id];
          //Get form from table item_type (1).
          let itemTypeForm = getItemTypeForm(row_id, data.table_row_map.form);
          //Get form from table item_type_property (2).
          let itemTypePropertyForm = properties_obj[data.meta_list[row_id].input_type.substr(4)].form;
          //If title_i18n of (1) =! title_i18n of (2), set title_i18n of (1) to schema property.
          //If title_i18n of item_type is empty, set title_i18n of (2) to schema property.
          setTitleI18nFromFormToPropertiesSchema(
            itemTypePropertiesSchema,
            itemTypeForm,
            itemTypePropertyForm,
            changedProperties);
          //Support for Select, Radios, Checkboxes.
          //Set format in schema from item_type to item_type_property.
          setSchemaFromItemTypeToItemTypeProperty(
            itemTypePropertiesSchema,
            itemTypeSchema);
          setRequiredListFromItemTypeToProperty(
            itemTypePropertiesSchema,
            itemTypeSchema);
            // Set disable attribute for child in case parent is set Hide
          let isFile = properties_obj[data.meta_list[row_id].input_type.substr(4)].is_file;
          for(key in properties_obj[data.meta_list[row_id].input_type.substr(4)].schema.properties){
            if(isFile || properties_obj[data.meta_list[row_id].input_type.substr(4)].schema.properties[key]["isHide"] ==true){
              properties_obj[data.meta_list[row_id].input_type.substr(4)].schema.properties[key]["showListDisable"] = true
              properties_obj[data.meta_list[row_id].input_type.substr(4)].schema.properties[key]["specifyNLDisable"] = true
              properties_obj[data.meta_list[row_id].input_type.substr(4)].schema.properties[key]["nonDisplayDisable"] = true
            }
            if(isFile){
              properties_obj[data.meta_list[row_id].input_type.substr(4)].schema.properties[key]["hideDisable"] = true
            }
          }
          // Get item id of sub-property is language.
          data.key_subproperty_languague.forEach(function (itemkey) {
            let listSubItem = itemkey.split(".");
            var temp_prop = properties_obj[data.meta_list[listSubItem[0]].input_type.substr(4)].schema.properties;
            for (var idx = 1; idx < listSubItem.length; idx++) {
              let _item = temp_prop[listSubItem[idx]]
              if (_item && _item.items) {
                temp_prop = _item.items.properties;
              } else if (_item && _item.properties) {
                temp_prop = _item.properties;
              } else if (_item && idx === listSubItem.length - 1) {
                _item['isSubLanguage'] = true;
              }
            }
          });
          render_object('schema_'+row_id, properties_obj[data.meta_list[row_id].input_type.substr(4)].schema);
          if (isFile) {
            multipleCheckbox.attr('disabled', true);
            newLineCheckbox.attr('disabled', true);
            newLineCheckbox.prop('checked', false);
            newLineCheckbox.attr('isFile', true);
          }
        } else if('checkboxes' == data.meta_list[row_id].input_type || 'radios' == data.meta_list[row_id].input_type
                || 'select' == data.meta_list[row_id].input_type){
          render_select('schema_'+row_id, data.meta_list[row_id].input_value);
        } else {
          render_empty('schema_'+row_id);
        }
      });
      //Show message changed properties.
      if(changedProperties.length > 0){
        let message = '<div class="alert alert-info alert-dismissable">' +
        '<button type="button" class="close" data-dismiss="alert" aria-hidden="true">×</button>'
        '<p>' + changedProperties.join('</p><p>') + '</p></div>';
        $('section.content-header').prepend(message);
      }
      if($('input[type=radio][name=item_type]:checked').val() === 'deleted') {
        $('div.metadata-content *').not('[id=btn_restore_itemtype_schema]').prop('disabled', true);
      }
      requestNum--;
      endLoading();
    });
    $.get('/api/itemtypes/' + $('#item-type-lists').val() + '/mapping', function(data, status){
      Object.keys(data).forEach(function(key){
        src_mapping[key] = data[key];
      });
      requestNum--;
      endLoading();
    });
  }
  $('input[type=radio][name=item_type][value=normal]').click()
  if ($("#item-type-lists option:selected").hasClass('normal_type')) {
      $('input[type=radio][name=item_type][value=normal]').click()
  } else if ($("#item-type-lists option:selected").hasClass('harvesting_type')) {
      $('input[type=radio][name=item_type][value=harvesting]').click()
  } else if ($("#item-type-lists option:selected").hasClass('deleted_type')) {
      $('input[type=radio][name=item_type][value=deleted]').click()
  }

  $('#btn_delete_item').on('click', function(){
    var selected_item_type = $("#item-type-lists :selected");
    var is_harvesting_type = selected_item_type.hasClass("harvesting_type");
    var is_belonging_item = selected_item_type.hasClass("belonging_item");
    if (is_harvesting_type) {
      alert($("#msg_for_harvesting").val());
    } else if (is_belonging_item) {
      alert($("#msg_for_belonging_item").val());
    } else {
      $("#item_type_delete_confirmation").modal("show");
    }
  });

  $('#item_type_delete_continue').on('click', function(){
    $("#item_type_delete_confirmation").modal("hide");
    send_uri('/admin/itemtypes/delete/' + $('#item-type-lists').val(), {},
      function(data){
        window.location.href = "/admin/itemtypes";  // Error/Success flash set from server side
      },
      function(errmsg){
        window.location.href = "/admin/itemtypes";
        //alert(JSON.stringify(errmsg));
    });
  });

  $('#btn_restore_itemtype_schema').on('click', function(){
    var restore_itemtype = $("#item-type-lists :selected");
    if (restore_itemtype.val() !== '' && restore_itemtype.hasClass("deleted_type")) {
      send_uri('/admin/itemtypes/restore/' + restore_itemtype.val(), {},
        function(data){
          restore_itemtype.removeAttr("selected");
          restore_itemtype.hide();
          restore_itemtype.removeClass("deleted_type");
          restore_itemtype.addClass("normal_type");
          $('#itemtype_name').val('');
          alert(data.msg);
        },
        function(errmsg){
          alert(data.msg);
      });
    }
  });

  function send_uri(url, data, handleSuccess, handleError){
    $.ajax({
      method: 'POST',
      url: url,
      async: true,
      contentType: 'application/json',
      dataType: 'json',
      data: JSON.stringify(data),
      success: function(data,textStatus){
        handleSuccess(data);
      },
      error: function(textStatus,errorThrown){
        handleError(textStatus);
      }
    });
  }

  function add_meta_system(){
    var result = {}
    Object.keys(meta_system_info).forEach(function(key){
      result[key] = {
        title : meta_system_info[key].title,
        title_i18n : meta_system_info[key].title_i18n,
        input_type : meta_system_info[key].input_type,
        input_value : "",
        option : meta_system_info[key].option
      }
    })
    return result
  }

  function create_system_data(){
    let result = {}
    let system_row = Object.keys(meta_system_info);
    result.system_row = system_row
    let form = get_form_system()
    result.form = form
    return result
  }

  function get_form_system(){
    let result = new Array()
    let list_key = Object.keys(meta_system_info)
    for(i = 0; i< list_key.length; ++i){
      let row_id = list_key[i]
      let item = new Object()
      if(meta_system_info[row_id].input_type.indexOf('cus_') != -1) {
        item = JSON.parse(JSON.stringify(properties_obj['system'][meta_system_info[row_id].input_type.substr(4)].form));
        item.title = meta_system_info[row_id].title
        item.title_i18n = meta_system_info[row_id].title_i18n
        item.key = row_id
      } else {
        item.type = meta_system_info[row_id].input_type
        item.title = meta_system_info[row_id].title
        item.title_i18n = meta_system_info[row_id].title_i18n
        item.key = row_id
      }
      result.push(item)

    }
    return result
  }

  function add_system_schema_property() {
    let list_key = Object.keys(meta_system_info)
    for(let i = 0; i< list_key.length; ++i){
      let row_id = list_key[i]
      let item = {};
      if(meta_system_info[row_id].input_type.indexOf('cus_') != -1) {
        item = JSON.parse(JSON.stringify(properties_obj['system'][meta_system_info[row_id].input_type.substr(4)].schema));
        item.title = meta_system_info[row_id].title
      } else {
        item.type = ''
        item.title = meta_system_info[row_id].title
        item.format = ''
      }
      page_global.table_row_map.schema.properties[row_id] = JSON.parse(JSON.stringify(item))
    }
  }

  function setInfoToSchema(itpSchema, itForm, propertyKey) {
    itpSchema.title_i18n = itForm.title_i18n;
    itpSchema.uniqueKey = propertyKey;
    itpSchema.isRequired = itForm.required;
    itpSchema.isShowList = itForm.isShowList;
    itpSchema.isSpecifyNewline = itForm.isSpecifyNewline;
    itpSchema.isHide = itForm.isHide;
    itpSchema.isNonDisplay = itForm.isNonDisplay;
    // itpSchema.format = itForm.format;
    if(itForm.hasOwnProperty('titleMap')) {
      let titleMapList = itForm['titleMap'];
      let arrEnumList = [];
      let isTitleMap = false;
      Object.keys(titleMapList).map(function (titleMap) {
        arrEnumList.push(titleMapList[titleMap].value);
        isTitleMap = true;
      });
      if (isTitleMap &&
          Array.isArray(arrEnumList) &&
          itpSchema.format == 'select' &&
          arrEnumList[0] != undefined &&
          arrEnumList[0] != "" &&
          arrEnumList[0] != null) {
        arrEnumList.unshift(null);
      }
      itpSchema.enum = arrEnumList;
    }
  }

  function checkAndSetTitleI18nForSchema(itpSchema, itpForm) {
    let titleI118nDefault = {'ja': '', 'en': ''};
    // Define title_i18n of SchemaProperty and ItemTypeProperty.
    let itpSchemaTitleI18n = itpSchema.title_i18n;
    let itpFormTitleI18n = itpForm.title_i18n;
    // If title_i18n of (1) or (2) is empty => set title_i18n default value.
    itpSchemaTitleI18n = itpSchemaTitleI18n ? itpSchemaTitleI18n : titleI118nDefault;
    itpFormTitleI18n = itpFormTitleI18n ? itpFormTitleI18n : titleI118nDefault;
    // If title_i18n.ja of (1) is empty, set title_i18n.ja of (2) to 'schema properties'.
    itpSchemaTitleI18n.ja = itpSchemaTitleI18n.ja ? itpSchemaTitleI18n.ja : itpFormTitleI18n.ja;
    itpSchemaTitleI18n.en = itpSchemaTitleI18n.en ? itpSchemaTitleI18n.en : itpFormTitleI18n.en;

    if(!itpForm.hasOwnProperty('title_i18n_temp')) {
      itpSchema.title_i18n_temp = itpForm.title_i18n;
    }
  }

  /*
  * When load page:
  * - Condition 1: If title_i18n of (1) =! title_i18n of (2), set title_i18n of (1) to 'schema properties'.
  * - Condition 2: If title_i18n of (1) is empty, set title_i18n of (2) to 'schema properties'.
  * @properties: is 'schema properties' which are generate controls on 'Meta' screen.
  * @itemTypeForm: form in 'item_type' table (1).
  * @itemTypePropertyForm: form in 'item_type_property' table (2).
  */
  function setTitleI18nFromFormToPropertiesSchema(itemTypePropertiesSchema, itemTypeForm, itemTypePropertyForm, changedProperties) {
    let properties = getPropertiesOrItems(itemTypePropertiesSchema) || {};
    //condition 1:
    // Set all title_i18n of (1) to 'schema properties'.
    // Define insensitive(i) global(g) regex of square brackets.
    Object.keys(properties).map(function (propKey) {
      let propertyKey = itemTypeForm.key + '.' + propKey;
      propertyKey = fixKey(propertyKey);
      properties[propKey].uniqueKey = propertyKey;
      $.each(itemTypeForm.items, function(ind, form) {
        let formKey = !form.key ? '' : form.key;
        formKey = fixKey(formKey);
        if(propertyKey == formKey) {
          setInfoToSchema(properties[propKey], form, propertyKey);
          setTitleI18nForSubPropertiesByCondition1(properties[propKey], form.items, propertyKey);
          return false;
        }
      });
    });
    // Condition 2:
    // If title_i18n of (1) is empty, set title_i18n of (2) to 'schema properties'.
    // setTitleI18nForSchemaPropertiesByCondition(properties, itemTypePropertyForm);
    Object.keys(properties).map(function (propKey) {
      $.each(itemTypePropertyForm.items, function(ind, form){
        let propertyKey = itemTypePropertyForm.key + '.' + propKey;
        let formKey = !form.key ? '' : form.key;
        // Remove all [] in key.
        propertyKey = fixKey(propertyKey);
        formKey = fixKey(formKey);
        // Check and set title_i18n for parent item.
        if(propertyKey == formKey) {
          checkAndSetTitleI18nForSchema(properties[propKey], form);
          // Check and set title_i18n for child item.
          setTitleI18nForSubPropertiesByCondition2(properties[propKey], form.items, propertyKey);
          return false;
        }
      });
    });
    // Get changed properties.
    getChangedProperties(itemTypePropertyForm, itemTypeForm, changedProperties);
  }

  function getPropertiesOrItems(schema) {
    // Checkboxes format has 'items' but it's not actual items. So ignore it
    let isCheckboxFormat = schema.format == "checkboxes";
    let isHasItem = schema.hasOwnProperty('items') && !isCheckboxFormat;
    let isHasProperties = schema.hasOwnProperty('properties');
    let properties = isHasItem ? schema.items.properties : isHasProperties ? schema.properties : {};
    return properties;
  }

  function setTitleI18nForSubPropertiesByCondition1(schemaProperties, subForms, prefixKey) {
    if(!subForms) return;
    let properties = getPropertiesOrItems(schemaProperties);
    Object.keys(properties).map(function (propKey) {
      let propertyKey = prefixKey + '.' + propKey;
      propertyKey = fixKey(propertyKey);
      properties[propKey].uniqueKey = propertyKey;
      $.each(subForms, function (ind, form) {
        formKey = !form.key ? '' : form.key;
        formKey = fixKey(formKey);
        if (propertyKey == formKey) {
          setInfoToSchema(properties[propKey], form, propertyKey);
          setTitleI18nForSubPropertiesByCondition1(properties[propKey], form.items, propertyKey);
          return false;
        }
      });
    });
  }

  function setTitleI18nForSubPropertiesByCondition2(schemaProperties, subForms, prefixKey) {
    if(!subForms) return;
    let properties = getPropertiesOrItems(schemaProperties);
    Object.keys(properties).map(function (propKey) {
      $.each(subForms, function (ind, form) {
        // define sub key.
        let propertyKey = prefixKey + '.' + propKey;
        formKey = !form.key ? '' : form.key;
        // Remove all [] in key.
        propertyKey = fixKey(propertyKey);
        formKey = fixKey(formKey);
        if (propertyKey == formKey) {
          checkAndSetTitleI18nForSchema(properties[propKey], form);
          // Check and set title_i18n for child item.
          setTitleI18nForSubPropertiesByCondition2(properties[propKey], form.items, propertyKey);
          return false;
        }
      });
    });
  }

  function getChangedProperties(itpForms, itForms, changedProperties) {
    if(!itpForms || !itpForms.items || !itForms || !itForms.items) return;
    let titleI118nDefault = {'ja': '', 'en': ''};
    $.each(itpForms.items, function(ind, itpForm) {
      $.each(itForms.items, function(ind, itForm) {
        // Define key of form.
        let itpFormKey = itForms.key + '.' + itpForm.key;
        let itFormKey = !itForm.key ? '' : itForm.key;
        //Remove 'parentkey.' in key.
        itpFormKey = itpFormKey.replace(/parentkey./gi, '');
        // Remove all [] in key.
        itpFormKey = fixKey(itpFormKey);
        itFormKey = fixKey(itFormKey);
        if(itpFormKey == itFormKey) {
          itpForm.title_i18n = itpForm.title_i18n ? itpForm.title_i18n : titleI118nDefault;
          itForm.title_i18n_temp = itForm.title_i18n_temp ? itForm.title_i18n_temp : itpForm.title_i18n;
          let itpTitleI18nEn = itpForm.title_i18n.en;
          let itpTitleI18nJa = itpForm.title_i18n.ja;
          let itTitleI18nEn = itForm.title_i18n_temp.en;
          let itTitleI18nJa = itForm.title_i18n_temp.ja;
          if(itTitleI18nEn != itpTitleI18nEn || itTitleI18nJa != itpTitleI18nJa) {
            itForm.title_i18n_temp = itpForm.title_i18n;
            changedProperties.push(itpTitleI18nEn);
          }
          getChangedSubProperties(itpForm, itForm, changedProperties);
          return false;
        }
      });
    });
  }

  function getChangedSubProperties(itpForms, itForms, changedProperties) {
    if(!itpForms || !itpForms.items || !itForms || !itForms.items) return;
    let titleI118nDefault = {'ja': '', 'en': ''};
    $.each(itpForms.items, function(ind, itpForm) {
      $.each(itForms.items, function(ind, itForm) {
        // Define sub key.
        let itpFormKey = itpForm.key;
        let itFormKey = !itForm.key ? '' : itForm.key;
        itpFormKey = itpFormKey.substring(itpFormKey.indexOf('.') + 1, itpFormKey.length);
        itFormKey = itFormKey.substring(itFormKey.indexOf('.') + 1, itFormKey.length);
        // Remove all [] in key.
        itpFormKey = fixKey(itpFormKey);
        itFormKey = fixKey(itFormKey);
        if(itpFormKey == itFormKey) {
          itpForm.title_i18n = itpForm.title_i18n ? itpForm.title_i18n : titleI118nDefault;
          itForm.title_i18n_temp = itForm.title_i18n_temp ? itForm.title_i18n_temp : itpForm.title_i18n;
          let itpTitleI18nEn = itpForm.title_i18n.en;
          let itpTitleI18nJa = itpForm.title_i18n.ja;
          let itTitleI18nEn = itForm.title_i18n_temp.en;
          let itTitleI18nJa = itForm.title_i18n_temp.ja;
          if(itTitleI18nEn != itpTitleI18nEn || itTitleI18nJa != itpTitleI18nJa) {
            itForm.title_i18n_temp = itpForm.title_i18n;
            changedProperties.push(itpTitleI18nEn);
          }
          getChangedSubProperties(itpForm, itForm, itpFormKey, changedProperties);
          return false;
        }
      });
    });
  }

  function setRequiredListFromItemTypeToProperty(property,itemType) {
    if (property == undefined || itemType == undefined){
      return;
    }
    if (itemType.hasOwnProperty("required")) {
      property["required"] = itemType["required"]
    }
    if (itemType.hasOwnProperty("properties")) {
      Object.keys(itemType.properties).map(function (ip_key) {
        setRequiredListFromItemTypeToProperty(property.properties[ip_key],itemType.properties[ip_key])
      });
    } else if (itemType.hasOwnProperty("items")) {
      // setRequiredListFromItemTypeToProperty(itemType.items, property.items)
      // It means that itemtype is set as multiple
      if(itemType.hasOwnProperty("minItems")){
        setRequiredListFromItemTypeToProperty(property,itemType.items)
      }else{
        setRequiredListFromItemTypeToProperty(property.items, itemType.items)
      }
    }

  }

  function setSchemaFromItemTypeToItemTypeProperty(itemTypePropertiesSchema, itemTypeSchema) {
    let itpSchema = getPropertiesOrItems(itemTypePropertiesSchema) || {};
    let itSchema = getPropertiesOrItems(itemTypeSchema) || {};
    Object.keys(itpSchema).map(function(itpSchemaKey) {
      Object.keys(itSchema).map(function(itSchemaKey) {
        if(itpSchemaKey == itSchemaKey) {
          let itpSubSchema = itpSchema[itpSchemaKey];
          let itSubSchema = itSchema[itSchemaKey];
          itpSubSchema.format = itSubSchema.format;
          if(itpSubSchema.format == 'select') {
            itpSubSchema.type = ["null","string"];
          } else if(itpSubSchema.format == 'checkboxes') {
            itpSubSchema.type = "array";
          } else if(itpSubSchema.format == "radios") {
            itpSubSchema.type = "string";
          }
          setSchemaFromItemTypeToItemTypeProperty(itpSubSchema, itSubSchema);
          return false;
          }
      });
    });
  }

  //When save data, get data from schema set to form.
  function setTitleI18nFromPropertiesSchemaToForm(properties, form) {
    Object.keys(properties).map(function (propKey) {
      $.each(form.items, function(ind, subForm){
        //Get title_i18n of schema properties set to parent form.
        let propertyKey = 'parentkey.' + propKey;
        let formKey = !subForm.key ? '' : subForm.key;
        // Remove all [] in key.
        propertyKey = fixKey(propertyKey);
        formKey = fixKey(formKey);
        if(propertyKey == formKey){
          setInfoToPropertySchema(properties[propKey], subForm);
          setTitleI18nFromPropertiesSchemaToSubForm(properties[propKey], subForm.items, propertyKey);
          return false;
        }
      });
    });
  }

  function setTitleI18nFromPropertiesSchemaToSubForm(schemaProperties, subForms, prefixKey) {
    if(!subForms) return;
    let properties = getPropertiesOrItems(schemaProperties);
    let propertyKey;
    Object.keys(properties).map(function (propKey) {
      $.each(subForms, function (ind, form) {
        // define sub key.
        propertyKey = prefixKey + '.' + propKey;
        formKey = !form.key ? '' : form.key;
        // Remove all [] in key.
        propertyKey = fixKey(propertyKey);
        formKey = fixKey(formKey);
        if (propertyKey == formKey) {
          setInfoToPropertySchema(properties[propKey], form);
          setTitleI18nFromPropertiesSchemaToSubForm(properties[propKey], form.items, propertyKey);
          return false;
        }
      });
    });
  }

  function setInfoToPropertySchema(property, form) {
    //Set title.
    form.title_i18n = property.title_i18n;
    form.title_i18n_temp = property.title_i18n_temp;
    //Set option.
    form.required = property.isRequired;
    form.isShowList = property.isShowList;
    form.isSpecifyNewline = property.isSpecifyNewline;
    form.isHide = property.isHide;
    form.isNonDisplay = property.isNonDisplay;
    //Set TitleMap for form.
    let _enum, editAble;
    editAble = property.hasOwnProperty('editAble') && property['editAble'];
    if(property.hasOwnProperty('currentEnum')){
      _enum = property['currentEnum'];
    } else if(property.hasOwnProperty('enum')){
      _enum = property['enum'];
    }
    //Trim space for value of enum in item type schema.
    if(_enum){
      let isEnumStr = typeof(_enum) == 'string';
      let list_enum = isEnumStr ? _enum.split('|') : _enum;
      let enumTemp = [];
      $.each(list_enum, function(ind, val) {
        if(val && val.length > 0){
          enumTemp.push(val.trim());
        }
      });
      _enum = enumTemp;
    }
    //Trim space for name and value of titleMap form in item type schema.
    if(form.titleMap){
      Object.keys(form.titleMap).map(function (titleMap) {
        if(form.titleMap[titleMap]['name']){
          form.titleMap[titleMap]['name'] = form.titleMap[titleMap]['name'].trim();
        }
        if(form.titleMap[titleMap]['value']){
          form.titleMap[titleMap]['value'] = form.titleMap[titleMap]['value'].trim();
        }
      });
    }

    property['enum'] = _enum;
    //Set TitleMap for form.
    if (editAble && _enum) {
      let list_enum = typeof(_enum) == 'string' ? _enum.split('|') : _enum;
      let titleMap = [];
      $.each(list_enum, function(ind, val) {
        if(val&&val.length > 0){
          titleMap.push({"name": val, "value": val});
        }
      });
      form.titleMap = titleMap;
    }
    // Rearrange data for form in case of radio, checkbox, select
    if (property.format == 'radios' || property.format == 'select') {
      if (property.hasOwnProperty('items'))
        delete property.items
    }
     if (property.format == 'radios') {
      form.type = "radios"
      if (form.hasOwnProperty('templateUrl')){
        delete form.templateUrl
      }
    } else if (property.format == 'checkboxes') {
      property['items'] = {
        type: "string",
        enum: property.enum
      }
      property.type = "array";
      form['templateUrl'] = checkboxTemplate;
      form.type = "template";
      // Delete enum form properties to avoid schema validation error because of 2 enums
      delete property.enum
    } else if (property.format == 'select') {
      property.type = ["null", "string"];
      if (Array.isArray(property.enum) && property.enum[0] != undefined && property.enum[0] != "" && property.enum[0] != null) {
        property.enum.unshift(null);
      }
      form.type = form['templateUrl'] ? "template" : "select";
    }
    //Delete info not use.
    if(property.hasOwnProperty('uniqueKey')) delete property['uniqueKey'];
    if(property.hasOwnProperty('currentEnum')) delete property['currentEnum'];
  }

  function removeEnumForCheckboxes(schema) {
    Object.keys(schema).map(function (propKey) {
      if (schema[propKey].format == "radios" || schema[propKey].format == "select") {
        schema[propKey].type = ["null", "string"];
      } else {
        let properties = getPropertiesOrItems(schema[propKey]);
        if (schema[propKey].format == "checkboxes" && schema[propKey].hasOwnProperty('enum'))
          delete schema[propKey].enum;
        if (properties != null) {
          removeEnumForCheckboxes(properties);
        }
      }
    });
  }

  function fixKey(key) {
    key = key.replace(/\[\]/gi, '');
    key = key.replace(/\./gi, '_');
    return key;
  }

  /*
  * Get form from table item_type (1).
  * @formId: .
  * @forms: .
  */
  function getItemTypeForm(formId, forms) {
    //Get form from table item_type (1).
    let itemTypeForm = {};
    $.each(forms, function(ind, form){
      if(form.key == formId){
        itemTypeForm = form;
        return false;
      }
    });
    return itemTypeForm;
  }

  function loadPubdateOptions(data){
    if (data.hasOwnProperty("meta_fix") && data.meta_fix.hasOwnProperty("pubdate")){
      let options = data.meta_fix.pubdate.option;
      let tmp_pubdate = {
        title: data.meta_fix.pubdate.title,
        title_i18n: {
            ja: data.meta_fix.pubdate.title_i18n.ja,
            en: data.meta_fix.pubdate.title_i18n.en
        }
      };
      if(options) {
        $('#txt_title_item_pubdate').val(tmp_pubdate.title);    
        $('#txt_title_ja_item_pubdate').val(tmp_pubdate.title_i18n.ja);
        $('#txt_title_en_item_pubdate').val(tmp_pubdate.title_i18n.en);
        $('#chk_pubdate_2').prop('checked', options.showlist);
        $('#chk_pubdate_3').prop('checked', options.crtf);
        $('#chk_pubdate_4').prop('checked', options.hidden);
        meta_fix.pubdate.option.showlist = options.showlist;
        meta_fix.pubdate.option.crtf = options.crtf;
        meta_fix.pubdate.option.hidden = options.hidden;
      }
    }
  }

  function send_file(url, data){
    $.ajax({
      method: 'POST',
      url: url,
      async: true,
      contentType: false,
      dataType: 'json',
      processData: false,
      data: data,
      success: function(data,textStatus) {
        if('redirect_url' in data){
          window.location.href = data.redirect_url
        }
        else {
          $('.modal-body').text(data.msg);
          $('#myModal').modal('show');
        }
      },
      error: function(textStatus,errorThrown){
        let message;
        if (textStatus.status === 400) {
          let response = JSON.parse(textStatus.responseText);
          message = response.msg;
        } else {
          message = JSON.stringify(textStatus);
        }
        $('.modal-body').text('Error: ' + message);
        $('#myModal').modal('show');
      }
    });
  }

});<|MERGE_RESOLUTION|>--- conflicted
+++ resolved
@@ -232,11 +232,9 @@
   });
 
   function create_itemtype_schema(){
-<<<<<<< HEAD
     var titleItem = $('#txt_title_item_pubdate').val();
     var titleJa = $('#txt_title_ja_item_pubdate').val();
     var titleEn = $('#txt_title_en_item_pubdate').val();
-=======
 
     // Jsonのネストを返却する関数
     function getJsonDepth(obj) {
@@ -253,7 +251,6 @@
       return depth;
     }
 
->>>>>>> abf0fcbe
     page_global.table_row_map['name'] = $('#itemtype_name').val();
     page_global.table_row_map['action'] = $('[name=radio_versionup]:checked').val();
 
@@ -923,14 +920,14 @@
         fixedProperties.push("cus_" + key);
       }
       let hasFixedProperties = false;
-  
+
       // src_render.meta_list から固定プロパティが存在するか確認
       if (src_render.meta_list) {
         $.each(src_render.meta_list, function(key, meta) {
           if (meta.is_fixed_field && fixedProperties.includes(meta.input_type)) {
             hasFixedProperties = true;
             return false; // ループを終了
-          } 
+          }
         });
       }
       // 固定プロパティが登録済み、または新規作成時の時は固定プロパティが選択できないようにする
@@ -1086,7 +1083,7 @@
         let prop = properties[key];
         $('#select_input_type_' + row_id).prop('disabled', true);
         $('#select_input_type_' + row_id).val('cus_' + key).trigger('change');
-    
+
         let idTitle = `chk_item_${row_id.replace('item_','')}`;
         $(`#${idTitle}_0`).prop('checked', prop.fixed_option.required|| false).prop('disabled', prop.fixed_option.required !== undefined);
         $(`#${idTitle}_1`).prop('checked', prop.fixed_option.multiple|| false).prop('disabled', prop.fixed_option.multiple !== undefined);
@@ -1098,7 +1095,7 @@
           $('#arr_size_' + row_id).removeClass('hide');
         }
       }
-    }, 100); 
+    }, 100);
   }
 
   $('#tbody_itemtype').on('click', '.sortable_up', function(){
@@ -2148,7 +2145,7 @@
         }
       };
       if(options) {
-        $('#txt_title_item_pubdate').val(tmp_pubdate.title);    
+        $('#txt_title_item_pubdate').val(tmp_pubdate.title);
         $('#txt_title_ja_item_pubdate').val(tmp_pubdate.title_i18n.ja);
         $('#txt_title_en_item_pubdate').val(tmp_pubdate.title_i18n.en);
         $('#chk_pubdate_2').prop('checked', options.showlist);
