{#
# This file is part of WEKO3.
# Copyright (C) 2017 National Institute of Informatics.
#
# WEKO3 is free software; you can redistribute it
# and/or modify it under the terms of the GNU General Public License as
# published by the Free Software Foundation; either version 2 of the
# License, or (at your option) any later version.
#
# WEKO3 is distributed in the hope that it will be
# useful, but WITHOUT ANY WARRANTY; without even the implied warranty of
# MERCHANTABILITY or FITNESS FOR A PARTICULAR PURPOSE.  See the GNU
# General Public License for more details.
#
# You should have received a copy of the GNU General Public License
# along with WEKO3; if not, write to the
# Free Software Foundation, Inc., 59 Temple Place, Suite 330, Boston,
# MA 02111-1307, USA.
#}

{%- extends admin_base_template %}

{%- block css %}
  {{ super() }}
  {{ webpack['theme-css-buttons.css']}}
  {{ webpack['admin_css_css.css']}}
  {{ webpack['itemstypes_ui_css_style.css']}}
  {{ webpack['theme-css-widget.css']}}
{%- endblock css %}

{%- block javascript %}
<<<<<<< HEAD
  {{ webpack['itemstypes_ui_js_schema_editor.js']}}
=======
{{ webpack['itemstypes_ui_js_schema_editor.js']}}
>>>>>>> 3eb86ef9
  {{ super() }}
  {{ webpack['itemstypes_ui_js_js.js']}}
{%- endblock javascript %}

{%- block body %}
  <input id="lang-code" type="hidden" value="{{lang_code}}" />
  <input id="uiFixedProperties" type="hidden" value='{{ uiFixedProperties | tojson | safe }}' />  
  <input id="uiPubdateTitles" type="hidden" value='{{ ui_pubdate_titles | tojson | safe }}' />
  <div class="row">
    <div class="col-sm-12 col-md-12 col-lg-11">
      <div class="panel panel-info  gray-color-class">
        <div class="panel-body">
          <div class="form-group mr-5">
          <label class="radio-inline"><input type="radio" name="item_type" value="normal">{{_('Standard Item Type')}}</label>
          <label class="radio-inline"><input type="radio" name="item_type" value="harvesting">{{_('Item Type for Harvesting')}}</label>
          {%- if is_sys_admin -%}
          <label class="radio-inline"><input type="radio" name="item_type" value="deleted">{{_('Deleted Item Type')}}</label>
          {%- endif -%}
          </div>
          <div class="form-inline col-sm-12 col-md-12">
              <div class="input-group col-sm-10">
                <label class="sr-only" for="item-type-lists"></label>
                <select class="form-control" id="item-type-lists">
                  <option value=""></option>
                  {% for item_type in item_type_list %}
                  <option value="{{ item_type.id }}"
                          class="{% if item_type.harvesting_type %}harvesting_type{% elif item_type.is_deleted %}deleted_type{% else %}normal_type{% endif %}" {% if item_type.id == id %}selected{% endif %}>{{ item_type.name }}({{ item_type.tag }})</option>
                  {% endfor %}
                </select>
               </div>

            <!-- <div class="pull-right twentyfive-pixel-bottom-margin">-->
              {%- set delete_button_class = 'disabled' -%}
              {%- if id -%}
              {%- set delete_button_class = '' -%}
              {%- endif -%}

              <div id="item_type_delete_confirmation" class="modal fade" tabindex="-1"
                   role="dialog" aria-labelledby="deleteHeader" aria-hidden="true">
                <div class="modal-dialog modal-dialog-centered" role="document" style="display: table; width: auto;">
                  <div class="modal-content">
                    <div class="modal-header">
                      <button type="button" class="close" data-dismiss="modal" aria-label="Close">
                        <span aria-hidden="true">&times;</span>
                      </button>
                      <h4 class="modal-title" id="deleteHeader">WEKO</h4>
                    </div>
                    <div class="modal-body" style="overflow-x: auto;">
                      <span class="glyphicon glyphicon-question-sign fa-3x" style="vertical-align: middle; margin: 0 10px"></span>
                      <span style="margin: 0 10px">{{_('Are you sure you want to delete this Item type?')}}</span>
                    </div>
                    <div class="modal-footer">
                      <button type="button" class="btn btn-primary" id="item_type_delete_continue">{{_('Continue')}} </button>
                      <button type="button" class="btn btn-default" data-dismiss="modal">{{_('Cancel')}}</button>
                    </div>
                  </div>
                </div>
              </div>
              <input type="hidden" value="{{_('Cannot delete item type for harvesting.')}}" id="msg_for_harvesting">
              <input type="hidden" value="{{_('Cannot delete due to child existing item types.')}}" id="msg_for_belonging_item">
              <!-- button Import Export -->
              <button type="button" class="btn btn-primary mr-5" id="item_type_export" disabled>{{_('Export')}}</button>
              <button type="button" class="btn btn-primary" id="item_type_import">{{_('Import')}}</button>

          </div>
        </div>
      </div>
    </div>
  </div>
<div class="lds-ring-background" style="width: auto ! important;">
  <div class="lds-ring"></div>
</div>

<!-- importUI -->
<div class="row hide" id="importUI">
  <div class="col-lg-11">
    <div class="panel panel-default">
      <div class="panel-heading">
        <h3 class="panel-title">Import</h3>
      </div>
      <div class="panel-body">
        <div class="panel-group">
          <div class="panel panel-default">
            <div class="panel-body">
              <div class="row">
                <div class="col-sm-2 col-md-2">Zipfile *</div>
                <div class="col-sm-10 col-md-10">
                  <div class="row-line-space"></div>
                  <div class="input-group">
                    <p><input type="file" name="header-output-image" id="import_file" accept=".zip"></p>
                  </div>
                </div>
              </div>
            </div>
          </div>
          <div class="panel panel-default">
            <div class="panel-body">
              <div class="row">
                <div class="col-sm-2 col-md-2">Item Type *</div>
                <div class="col-sm-10 col-md-10">
                  <input type="text" class="form-control width_60" id="itemtype_name_import" placeholder="Input Type Name" value="">
                </div>
              </div>
            </div>
          </div>
        </div>
      </div>
      <div class="panel-footer">
        <button type="button" class="btn btn-light send-button" id="import_exec_btn">Execute Import</button>
      </div>
    </div>
  </div>
</div>

<div class="container hidden">
  <div class="row">
    <div class="col-sm-12 col-md-12 col-lg-11 metadata-content">
      <div class="row">
        <div id="alerts"></div>
        <div class="alert alert-danger hide" role="alert" id="itemtype_name_warning">
          <strong>{{_(Warning)}}:</strong> {{_('Item type name is blank.')}}
        </div>
        <form class="form-inline">
          <div class="form-group col-sm-12">
            <label for="itemtype_name">{{_('Item Type')}}:</label>
            <input type="text" class="form-control width_60" id="itemtype_name"
            placeholder="{{_('Input Type Name')}}" value="">*
            <label class="radio-inline">
              <input type="radio" name="radio_versionup" class="radio_versionup" id="upt_version" value="upt">{{_('Version Upgrade')}}
            </label>
            <label class="radio-inline">
              <input type="radio" name="radio_versionup" class="radio_versionup" id="new_version" value="new" checked>{{_('New Registration')}}
            </label>
          </div>
        </form>
      </div>
      <div class="row table-responsive">
        <div class="checkbox media-right hide">
          <label><input type="checkbox" id="chk_upload_file" value="filemeta">{{_('Do you want to register the content?')}}</label>
        </div>
        <table class="table table-striped table-bordered table-hover table-condensed">
          <thead>
            <tr class="info">
              <th class="width-150">{{_('Item Name')}}</th>
              <th>{{_('Attribute')}}</th>
              <th class="width-150">{{_('Option')}}</th>
              <th class="width-150">{{_('Notes')}}</th>
              <th class="width-50">{{_('Replacement')}}</th>
              <th class="width-71">{{_('Delete')}}</th>
            </tr>
          </thead>
          <tbody id="tbody_itemtype">
            <tr>
              <td>
                <input type="text" class="form-control" id="txt_title_item_pubdate" value="">
                <div class="hide text-title-JaEn" id="text_title_JaEn_item_pubdate">
                  <p>Japanese：</p>
                  <input type="text" class="form-control" id="txt_title_ja_item_pubdate" value="">
                  <p>English：</p>
                  <input type="text" class="form-control" id="txt_title_en_item_pubdate" value="">
                 </div>
                 <button type="button" class="btn btn-link btn-link-item">Localization Settings</button>  
              </td>
              <td>{{_('Date')}}</td>
              <td>
                <fieldset disabled>
                <div class="checkbox">
                  <label><input type="checkbox" id="chk_pubdate_0" value="required" checked disabled>{{_('Required')}}</label>
                </div>
                <div class="checkbox">
                  <label><input type="checkbox" id="chk_pubdate_1" value="multiple" disabled>{{_('Multiple')}}</label>                </div>
                <div class="checkbox">
                  <label><input type="checkbox" id="chk_pubdate_2" value="showlist">{{_('List Display')}}</label>
                </div>
                <div class="checkbox">
                  <label><input type="checkbox" id="chk_pubdate_3" value="crtf">{{_('Specify Newline')}}</label>
                </div>
                <div class="checkbox">
                  <label><input type="checkbox" id="chk_pubdate_4" value="hidden">{{_('Hide')}}</label>
                </div>
                </fieldset>
              </td>
              <td> </td>
              <td> </td>
              <td> </td>
            </tr>
          </tbody>
        </table>
        <div class="col-sm-3 col-md-3 col-lg-3">
          <button type="button" class="btn btn-success" id="btn_new_itemtype_meta">
              <span class="glyphicon glyphicon-plus"></span>&nbsp;
                   {{_('Add Metadata')}}</button>
        </div>
        <div class="col-sm-6 col-md-6 col-lg-5 pull-right">
          {%- if is_sys_admin -%}
          <button type="button" class="btn btn-primary pull-right" id="btn_restore_itemtype_schema">
              <span class="glyphicon glyphicon-repeat"></span>
               {{_('Restore')}}</button>
          {%- endif -%}
          <button type="button" class="btn btn-danger pull-right ten-pixel-right-margin" id="btn_delete_item">
              <span class="glyphicon glyphicon-trash"></span>&nbsp;
              {{ _('Delete') }}</button>
          <button type="button" class="btn btn-primary pull-right ten-pixel-right-margin" id="btn_create_itemtype_schema">
              <span class="glyphicon glyphicon-save"></span>&nbsp;
              {{_('Save')}}</button>
        </div>
      </div>
      <div class="panel panel-default hide">
        <div class="panel-body">
          <div class="row">
            <div class="col-sm-12 col-md-6 col-lg-6">
              <div class="panel panel-default">
                <div class="panel-heading">
                  <h3 class="panel-title">Json Schema</h3>
                </div>
                <div class="panel-body">
                  <pre class="pre-scrollable" id="schema_json"></pre>
                </div>
              </div>
            </div>
            <div class="col-sm-12 col-md-6 col-lg-6">
              <div class="panel panel-default">
                <div class="panel-heading">
                  <h3 class="panel-title">Json Form</h3>
                </div>
                <div class="panel-body">
                  <pre class="pre-scrollable" id="form_json"></pre>
                </div>
              </div>
            </div>
          </div>
          <div class="row hide">
            <div class="col-sm-12 col-md-12 col-lg-12">
              <div class="panel panel-default">
                <div class="panel-heading">
                  <h3 class="panel-title">Json Render</h3>
                </div>
                <div class="panel-body">
                  <pre class="pre-scrollable" id="render_json"></pre>
                </div>
              </div>
            </div>
          </div>
        </div>
      </div>
    </div>
  </div>
</div>

<!-- TODO: Use the modal confirm macro in weko-theme -- see /admin/report -->
<!-- modal start -->
<div class="modal fade" tabindex="-1" role="dialog" id="myModal">
  <div class="modal-dialog" role="document">
    <div class="modal-content">
      <div class="modal-header">
        <button type="button" class="close" data-dismiss="modal" aria-label="Close"><span aria-hidden="true">&times;</span></button>
        <h4 class="modal-title">{{_('Result')}}</h4>
      </div>
      <div class="modal-body">
        <p>One fine body&hellip;</p>
      </div>
      <div class="modal-footer">
        <button id="result_modal_close_btn" type="button" class="btn btn-info"
        data-dismiss="modal">
             <span class="glyphicon glyphicon-remove"></span>&nbsp;
                {{_('Close')}}
        </button>
      </div>
    </div><!-- /.modal-content -->
  </div><!-- /.modal-dialog -->
</div><!-- /.modal -->
{%- endblock body %}<|MERGE_RESOLUTION|>--- conflicted
+++ resolved
@@ -29,18 +29,14 @@
 {%- endblock css %}
 
 {%- block javascript %}
-<<<<<<< HEAD
   {{ webpack['itemstypes_ui_js_schema_editor.js']}}
-=======
-{{ webpack['itemstypes_ui_js_schema_editor.js']}}
->>>>>>> 3eb86ef9
   {{ super() }}
   {{ webpack['itemstypes_ui_js_js.js']}}
 {%- endblock javascript %}
 
 {%- block body %}
   <input id="lang-code" type="hidden" value="{{lang_code}}" />
-  <input id="uiFixedProperties" type="hidden" value='{{ uiFixedProperties | tojson | safe }}' />  
+  <input id="uiFixedProperties" type="hidden" value='{{ uiFixedProperties | tojson | safe }}' />
   <input id="uiPubdateTitles" type="hidden" value='{{ ui_pubdate_titles | tojson | safe }}' />
   <div class="row">
     <div class="col-sm-12 col-md-12 col-lg-11">
@@ -195,7 +191,7 @@
                   <p>English：</p>
                   <input type="text" class="form-control" id="txt_title_en_item_pubdate" value="">
                  </div>
-                 <button type="button" class="btn btn-link btn-link-item">Localization Settings</button>  
+                 <button type="button" class="btn btn-link btn-link-item">Localization Settings</button>
               </td>
               <td>{{_('Date')}}</td>
               <td>
