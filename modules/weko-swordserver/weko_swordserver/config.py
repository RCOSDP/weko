--- conflicted
+++ resolved
@@ -26,11 +26,7 @@
 WEKO_SWORDSERVER_SERVICEDOCUMENT_ACCEPT = ["*/*"]
 """ List of Content Types which are acceptable to the server. """
 
-<<<<<<< HEAD
 WEKO_SWORDSERVER_SERVICEDOCUMENT_ACCEPT_ARCHIVE_FORMAT = ['application/zip', 'multipart/form-data']
-=======
-WEKO_SWORDSERVER_SERVICEDOCUMENT_ACCEPT_ARCHIVE_FORMAT = ["application/zip"]
->>>>>>> 426b7ab2
 """ List of Archive Formats that the server can unpack. If the server sends a package using a different format, the server MAY treat it as a Binary File """
 
 WEKO_SWORDSERVER_SERVICEDOCUMENT_ACCEPT_DEPOSITS = True
