--- conflicted
+++ resolved
@@ -278,13 +278,8 @@
 
         check_result.update(
             check_jsonld_import_items(
-<<<<<<< HEAD
                 file, packaging, mapping_id, meta_data_api, shared_id,
-                is_change_identifier
-=======
-                file, packaging, mapping_id, shared_id,
                 is_change_identifier=is_change_identifier
->>>>>>> 2689ecbb
             )
         )
 
