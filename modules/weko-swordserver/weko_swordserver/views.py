# -*- coding: utf-8 -*-
#
# Copyright (C) 2022 National Institute of Informatics.
#
# WEKO-SWORDServer is free software; you can redistribute it and/or modify it
# under the terms of the MIT License; see LICENSE file for more details.

"""Module of weko-swordserver."""

from __future__ import absolute_import, print_function

import os
import shutil
from datetime import datetime, timedelta

from flask import Blueprint, current_app, jsonify, request, url_for
from flask_login import current_user
from sword3common import (
    ServiceDocument, StatusDocument, constants, Error as sword3commonError
)
from sword3common.lib.seamless import SeamlessException
from werkzeug.http import parse_options_header

from invenio_db import db
from invenio_deposit.scopes import write_scope
from invenio_oaiserver.api import OaiIdentify
from invenio_oauth2server.decorators import require_oauth_scopes
from invenio_oauth2server.ext import verify_oauth_token_and_set_current_user
from invenio_oauth2server.provider import oauth2

from weko_admin.api import TempDirInfo
from weko_records_ui.utils import get_record_permalink, soft_delete
from weko_search_ui.utils import import_items_to_system
from weko_workflow.utils import get_site_info_name

from .decorators import check_on_behalf_of, check_package_contents
from .errors import ErrorType, WekoSwordserverException
from .registration import (
    check_bagit_import_items,
    check_import_items as check_others_import_items
)
from .utils import check_import_file_format, is_valid_file_hash


class SwordState:
    accepted = "http://purl.org/net/sword/3.0/state/accepted"
    inProgress = "http://purl.org/net/sword/3.0/state/inProgress"
    inWorkflow ="http://purl.org/net/sword/3.0/state/inWorkflow"
    ingested = "http://purl.org/net/sword/3.0/state/ingested"
    rejected = "http://purl.org/net/sword/3.0/state/rejected"
    deleted = "http://purl.org/net/sword/3.0/state/deleted"


blueprint = Blueprint(
    "weko_swordserver",
    __name__,
    template_folder="templates",
    static_folder="static",
    url_prefix="/sword",
)
blueprint.before_request(verify_oauth_token_and_set_current_user)


@blueprint.route("/service-document", methods=["GET"])
@oauth2.require_oauth()
@check_on_behalf_of()
def get_service_document():
    """
    Request from the server a list of the Service-URLs that the client can deposit to.
    A Service-URL allows the server to support multiple different deposit conditions - each URL may have its own set of rules/workflows behind it;
    for example, Service-URLs may be subject-specific, organizational-specific, or process-specific.
    It is up to the client to determine which is the suitable URL for its deposit, based on the information provided by the server.
    The list of Service-URLs may vary depending on the authentication credentials supplied by the client.

    This request can be made against a root Service-URL, which will describe the capabilities of the entire server,
    for information about the full list of Service-URLs, or can be made against an individual Service-URL for information just about that service.
    """

    """
    Server Requirements
        * If Authorization (and optionally On-Behalf-Of) headers are provided, MUST authenticate the request
    """

    """
    Response Requirements
        * If Authorization (and optionally On-Behalf-Of) headers are provided, MUST only list Service-URLs in the Service Document for which a deposit request would be permitted
        * MUST respond with a valid Service Document or a suitable error response
    """

    """
    Error Responses
        * If no authentication credentials were supplied, but were expected, MUST respond with a 401 (AuthenticationRequired)
        * If authentication fails with supplied credentials, MUST respond with a 403 (AuthenticationFailed)
        * If the server does not allow this method in this context at this time, MAY respond with a 405 (MethodNotAllowed)
        * If the server does not support On-Behalf-Of deposit and the On-Behalf-Of header has been provided, MAY respond with a 412 (OnBehalfOfNotAllowed)
    """

    """
    Set raw data to ServiceDocument
    """
    repositoryName, site_name_ja = get_site_info_name()
    if repositoryName is None or len(repositoryName) == 0:
        identify = OaiIdentify.get_all()
        repositoryName = current_app.config["THEME_SITENAME"]
        if identify is not None:
            repositoryName = identify.repositoryName

    raw_data = {
        "@context": constants.JSON_LD_CONTEXT,
        "@type": constants.DocumentType.ServiceDocument,
        "@id": request.url,
        "root": request.url,
        "dc:title": repositoryName,
        "version": current_app.config["WEKO_SWORDSERVER_SWORD_VERSION"],
        "accept": current_app.config["WEKO_SWORDSERVER_SERVICEDOCUMENT_ACCEPT"],
        "digest": current_app.config["WEKO_SWORDSERVER_SERVICEDOCUMENT_DIGEST"],
        "acceptArchiveFormat": current_app.config["WEKO_SWORDSERVER_SERVICEDOCUMENT_ACCEPT_ARCHIVE_FORMAT"],
        "acceptDeposits": current_app.config["WEKO_SWORDSERVER_SERVICEDOCUMENT_ACCEPT_DEPOSITS"],
        "acceptMetadata": current_app.config["WEKO_SWORDSERVER_SERVICEDOCUMENT_ACCEPT_METADATA"],
        "acceptPackaging": current_app.config["WEKO_SWORDSERVER_SERVICEDOCUMENT_ACCEPT_PACKAGING"],
        "authentication": current_app.config["WEKO_SWORDSERVER_SERVICEDOCUMENT_AUTHENTICATION"],
        "byReferenceDeposit": current_app.config["WEKO_SWORDSERVER_SERVICEDOCUMENT_BY_REFERENCE_DEPOSIT"],
        "collectionPolicy": current_app.config["WEKO_SWORDSERVER_SERVICEDOCUMENT_COLLECTION_POLICY"],
        "dcterms:abstract": current_app.config["WEKO_SWORDSERVER_SERVICEDOCUMENT_ABSTRACT"],
        "maxAssembledSize": current_app.config["WEKO_SWORDSERVER_SERVICEDOCUMENT_MAX_ASSEMBLED_SIZE"],
        "maxByReferenceSize": current_app.config["WEKO_SWORDSERVER_SERVICEDOCUMENT_MAX_BY_REFERENCE_SIZE"],
        "maxSegments": current_app.config["WEKO_SWORDSERVER_SERVICEDOCUMENT_MAX_SEGMENTS"],
        "maxUploadSize": current_app.config["WEKO_SWORDSERVER_SERVICEDOCUMENT_MAX_UPLOAD_SIZE"],
        "onBehalfOf": current_app.config["WEKO_SWORDSERVER_SERVICEDOCUMENT_ON_BEHALF_OF"],
        "services": current_app.config["WEKO_SWORDSERVER_SERVICEDOCUMENT_SERVICES"],
        "staging": current_app.config["WEKO_SWORDSERVER_SERVICEDOCUMENT_STAGING"],
        "stagingMaxIdle": current_app.config["WEKO_SWORDSERVER_SERVICEDOCUMENT_STAGING_MAX_IDLE"],
        "treatment": current_app.config["WEKO_SWORDSERVER_SERVICEDOCUMENT_TREATMENT"],
    }
    serviceDocument = ServiceDocument(raw=raw_data)

    return jsonify(serviceDocument.data)


@blueprint.route("/service-document", methods=["POST"])
@oauth2.require_oauth()
@require_oauth_scopes(write_scope.id)
@check_on_behalf_of()
@check_package_contents()
def post_service_document():
    """
    Create a new Object on the server, sending a single Binary File.
    The Binary File itself is specified as Packaged Content, which the server may understand how to unpack.
    """

    """
    Server Requirements
        * If Authorization (and optionally On-Behalf-Of) headers are provided, MUST authenticate the request
        * MUST verify that the content matches the Digest header
        * MUST verify that the supplied content matches the Content-Length if this is provided
        * If all preconditions are met, MUST either accept the deposit request immediately, queue the request for processing, or respond with an error
        * If accepting the request MUST attach the supplied file to the Object as an originalDeposit
        * The server MAY attempt to unpack the file, and create derivedResources from it.
        * If a Slug header is provided, MAY use this as the identifier for the newly created Object.
        * If accepting the request MUST create a new Object
        * If no In-Progress header is provided, MUST assume that it is false
        * If In-Progress is false, SHOULD expect further updates to the item, and not progress it through any ingest workflows yet.
    """

    """
    Response Requirements
        * MUST include ETag header if implementing concurrency control
        * MUST include one or more File-URLs for the deposited content in the Status document. The behavior of these File-URLs may vary depending on the type of content deposited (e.g. ByReference and Segmented Uploads do not need to be immediately retrievable)
        * MUST respond with a Location header, containing the Object-URL
        * MUST respond with a valid Status Document or a suitable error response
        * Status Document MUST be available on GET to the Object-URL in the Location header immediately (irrespective of whether this is a 201 or 202 response)
        * MUST respond with a 201 if the item was created immediately, a 202 if the item was queued for import, or raise an error.
    """

    """
    Error Responses
        * If no authentication credentials were supplied, but were expected, MUST respond with a 401 (AuthenticationRequired)
        * If authentication fails with supplied credentials, MUST respond with a 403 (AuthenticationFailed)
        * If the server does not allow this method in this context at this time, MAY respond with a 405 (MethodNotAllowed)
        * If the server does not support On-Behalf-Of deposit and the On-Behalf-Of header has been provided, MAY respond with a 412 (OnBehalfOfNotAllowed)
        * If one or more of the digests provided by the client that the server checked did not match, MAY respond with 412 (DigestMismatch). Note that servers MAY NOT check digests in real-time.
        * If the body content could not be read correctly, MAY return a 400 (ContentMalformed)
        * If the Content-Type header contains a format that the server cannot accept, MUST respond with 415 (ContentTypeNotAcceptable)
        * If the body content is larger than the maximum allowed by the server, MAY return 413 (MaxUploadSizeExceeded)
        * If the server does not accept packages in the format identified in the Packaging header, MUST respond with a 415 (PackagingFormatNotAcceptable)
        * If the Packaging header does not match the format found in the body content, SHOULD return 415 (FormatHeaderMismatch). Note that the server may not be able to inspect the package during the request-response, so MAY NOT return this response.
    """

    """
    Check content-disposition
        Request format:
            Content-Disposition	attachment; filename=[filename]
    """
    content_disposition, content_disposition_options = parse_options_header(
        request.headers.get("Content-Disposition") or ""
    )

    filename = content_disposition_options.get("filename")
    if (content_disposition != "attachment"
            or filename is None):
        current_app.logger.error("Cannot get filename by Content-Disposition.")
        raise WekoSwordserverException(
            "Cannot get filename by Content-Disposition.",
            ErrorType.BadRequest
        )

    # Check import item
    file = None
    for _, value in request.files.items():
        if value.filename == filename:
            file = value
    if file is None:
        current_app.logger.error(f"Not found {filename} in request body.")
        raise WekoSwordserverException(
            f"Not found {filename} in request body.", ErrorType.BadRequest
        )

    # pick end of packaging, "SimpleZip" or "SWORDBagIt"
    packaging = request.headers.get("Packaging")
    file_format = check_import_file_format(file, packaging)

    if file_format == "JSON":
        digest = request.headers.get("Digest")
        if current_app.config['WEKO_SWORDSERVER_DIGEST_VERIFICATION']:
            if (
                digest is None
                or not digest.startswith("SHA-256=")
                or not is_valid_file_hash(digest.split("SHA-256=")[-1], file)
            ):
                current_app.logger.error(
                    "Request body and digest verification failed."
                )
                raise WekoSwordserverException(
                    "Request body and digest verification failed.",
                    ErrorType.DigestMismatch
                )

        check_result = check_bagit_import_items(file, packaging)
        register_format = check_result.get("register_format")

    else:
        check_result, file_format = check_others_import_items(file, False)
    data_path = check_result.get("data_path","")
    expire = datetime.now() + timedelta(days=1)
    TempDirInfo().set(data_path, {"expire": expire.strftime("%Y-%m-%d %H:%M:%S")})

    item = (
        check_result.get("list_record")[0]
            if "list_record" in check_result else None
    )
    if check_result.get("error") or not item or item.get("errors"):
        errorType = None
        check_result_msg = ""
        if check_result.get("error"):
            errorType = ErrorType.ServerError
            check_result_msg = check_result.get("error")
        elif item and item.get("errors"):
            errorType = ErrorType.ContentMalformed
            check_result_msg = ", ".join(item.get("errors"))
        else:
            errorType = ErrorType.ContentMalformed
            check_result_msg = "item_missing"
        current_app.logger.error(
            f"Error in check_import_items: {check_result_msg}"
        )
        raise WekoSwordserverException(
            f"Error in check_import_items: {check_result_msg}", errorType)
    if item.get("status") != "new":
<<<<<<< HEAD
        current_app.logger.error(
            f"This item is already registered: {item.get('item_title')}"
        )
        raise WekoSwordserverException("This item is already registered: {0]".format(item.get("item_title")), ErrorType.BadRequest)
=======
        raise WekoSwordserverException("This item is already registered: {0}".format(item.get("item_title")), ErrorType.BadRequest)
>>>>>>> da9fad3b

    item["root_path"] = os.path.join(data_path, "data")

    # import item

    ### TODO: Check and fix code below.
    # response = {}
    # if register_format == 'Direct':

    #     item["root_path"] = data_path+"/data"

    #     import_result = import_items_to_system(item, None)
    #     if not import_result.get('success'):
    #         raise WekoSwordserverException('Error in import_items_to_system: {0}'.format(item.get('error_id')), ErrorType.ServerError)
    #     recid = import_result.get('recid')
    #     response = jsonify(_get_status_document(recid))
    # elif register_format == 'Workflow':
    #     try:
    #         activity, recid = create_activity_from_jpcoar(check_result, data_path)
    #     except:
    #         raise WekoSwordserverException('Error in create_activity_from_jpcoar', ErrorType.ServerError)
    #     response = jsonify(_get_status_workflow_document(activity, recid))
    # else:
    #     if os.path.exists(data_path):
    #         shutil.rmtree(data_path)
    #         TempDirInfo().delete(data_path)
    #     raise WekoSwordserverException('Invalid register format has been set for admin setting', ErrorType.ServerError)
    ###

    ## ここいる？
    owner = -1
    if current_user.is_authenticated:
        owner = current_user.id
    request_info = {
            "remote_addr": request.remote_addr,
            "referrer": request.referrer,
            "hostname": request.host,
            "user_id": owner,
            "action": "IMPORT"
    }

    import_result = import_items_to_system(item, request_info=request_info)
    if not import_result.get("success"):
        current_app.logger.error(
            f"Error in import_items_to_system: {item.get('error_id')}"
        )
        raise WekoSwordserverException("Error in import_items_to_system: {0}".format(item.get("error_id")), ErrorType.ServerError)

    # remove temp dir
    shutil.rmtree(data_path)
    TempDirInfo().delete(data_path)

    recid = import_result.get("recid")
    current_app.logger.info(
        f"item imported by sword from {request.oauth.client.name} (recid={recid})"
    )

    return jsonify(_get_status_document(recid))


@blueprint.route("/deposit/<recid>", methods=["GET"])
@oauth2.require_oauth()
@check_on_behalf_of()
def get_status_document(recid):
    """
    For an Object where you have an Object-URL, you may request information about the current state of that resource,
    and receive the Status document in response.
    """

    """
    Server Requirements
        * If Authorization (and optionally On-Behalf-Of) headers are provided, MUST authenticate the request
    """

    """
    Response Requirements
        * MUST respond with a valid Status Document or a suitable error response
        * MUST include ETag header if implementing concurrency control
    """

    """
    Error Responses
        * If no authentication credentials were supplied, but were expected, MUST respond with a 401 (AuthenticationRequired)
        * If authentication fails with supplied credentials, MUST respond with a 403 (AuthenticationFailed)
        * If the server does not allow this method in this context at this time, MAY respond with a 405 (MethodNotAllowed)
        * If the server does not support On-Behalf-Of deposit and the On-Behalf-Of header has been provided, MAY respond with a 412 (OnBehalfOfNotAllowed)
    """
    # Get status document
    status_document = _get_status_document(recid)

    return jsonify(status_document)

def _get_status_document(recid):
    """
    :param recid: Record Identifier.
    :returns: A :class:`sword3common.StatusDocument` instance.
    """

    # Get record
    from invenio_pidstore.resolver import Resolver
    from werkzeug.utils import import_string
    record_class = import_string("weko_deposit.api:WekoRecord")
    try:
        resolver = Resolver(pid_type="recid", object_type="rec",
                        getter=record_class.get_record)
        pid, record = resolver.resolve(recid)
    except Exception:
        raise WekoSwordserverException("Item not found. (recid={})".format(recid), ErrorType.NotFound)

    # Get record uri
    record_uri = "{}records/{}".format(request.url_root, recid)
    permalink = get_record_permalink(record)
    if (
        not permalink
        and record.get("system_identifier_doi")
        and record.get("system_identifier_doi").get("attribute_value_mlt")[0]
    ):
        permalink = record["system_identifier_doi"][
            "attribute_value_mlt"][0][
            "subitem_systemidt_identifier"]

    """
    Set raw data to StatusDocument

    The following fields are set by sword3common
        # "@context"
        # "@type"
    """
    raw_data = {
        "@context": constants.JSON_LD_CONTEXT,
        "@type": constants.DocumentType.Status[0],
        "@id" : url_for("weko_swordserver.get_status_document", recid=recid, _external=True),
        "actions" : {
            "getMetadata" : False,      # Not implemented
            "getFiles" : False,         # Not implemented
            "appendMetadata" : False,   # Not implemented
            "appendFiles" : False,      # Not implemented
            "replaceMetadata" : False,  # Not implemented
            "replaceFiles" : False,     # Not implemented
            "deleteMetadata" : False,   # Not implemented
            "deleteFiles" : False,      # Not implemented
            "deleteObject" : True,
        },
        "eTag" : str(record.revision_id),
        "fileSet" : {
            # "@id" : "",
            # "eTag" : ""
        },
        "metadata" : {
            # "@id" : "",
            # "eTag" : ""
        },
        "service" : url_for("weko_swordserver.get_service_document"),
        "state" : [
            {
                "@id" : SwordState.ingested,
                "description" : ""
            }
        ],
        "links" : [
            {
                "@id" : record_uri,
                "rel" : ["alternate"],
                "contentType" : "text/html"
            },
        ]
    }
    if permalink:
        raw_data["links"].append({
                "@id" : permalink,
                "rel" : ["alternate"],
                "contentType" : "text/html"
            })

    statusDocument = StatusDocument(raw=raw_data)

    return statusDocument.data


@blueprint.route("/deposit/<recid>", methods=["DELETE"])
@oauth2.require_oauth()
@check_on_behalf_of()
def delete_item(recid):
    """ Delete the Object in its entirety from the server, along with all Metadata and Files. """

    """
    Server Requirements
        * If Authorization (and optionally On-Behalf-Of) headers are provided, MUST authenticate the request
        * MUST verify that the content matches the Digest header
        * MUST verify that the supplied content matches the Content-Length if this is provided
    """

    """
    Response Requirements
        * MUST respond with a 204 if the delete is successful, 202 if the delete is queued for processing, or raise an error
    """

    """
    Error Responses
        * If no authentication credentials were supplied, but were expected, MUST respond with a 401 (AuthenticationRequired)
        * If authentication fails with supplied credentials, MUST respond with a 403 (AuthenticationFailed)
        * If the server does not allow this method in this context at this time, MAY respond with a 405 (MethodNotAllowed)
        * If the server does not support On-Behalf-Of deposit and the On-Behalf-Of header has been provided, MAY respond with a 412 (OnBehalfOfNotAllowed)
    """
    try:
        # delete item
        soft_delete(recid)
        current_app.logger.debug("item deleted by sword (recid={})".format(recid))
        db.session.commit()
    except Exception as e:
        db.session.rollback()
        current_app.logger.error(e)
    return ("", 204)

def _create_error_document(type, error):
    class Error(sword3commonError):
        # fix to timestamp coerce function not defined
        __SEAMLESS_STRUCT__ = {
            "fields": {
                "@context": {"coerce": "unicode"},
                "@type": {"coerce": "unicode"},
                "timestamp": {"coerce": "datetime"},
                "error": {"coerce": "unicode"},
                "log": {"coerce": "unicode"},
            }
        }

        @property
        def data(self):
            return self.__seamless__.data

    raw_data = {
        "@context": constants.JSON_LD_CONTEXT,
        "@type": type,
        "timestamp": datetime.now().strftime("%Y-%m-%dT%H:%M:%SZ"),
        "error": error,
        # "log": "",
    }
    return Error(raw_data).data

@blueprint.errorhandler(401)
def handle_unauthorized(ex):
    msg = "Authentication is required."
    current_app.logger.error(msg)
    return jsonify(_create_error_document(ErrorType.AuthenticationRequired.type, msg)), ErrorType.AuthenticationRequired.code

@blueprint.errorhandler(403)
def handle_forbidden(ex):
    msg = "Not allowed operation in your token scope."
    current_app.logger.error(msg)
    return jsonify(_create_error_document(ErrorType.Forbidden.type, msg)), ErrorType.Forbidden.code

@blueprint.errorhandler(SeamlessException)
def handle_seamless_exception(ex):
    current_app.logger.error(ex.message)
    return jsonify(_create_error_document(ErrorType.ServerError.type, ex.message)), ErrorType.ServerError.code

@blueprint.errorhandler(Exception)
def handle_exception(ex):
    current_app.logger.error(str(ex), exc_info=True)
    return jsonify(_create_error_document(ErrorType.ServerError.type, "Internal Server Error")), ErrorType.ServerError.code

@blueprint.errorhandler(WekoSwordserverException)
def handle_weko_swordserver_exception(ex):
    return jsonify(_create_error_document(ex.errorType.type, ex.message)), ex.errorType.code

@blueprint.teardown_request
def dbsession_clean(exception):
    db.session.remove()<|MERGE_RESOLUTION|>--- conflicted
+++ resolved
@@ -266,14 +266,10 @@
         raise WekoSwordserverException(
             f"Error in check_import_items: {check_result_msg}", errorType)
     if item.get("status") != "new":
-<<<<<<< HEAD
         current_app.logger.error(
             f"This item is already registered: {item.get('item_title')}"
         )
         raise WekoSwordserverException("This item is already registered: {0]".format(item.get("item_title")), ErrorType.BadRequest)
-=======
-        raise WekoSwordserverException("This item is already registered: {0}".format(item.get("item_title")), ErrorType.BadRequest)
->>>>>>> da9fad3b
 
     item["root_path"] = os.path.join(data_path, "data")
 
