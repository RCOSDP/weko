--- conflicted
+++ resolved
@@ -9,12 +9,7 @@
 
 from __future__ import absolute_import, print_function
 
-<<<<<<< HEAD
-import shutil
-from datetime import datetime, timedelta
-=======
 import os
->>>>>>> 4b8d6172
 import shutil
 from datetime import datetime, timedelta
 
