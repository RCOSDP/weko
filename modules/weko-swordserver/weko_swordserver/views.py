--- conflicted
+++ resolved
@@ -15,22 +15,12 @@
 import sys
 import traceback
 
-<<<<<<< HEAD
-import sword3common
-from flask import Blueprint, current_app, jsonify, request, url_for
-from flask_login import current_user
-from invenio_deposit.scopes import write_scope
-from invenio_oauth2server.ext import verify_oauth_token_and_set_current_user
-from invenio_oauth2server.provider import oauth2
-from sword3common import ServiceDocument, StatusDocument, constants
-=======
 from flask import Blueprint, current_app, jsonify, request, url_for, abort, Response
 from flask_login import current_user
 from flask_limiter.errors import RateLimitExceeded
 from sword3common import (
     ServiceDocument, StatusDocument, constants, Error as sword3commonError
 )
->>>>>>> 200885a5
 from sword3common.lib.seamless import SeamlessException
 from werkzeug.http import parse_options_header
 
@@ -262,21 +252,6 @@
         if value.filename == filename:
             file = value
     if file is None:
-<<<<<<< HEAD
-        raise WekoSwordserverException("Not found {0} in request body.".format(filename), ErrorType.BadRequest)
-
-    check_result = check_import_items(file, False)
-    item = check_result.get('list_record')[0] if check_result.get('list_record') else None
-    if check_result.get('error') or not item or item.get('errors'):
-        errorType = None
-        check_result_msg = ''
-        if check_result.get('error'):
-            errorType = ErrorType.ServerError
-            check_result_msg = check_result.get('error')
-        elif item and item.get('errors'):
-            errorType = ErrorType.ContentMalformed
-            check_result_msg = ', '.join(item.get('errors'))
-=======
         current_app.logger.error(f"Not found {filename} in request body.")
         raise WekoSwordserverException(
             f"Not found {filename} in request body.", ErrorType.BadRequest
@@ -453,7 +428,6 @@
     if len(warns) > 0:
         if register_type == "Direct":
             message = ", ".join([error for _, _, error in warns if error])
->>>>>>> 200885a5
         else:
             message = "; ".join(
                 [
@@ -617,12 +591,6 @@
 
     data_path = check_result.get("data_path","")
     expire = datetime.now() + timedelta(days=1)
-<<<<<<< HEAD
-    TempDirInfo().set(data_path, {"expire": expire.strftime("%Y-%m-%d %H:%M:%S")})
-    item["root_path"] = data_path+"/data"
-    
-    # import item
-=======
     TempDirInfo().set(
         data_path,
         {"expire": expire.strftime("%Y-%m-%d %H:%M:%S")}
@@ -704,32 +672,10 @@
     item["root_path"] = os.path.join(data_path, "data")
 
     # Prepare request information
->>>>>>> 200885a5
     owner = -1
     if current_user.is_authenticated:
         owner = current_user.id
     request_info = {
-<<<<<<< HEAD
-            "remote_addr": request.remote_addr,
-            "referrer": request.referrer,
-            "hostname": request.host,
-            "user_id": owner,
-            "action": "IMPORT"
-    }
-    import_result = import_items_to_system(item, request_info=request_info)
-    if not import_result.get('success'):
-        raise WekoSwordserverException('Error in import_items_to_system: {0}'.format(item.get('error_id')), ErrorType.ServerError)
-    
-    shutil.rmtree(data_path)
-    TempDirInfo().delete(data_path)
-    
-    recid = import_result.get('recid')
-
-    return jsonify(_get_status_document(recid))
-
-
-@blueprint.route("/deposit/<recid>", methods=['GET'])
-=======
         "remote_addr": request.remote_addr,
         "referrer": request.referrer,
         "hostname": request.host,
@@ -807,7 +753,6 @@
     return response
 
 @blueprint.route("/deposit/<recid>", methods=["GET"])
->>>>>>> 200885a5
 @oauth2.require_oauth()
 @check_on_behalf_of()
 def get_status_document(recid):
