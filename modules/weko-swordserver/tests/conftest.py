# -*- coding: utf-8 -*-
#
# Copyright (C) 2024 National Institute of Informatics.
#
# WEKO-SWORDServer is free software; you can redistribute it and/or modify it
# under the terms of the MIT License; see LICENSE file for more details.

"""Pytest configuration.

See https://pytest-invenio.readthedocs.io/ for documentation on which test
fixtures are available.
"""

from __future__ import absolute_import, print_function

import shutil
import json
import subprocess
import tempfile
import os
import uuid
from os.path import join, dirname
from io import BytesIO
import uuid
from zipfile import ZipFile, ZIP_DEFLATED
from datetime import datetime, timedelta

from invenio_theme import InvenioTheme
import pytest
from flask import Flask
from flask_babelex import Babel
from flask_mail import Mail
from flask_menu import Menu
from sqlalchemy_utils.functions import create_database, database_exists
from werkzeug.local import LocalProxy

from invenio_access import InvenioAccess
from invenio_access.models import ActionUsers,ActionRoles
from invenio_accounts import InvenioAccounts
from invenio_accounts.models import User, Role
from invenio_accounts.utils import jwt_create_token
from invenio_accounts.testutils import create_test_user
from invenio_admin import InvenioAdmin
from invenio_assets import InvenioAssets
from invenio_cache import InvenioCache
from invenio_communities.ext import InvenioCommunities
from invenio_communities.models import Community
from invenio_communities.views.ui import blueprint as invenio_communities_blueprint
from invenio_deposit import InvenioDeposit
from invenio_db import InvenioDB
from invenio_db import db as db_
from invenio_files_rest import InvenioFilesREST
from invenio_files_rest.models import Bucket, Location
from invenio_pidrelations import InvenioPIDRelations
from invenio_pidstore import InvenioPIDStore
from invenio_i18n import InvenioI18N
from invenio_jsonschemas import InvenioJSONSchemas
from invenio_oauth2server import InvenioOAuth2Server
from invenio_oauth2server.models import Client, Token
from invenio_records import InvenioRecords
from invenio_records_ui import InvenioRecordsUI
from invenio_search import InvenioSearch, current_search_client

from weko_accounts import WekoAccounts
from weko_admin import WekoAdmin
from weko_admin.models import AdminSettings, Identifier,SessionLifetime
from weko_authors import WekoAuthors
from weko_deposit import WekoDeposit
<<<<<<< HEAD
from weko_index_tree.ext import WekoIndexTree
from weko_index_tree.models import Index
from weko_items_ui.ext import WekoItemsUI
from weko_records.models import ItemTypeName, ItemType,ItemTypeMapping
from weko_schema_ui.ext import WekoSchemaUI
from weko_search_ui import WekoSearchUI
=======
from weko_deposit.api import WekoIndexer
from weko_index_tree.ext import WekoIndexTree
from weko_index_tree.models import Index
from weko_items_ui.ext import WekoItemsUI
from weko_records.models import ItemTypeName, ItemType,ItemTypeMapping, ItemTypeJsonldMapping
from weko_schema_ui.ext import WekoSchemaUI
from weko_search_ui import WekoSearchUI
from weko_swordserver.models import SwordClientModel
>>>>>>> 200885a5
from weko_theme.ext import WekoTheme
from weko_workflow import WekoWorkflow
from weko_workflow.models import Action, ActionStatus, FlowAction, FlowDefine, WorkFlow
from weko_swordserver import WekoSWORDServer
from weko_swordserver.views import blueprint as weko_swordserver_blueprint
<<<<<<< HEAD
=======
from weko_logging.audit import WekoLoggingUserActivity
>>>>>>> 200885a5

from .helpers import json_data, create_record

@pytest.yield_fixture()
def instance_path():
    """Temporary instance path."""
    path = tempfile.mkdtemp()
    yield path
    shutil.rmtree(path)

@pytest.fixture()
def base_app(instance_path):
    """Flask application fixture."""
    app_ = Flask(
        "testapp",
        instance_path=instance_path,
        static_folder=join(instance_path, "static")
    )
    app_.config.update(
        TESTING=True,
        SECRET_KEY='testing_key',
        SERVER_NAME='TEST_SERVER.localdomain',
        SQLALCHEMY_DATABASE_URI=os.getenv(
            'SQLALCHEMY_DATABASE_URI',
            'postgresql+psycopg2://invenio:dbpass123@postgresql:5432/wekotest'),
        OAUTH2_CACHE_TYPE='simple',
        OAUTHLIB_INSECURE_TRANSPORT=True,
        SEARCH_ELASTIC_HOSTS=os.environ.get("SEARCH_ELASTIC_HOSTS", "elasticsearch"),
        CACHE_TYPE="redis",
        CACHE_REDIS_URL="redis://redis:6379/0",
        CACHE_REDIS_DB="0",
        CACHE_REDIS_HOST="redis",
        REDIS_PORT="6379",
        WEKO_BUCKET_QUOTA_SIZE = 50 * 1024 * 1024 * 1024,
        WEKO_MAX_FILE_SIZE=50 * 1024 * 1024 * 1024,
        WEKO_MAX_FILE_SIZE_FOR_ES = 1 * 1024 * 1024,
        DEPOSIT_DEFAULT_JSONSCHEMA = 'deposits/deposit-v1.0.0.json',
        SEARCH_UI_SEARCH_INDEX="test-weko",
        INDEXER_DEFAULT_DOCTYPE="item-v1.0.0",
        INDEXER_FILE_DOC_TYPE="content",
        INDEXER_DEFAULT_INDEX="{}-weko-item-v1.0.0".format("test"),
        WEKO_SCHEMA_JPCOAR_V1_SCHEMA_NAME = 'jpcoar_v1_mapping',
        WEKO_SCHEMA_JPCOAR_V2_SCHEMA_NAME='jpcoar_mapping',
        WEKO_SCHEMA_DDI_SCHEMA_NAME='ddi_mapping',
        WEKO_SCHEMA_JPCOAR_V2_NAMEIDSCHEME_REPLACE = {'e-Rad':'e-Rad_Researcher'},
        WEKO_SCHEMA_JPCOAR_V2_RESOURCE_TYPE_REPLACE={
            'periodical':'journal',
            'interview':'other',
            'internal report':'other',
            'report part':'other',
        },
        THEME_SITEURL="https://localhost",
        WEKO_ITEMS_UI_INDEX_PATH_SPLIT="///",
        WEKO_MIMETYPE_WHITELIST_FOR_ES = [
            'text/plain',
            'application/msword',
            'application/vnd.openxmlformats-officedocument.wordprocessingml.document',
            'application/vnd.ms-excel',
            'application/vnd.openxmlformats-officedocument.spreadsheetml.sheet',
            'application/vnd.ms-powerpoint',
            'application/vnd.openxmlformats-officedocument.presentationml.presentation',
            'application/pdf',
        ]
    )
    Babel(app_)
    Mail(app_)
    # Menu(app_)
    InvenioDB(app_)
    InvenioI18N(app_)
    InvenioAccess(app_)
    InvenioAccounts(app_)
    InvenioAdmin(app_)
    InvenioAssets(app_)
    InvenioCache(app_)
    InvenioDeposit(app_)
    InvenioFilesREST(app_)
    InvenioJSONSchemas(app_)
    InvenioOAuth2Server(app_)
    InvenioRecords(app_)
    InvenioSearch(app_)
    InvenioTheme(app_)
    InvenioPIDRelations(app_)
    InvenioPIDStore(app_)
    WekoAccounts(app_)
    WekoSearchUI(app_)
    WekoWorkflow(app_)
    WekoAdmin(app_)
    WekoAuthors(app_)
    WekoDeposit(app_)
    WekoIndexTree(app_)
    WekoItemsUI(app_)
    WekoSchemaUI(app_)
    WekoTheme(app_)
<<<<<<< HEAD

    # InvenioCommunities(app_)
    app_.register_blueprint(invenio_communities_blueprint)
    WekoSWORDServer(app_)
    app_.register_blueprint(weko_swordserver_blueprint)
=======
    WekoLoggingUserActivity(app_)

    # InvenioCommunities(app_)
    app_.register_blueprint(invenio_communities_blueprint)
>>>>>>> 200885a5

    current_assets = LocalProxy(lambda: app_.extensions["invenio-assets"])
    current_assets.collect.collect()

    yield app_

@pytest.yield_fixture()
def app(base_app):
    """Flask application"""
    WekoSWORDServer(base_app)
    base_app.register_blueprint(weko_swordserver_blueprint)
    with base_app.app_context():
        yield base_app

@pytest.yield_fixture()
def client(app):
    with app.test_client() as client:
        yield client

@pytest.yield_fixture()
def esindex(app):
    app.config.update(
        WEKO_AUTHORS_ES_INDEX_NAME="test-weko-author"
    )
    current_search_client.indices.delete(index="test-*")
    mapping_author = json_data("data/author-v1.0.0.json")
    try:
        current_search_client.indices.create(
            app.config["WEKO_AUTHORS_ES_INDEX_NAME"], body=mapping_author
        )
        current_search_client.indices.put_alias(
            index=app.config["WEKO_AUTHORS_ES_INDEX_NAME"],name="test-weko-authors"
        )
    except:
        current_search_client.indices.create("test-weko-author", body=mapping_author)
        current_search_client.indices.put_alias(
            index="test-weko-author", name="test-weko-authors"
        )

    mapping_item = json_data("data/item-v1.0.0.json")
    try:
        current_search_client.indices.create(
            app.config["INDEXER_DEFAULT_INDEX"], body=mapping_item
        )
        current_search_client.indices.put_alias(
            index=app.config["INDEXER_DEFAULT_INDEX"], name="test-weko"
        )
    except:
        current_search_client.indices.create("test-weko-item-v1.0.0", body=mapping_item)
        current_search_client.indices.put_alias(
            index="test-weko-item-v1.0.0", name="test-weko"
        )

    try:
        yield current_search_client
    finally:
        current_search_client.indices.delete(index="test-*")


@pytest.yield_fixture
def db(app):
    """Database fixture."""
    if not database_exists(str(db_.engine.url)):
        create_database(str(db_.engine.url))
    db_.create_all()
    yield db_
    db_.session.remove()
    db_.drop_all()
    # drop_database(str(db_.engine.url))

@pytest.fixture
def tokens(app,users,db):
    scopes = [
        "deposit:write deposit:actions item:create",
        "deposit:write deposit:actions item:create user:activity",
        "deposit:write user:activity",
        ""
    ]
    tokens = []

    for i, scope in enumerate(scopes):
        user = users[i]
        user_id = str(user["id"])

        test_client = Client(
            client_id=f"dev{user_id}",
            client_secret=f"dev{user_id}",
            name="Test name",
            description="test description",
            is_confidential=False,
            user_id=user_id,
            _default_scopes="deposit:write"
        )
        test_token = Token(
            client=test_client,
            user_id=user_id,
            token_type="bearer",
            access_token=jwt_create_token(user_id=user_id),
            expires=datetime.now() + timedelta(hours=10),
            is_personal=False,
            is_internal=False,
            _scopes=scope
        )

        db.session.add(test_client)
        db.session.add(test_token)
        tokens.append({"token":test_token, "client":test_client, "scope":scope})

    db.session.commit()

    return tokens


@pytest.fixture()
def personal_token(app, users, db):
    tokens = []

    for i, user in enumerate(users):
        user_id = str(user["id"])
        test_client = Client(
            client_id=f"dev{user_id}",
            client_secret=f"dev{user_id}",
            name="Test name",
            description="test description",
            user_id=user_id,
            is_internal=True,
        )
        test_token = Token(
            client=test_client,
            user_id=user_id,
            token_type="bearer",
            access_token=jwt_create_token(user_id=user_id),
            expires=datetime.now() + timedelta(hours=10),
            is_personal=True,
            is_internal=True,
        )

        db.session.add(test_client)
        db.session.add(test_token)
        tokens.append({"token":test_token, "client":test_client})

    db.session.commit()

    return tokens


@pytest.fixture()
def users(app, db):
    """Create users."""
    ds = app.extensions['invenio-accounts'].datastore
    user_count = User.query.filter_by(email='user@test.org').count()
    if user_count != 1:
        user = create_test_user(email='user@test.org')
        contributor = create_test_user(email='contributor@test.org')
        comadmin = create_test_user(email='comadmin@test.org')
        repoadmin = create_test_user(email='repoadmin@test.org')
        sysadmin = create_test_user(email='sysadmin@test.org')
        generaluser = create_test_user(email='generaluser@test.org')
        originalroleuser = create_test_user(email='originalroleuser@test.org')
        originalroleuser2 = create_test_user(email='originalroleuser2@test.org')
        student = create_test_user(email='student@test.org')
    else:
        user = User.query.filter_by(email='user@test.org').first()
        contributor = User.query.filter_by(email='contributor@test.org').first()
        comadmin = User.query.filter_by(email='comadmin@test.org').first()
        repoadmin = User.query.filter_by(email='repoadmin@test.org').first()
        sysadmin = User.query.filter_by(email='sysadmin@test.org').first()
        generaluser = User.query.filter_by(email='generaluser@test.org')
        originalroleuser = create_test_user(email='originalroleuser@test.org')
        originalroleuser2 = create_test_user(email='originalroleuser2@test.org')
        student = User.query.filter_by(email='student@test.org').first()

    role_count = Role.query.filter_by(name='System Administrator').count()
    if role_count != 1:
        sysadmin_role = ds.create_role(name='System Administrator')
        repoadmin_role = ds.create_role(name='Repository Administrator')
        contributor_role = ds.create_role(name='Contributor')
        comadmin_role = ds.create_role(name='Community Administrator')
        general_role = ds.create_role(name='General')
        originalrole = ds.create_role(name='Original Role')
        studentrole = ds.create_role(name='Student')
    else:
        sysadmin_role = Role.query.filter_by(name='System Administrator').first()
        repoadmin_role = Role.query.filter_by(name='Repository Administrator').first()
        contributor_role = Role.query.filter_by(name='Contributor').first()
        comadmin_role = Role.query.filter_by(name='Community Administrator').first()
        general_role = Role.query.filter_by(name='General').first()
        originalrole = Role.query.filter_by(name='Original Role').first()
        studentrole = Role.query.filter_by(name='Student').first()

    ds.add_role_to_user(sysadmin, sysadmin_role)
    ds.add_role_to_user(repoadmin, repoadmin_role)
    ds.add_role_to_user(contributor, contributor_role)
    ds.add_role_to_user(comadmin, comadmin_role)
    ds.add_role_to_user(generaluser, general_role)
    ds.add_role_to_user(originalroleuser, originalrole)
    ds.add_role_to_user(originalroleuser2, originalrole)
    ds.add_role_to_user(originalroleuser2, repoadmin_role)
    ds.add_role_to_user(student,studentrole)

    # Assign access authorization
    with db.session.begin_nested():
        action_users = [
            ActionUsers(action='superuser-access', user=sysadmin),
        ]
        db.session.add_all(action_users)
        action_roles = [
            ActionRoles(action='superuser-access', role=sysadmin_role),
            ActionRoles(action='admin-access', role=repoadmin_role),
            ActionRoles(action='schema-access', role=repoadmin_role),
            ActionRoles(action='index-tree-access', role=repoadmin_role),
            ActionRoles(action='indextree-journal-access', role=repoadmin_role),
            ActionRoles(action='item-type-access', role=repoadmin_role),
            ActionRoles(action='item-access', role=repoadmin_role),
            ActionRoles(action='files-rest-bucket-update', role=repoadmin_role),
            ActionRoles(action='files-rest-object-delete', role=repoadmin_role),
            ActionRoles(action='files-rest-object-delete-version', role=repoadmin_role),
            ActionRoles(action='files-rest-object-read', role=repoadmin_role),
            ActionRoles(action='search-access', role=repoadmin_role),
            ActionRoles(action='detail-page-acces', role=repoadmin_role),
            ActionRoles(action='download-original-pdf-access', role=repoadmin_role),
            ActionRoles(action='author-access', role=repoadmin_role),
            ActionRoles(action='items-autofill', role=repoadmin_role),
            ActionRoles(action='stats-api-access', role=repoadmin_role),
            ActionRoles(action='read-style-action', role=repoadmin_role),
            ActionRoles(action='update-style-action', role=repoadmin_role),
            ActionRoles(action='detail-page-acces', role=repoadmin_role),

            ActionRoles(action='admin-access', role=comadmin_role),
            ActionRoles(action='index-tree-access', role=comadmin_role),
            ActionRoles(action='indextree-journal-access', role=comadmin_role),
            ActionRoles(action='item-access', role=comadmin_role),
            ActionRoles(action='files-rest-bucket-update', role=comadmin_role),
            ActionRoles(action='files-rest-object-delete', role=comadmin_role),
            ActionRoles(action='files-rest-object-delete-version', role=comadmin_role),
            ActionRoles(action='files-rest-object-read', role=comadmin_role),
            ActionRoles(action='search-access', role=comadmin_role),
            ActionRoles(action='detail-page-acces', role=comadmin_role),
            ActionRoles(action='download-original-pdf-access', role=comadmin_role),
            ActionRoles(action='author-access', role=comadmin_role),
            ActionRoles(action='items-autofill', role=comadmin_role),
            ActionRoles(action='detail-page-acces', role=comadmin_role),
            ActionRoles(action='detail-page-acces', role=comadmin_role),

            ActionRoles(action='item-access', role=contributor_role),
            ActionRoles(action='files-rest-bucket-update', role=contributor_role),
            ActionRoles(action='files-rest-object-delete', role=contributor_role),
            ActionRoles(action='files-rest-object-delete-version', role=contributor_role),
            ActionRoles(action='files-rest-object-read', role=contributor_role),
            ActionRoles(action='search-access', role=contributor_role),
            ActionRoles(action='detail-page-acces', role=contributor_role),
            ActionRoles(action='download-original-pdf-access', role=contributor_role),
            ActionRoles(action='author-access', role=contributor_role),
            ActionRoles(action='items-autofill', role=contributor_role),
            ActionRoles(action='detail-page-acces', role=contributor_role),
            ActionRoles(action='detail-page-acces', role=contributor_role),
        ]
        db.session.add_all(action_roles)
    db.session.commit()
    index = Index()
    db.session.add(index)
    db.session.commit()
    comm = Community.create(community_id="comm01", role_id=sysadmin_role.id,
                            id_user=sysadmin.id, title="test community",
                            description=("this is test community"),
                            root_node_id=index.id)
    db.session.commit()
    return [
        {'email': sysadmin.email, 'id': sysadmin.id, 'obj': sysadmin},
        {'email': repoadmin.email, 'id': repoadmin.id, 'obj': repoadmin},
        {'email': comadmin.email, 'id': comadmin.id, 'obj': comadmin},
        {'email': contributor.email, 'id': contributor.id, 'obj': contributor},
        {'email': generaluser.email, 'id': generaluser.id, 'obj': generaluser},
        {'email': originalroleuser.email, 'id': originalroleuser.id, 'obj': originalroleuser},
        {'email': originalroleuser2.email, 'id': originalroleuser2.id, 'obj': originalroleuser2},
        {'email': user.email, 'id': user.id, 'obj': user},
        {'email': student.email,'id': student.id, 'obj': student}
    ]

@pytest.fixture()
def item_type(app, db):

    item_type_name = ItemTypeName(id=1,
        name="デフォルトアイテムタイプ（フル）", has_site_license=True, is_active=True
    )

    item_type = ItemType(
        id=1,
        name_id=1,
        harvesting_type=True,
        schema=json_data("data/item_type/schema_1.json"),
        form=json_data("data/item_type/form_1.json"),
        render=json_data("data/item_type/render_1.json"),
        tag=1,
        version_id=1,
        is_deleted=False,
    )
    item_type_mapping = ItemTypeMapping(
        id=1,
        item_type_id=1,
        mapping=json_data("data/item_type/mapping_1.json")
    )

    item_type_name_2 = ItemTypeName(id=2,
        name="デフォルトアイテムタイプ（SWORD）", has_site_license=True, is_active=True
    )

    item_type_2 = ItemType(
        id=2,
        name_id=2,
        harvesting_type=True,
        schema=json_data("data/item_type/schema_2.json"),
        form=json_data("data/item_type/form_2.json"),
        render=json_data("data/item_type/render_2.json"),
        tag=2,
        version_id=1,
        is_deleted=False,
    )
    item_type_mapping_2 = ItemTypeMapping(
        id=2,
        item_type_id=2,
        mapping=json_data("data/item_type/mapping_2.json")
    )

    with db.session.begin_nested():
        db.session.add(item_type_name)
        db.session.add(item_type)
        db.session.add(item_type_mapping)
        db.session.add(item_type_name_2)
        db.session.add(item_type_2)
        db.session.add(item_type_mapping_2)

    db.session.commit()

    return [
        {"item_type_name": item_type_name, "item_type": item_type, "item_type_mapping":item_type_mapping},
        {"item_type_name": item_type_name_2, "item_type": item_type_2, "item_type_mapping":None}
    ]

@pytest.fixture()
def doi_identifier(app, db):
    identifier = Identifier(
        id=1,
        repository="Root Index",
        jalc_flag=True,
        jalc_crossref_flag=True,
        jalc_datacite_flag=True,
        ndl_jalc_flag=True,
        jalc_doi="1234",
        jalc_crossref_doi="2345",
        jalc_datacite_doi="3456",
        ndl_jalc_doi="4567",
        created_userId=1,
        created_date=datetime.now(),
        updated_userId=1,
        updated_date=datetime.now()
    )
    db.session.add(identifier)
    db.session.commit()
    return identifier


@pytest.fixture()
def index(app, db):
    index_1 = Index(
        id=1234567891011,
        parent=0,
        position=11,
        index_name="test_index",
        index_name_english="test_index",
        index_link_name_english="New Index",
        index_link_enabled=False,
        more_check=False,
        display_no=5,
        harvest_public_state=True,
        image_name="",
        public_state=False,
    )
    index_2 = Index(
        id=1623632832836,
        parent=0,
        position=12,
        index_name="test_index_ld",
        index_name_english="test_index_ld",
        index_link_name_english="New Index LD",
        index_link_enabled=False,
        more_check=False,
        display_no=5,
        harvest_public_state=True,
        image_name="",
        public_state=False,
    )
    db.session.add(index_1)
    db.session.add(index_2)
    db.session.commit()

@pytest.fixture()
def location(app,db):
    """Create default location."""
    tmppath = tempfile.mkdtemp()
    with db.session.begin_nested():
        Location.query.delete()
        loc = Location(name='local', uri=tmppath, default=True)
        db.session.add(loc)
    db.session.commit()
    return loc

@pytest.fixture()
def records(db,location):
    record_data = json_data("data/records/test_records.json")
    item_data = json_data("data/records/test_items.json")
    record_num = len(record_data)
    result = []
    for d in range(record_num):
        result.append(create_record(record_data[d], item_data[d]))
        db.session.commit()
    return result

@pytest.fixture()
def admin_settings(db):
    settings = []
    settings.append(AdminSettings(id=1,name='items_display_settings',settings={"items_display_email": False, "items_search_author": "name", "item_display_open_date": False}))
    settings.append(AdminSettings(id=2,name='storage_check_settings',settings={"day": 0, "cycle": "weekly", "threshold_rate": 80}))
    settings.append(AdminSettings(id=3,name='site_license_mail_settings',settings={"auto_send_flag": False}))
    settings.append(AdminSettings(id=4,name='default_properties_settings',settings={"show_flag": True}))
    settings.append(AdminSettings(id=5,name='item_export_settings',settings={"allow_item_exporting": True, "enable_contents_exporting": True}))
    settings.append(AdminSettings(id=6,name="restricted_access",settings={"content_file_download": {"expiration_date": 30,"expiration_date_unlimited_chk": False,"download_limit": 10,"download_limit_unlimited_chk": False,},"usage_report_workflow_access": {"expiration_date_access": 500,"expiration_date_access_unlimited_chk": False,},"terms_and_conditions": []}))
    settings.append(AdminSettings(id=7,name="display_stats_settings",settings={"display_stats":False}))
    settings.append(AdminSettings(id=8,name='convert_pdf_settings',settings={"path":"/tmp/file","pdf_ttl":1800}))
    settings.append(AdminSettings(id=9,name="elastic_reindex_settings",settings={"has_errored": False}))
    settings.append(AdminSettings(id=10,name="sword_api_setting",settings={"TSV/CSV": {"item_type": "15", "registration_type": "Direct", "duplicate_check": False}, "XML": {"workflow": "1", "item_type": "15", "registration_type": "Workflow", "duplicate_check": False}}))
    db.session.add_all(settings)
    db.session.commit()
    return settings


@pytest.fixture()
def bucket(app, db, location):
    bucket = Bucket.create()
    return bucket

@pytest.fixture()
def es_records(app, esindex, records):
    for recid, depid, record, item, parent, doi, deposit in records:
        esindex.index(
            index=app.config["INDEXER_DEFAULT_INDEX"],
            doc_type="item-v1.0.0",
            id=record.id,
            body=record,
            refresh="true"
        )
    return records

@pytest.fixture()
def sessionlifetime(app, db):
    session_lifetime = SessionLifetime(lifetime=60, is_delete=False)
    with db.session.begin_nested():
        db.session.add(session_lifetime)

@pytest.fixture()
def make_zip():
    def factory():
        fp = BytesIO()
        with ZipFile(fp, 'w', compression=ZIP_DEFLATED) as new_zip:
            for dir, subdirs, files in os.walk("tests/data/zip_data/data"):
                new_zip.write(dir,dir.split("/")[-1])
                for file in files:
                    new_zip.write(os.path.join(dir, file),os.path.join(dir.split("/")[-1],file))
        fp.seek(0)
        return fp
    return factory

@pytest.fixture()
<<<<<<< HEAD
=======
def make_crate():
    def factory():
        temp_dir = tempfile.mkdtemp()
        zip_path = os.path.join(temp_dir, "crate.zip")
        shutil.make_archive(zip_path.replace(".zip", ""), 'zip', "tests/data/zip_crate/")
        file_size = os.path.getsize(zip_path)
        with open(zip_path, 'rb') as f:
            fp = BytesIO(f.read())
        shutil.rmtree(temp_dir)
        fp.seek(0)
        return fp, file_size
    return factory

@pytest.fixture()
def make_crate2():
    def factory():
        temp_dir = tempfile.mkdtemp()
        zip_path = os.path.join(temp_dir, "crate.zip")
        shutil.make_archive(zip_path.replace(".zip", ""), 'zip', "tests/data/zip_crate2/")
        file_size = os.path.getsize(zip_path)
        with open(zip_path, 'rb') as f:
            fp = BytesIO(f.read())
        shutil.rmtree(temp_dir)
        fp.seek(0)
        return fp, file_size
    return factory

@pytest.fixture()
>>>>>>> 200885a5
def install_node_module(app):
    current_path = os.getcwd()
    os.chdir(app.instance_path+'/static')
    assert subprocess.call('npm install bootstrap-sass@3.3.5 font-awesome@4.4.0 angular@1.4.9 angular-gettext angular-loading-bar@0.9.0 bootstrap-datepicker@1.7.1 almond@0.3.1 jquery@1.9.1 d3@3.5.17 invenio-search-js@1.3.1', shell=True) == 0
<<<<<<< HEAD
    os.chdir(current_path)
=======
    os.chdir(current_path)

@pytest.yield_fixture()
def indexer(app):
    """Create a record indexer."""
    InvenioRecordsUI(app)
    WekoIndexer(app)
    # before_record_index.connect(record_indexer_receiver, sender=app)
    app.extensions['invenio-indexer'] = WekoIndexer()
    yield WekoIndexer()

@pytest.fixture()
def action_data(db):
    action_datas={}
    with open('tests/data/actions.json', 'r') as f:
        action_datas = json.load(f)
    actions_db = []
    with db.session.begin_nested():
        for data in action_datas:
            actions_db.append(Action(**data))
        db.session.add_all(actions_db)
    db.session.commit()

    actionstatus_datas = {}
    with open('tests/data/action_status.json') as f:
        actionstatus_datas = json.load(f)
    actionstatus_db = []
    with db.session.begin_nested():
        for data in actionstatus_datas:
            actionstatus_db.append(ActionStatus(**data))
        db.session.add_all(actionstatus_db)
    db.session.commit()
    return actions_db, actionstatus_db


@pytest.fixture()
def workflow(app, db, item_type, action_data, users):
    flow_define = FlowDefine(
        id=1,
        flow_id=uuid.uuid4(),
        flow_name="Registration Flow",
        flow_user=users[0]["obj"].id,
        flow_status="A"
    )

    flow_define_2 = FlowDefine(
        id=2,
        flow_id=uuid.uuid4(),
        flow_name='Registration Flow with approval',
        flow_user=users[0]["obj"].id,
        flow_status="A"
    )
    with db.session.begin_nested():
        db.session.add(flow_define)
        db.session.add(flow_define_2)
    db.session.commit()

    # setting flow action(start, item register, item link, end)
    flow_actions = []
    # start
    flow_actions.append(FlowAction(
        status='N',
        flow_id=flow_define.flow_id,
        action_id=1,
        action_version='1.0.0',
        action_order=1,
        action_condition='',
        action_status='A',
        action_date=datetime.strptime('2018/07/28 0:00:00','%Y/%m/%d %H:%M:%S'),
        send_mail_setting={}
    ))
    # item register
    flow_actions.append(FlowAction(
        status='N',
        flow_id=flow_define.flow_id,
        action_id=3,
        action_version='1.0.0',
        action_order=2,
        action_condition='',
        action_status='A',
        action_date=datetime.strptime('2018/07/28 0:00:00','%Y/%m/%d %H:%M:%S'),
        send_mail_setting={}
    ))
    # item link
    flow_actions.append(FlowAction(
        status='N',
        flow_id=flow_define.flow_id,
        action_id=5,
        action_version='1.0.0',
        action_order=3,
        action_condition='',
        action_status='A',
        action_date=datetime.strptime('2018/07/28 0:00:00','%Y/%m/%d %H:%M:%S'),
        send_mail_setting={}
    ))
    # end
    flow_actions.append(FlowAction(
        status='N',
        flow_id=flow_define.flow_id,
        action_id=2,
        action_version='1.0.0',
        action_order=4,
        action_condition='',
        action_status='A',
        action_date=datetime.strptime('2018/07/28 0:00:00','%Y/%m/%d %H:%M:%S'),
        send_mail_setting={}
    ))
    with db.session.begin_nested():
        db.session.add_all(flow_actions)
    db.session.commit()

    # setting flow action(start, item register, oa policy, item link, identifier grant, approval, end)
    flow_actions_2 = []
    # start
    flow_actions_2.append(FlowAction(
        status='N',
        flow_id=flow_define_2.flow_id,
        action_id=1,
        action_version='1.0.0',
        action_order=1,
        action_condition='',
        action_status='A',
        action_date=datetime.strptime('2018/07/28 0:00:00','%Y/%m/%d %H:%M:%S'),
        send_mail_setting={}
    ))
    # item register
    flow_actions_2.append(FlowAction(
        status='N',
        flow_id=flow_define_2.flow_id,
        action_id=3,
        action_version='1.0.0',
        action_order=2,
        action_condition='',
        action_status='A',
        action_date=datetime.strptime('2018/07/28 0:00:00','%Y/%m/%d %H:%M:%S'),
        send_mail_setting={}
    ))
    # oa policy
    flow_actions_2.append(FlowAction(
        status='N',
        flow_id=flow_define_2.flow_id,
        action_id=6,
        action_version='1.0.0',
        action_order=3,
        action_condition='',
        action_status='A',
        action_date=datetime.strptime('2018/07/28 0:00:00','%Y/%m/%d %H:%M:%S'),
        send_mail_setting={}
    ))
    # item link
    flow_actions_2.append(FlowAction(
        status='N',
        flow_id=flow_define_2.flow_id,
        action_id=5,
        action_version='1.0.0',
        action_order=4,
        action_condition='',
        action_status='A',
        action_date=datetime.strptime('2018/07/28 0:00:00','%Y/%m/%d %H:%M:%S'),
        send_mail_setting={}
    ))
    # identifier grant
    flow_actions_2.append(FlowAction(
        status='N',
        flow_id=flow_define_2.flow_id,
        action_id=7,
        action_version='1.0.0',
        action_order=5,
        action_condition='',
        action_status='A',
        action_date=datetime.strptime('2018/07/28 0:00:00','%Y/%m/%d %H:%M:%S'),
        send_mail_setting={}
    ))
    # approval
    flow_actions_2.append(FlowAction(
        status='N',
        flow_id=flow_define_2.flow_id,
        action_id=4,
        action_version='1.0.0',
        action_order=6,
        action_condition='',
        action_status='A',
        action_date=datetime.strptime('2018/07/28 0:00:00','%Y/%m/%d %H:%M:%S'),
        send_mail_setting={}
    ))
    # end
    flow_actions_2.append(FlowAction(
        status='N',
        flow_id=flow_define_2.flow_id,
        action_id=2,
        action_version='1.0.0',
        action_order=7,
        action_condition='',
        action_status='A',
        action_date=datetime.strptime('2018/07/28 0:00:00','%Y/%m/%d %H:%M:%S'),
        send_mail_setting={}
    ))
    with db.session.begin_nested():
        db.session.add_all(flow_actions_2)
    db.session.commit()

    # setting workflow
    workflow = WorkFlow(
        flows_id=uuid.uuid4(),
        flows_name='test workflow01',
        itemtype_id=item_type[0]["item_type"].id,
        index_tree_id=None,
        flow_id=1,
        is_deleted=False,
        open_restricted=False,
        location_id=None,
        is_gakuninrdm=False
    )
    workflow_2 = WorkFlow(
        flows_id=uuid.uuid4(),
        flows_name='test workflow02',
        itemtype_id=item_type[1]["item_type"].id,
        index_tree_id=1623632832836,
        flow_id=2,
        is_deleted=False,
        open_restricted=False,
        location_id=None,
        is_gakuninrdm=False
    )
    with db.session.begin_nested():
        db.session.add(workflow)
        db.session.add(workflow_2)
    db.session.commit()

    return [
        {"flow": flow_define, "flow_action": flow_actions, "workflow": workflow},
        {"flow": flow_define_2, "flow_action": flow_actions_2, "workflow": workflow_2}
        ]


@pytest.fixture
def sword_mapping(db, item_type):
    sword_mapping = []
    for i in range(1, 4):
        obj = ItemTypeJsonldMapping(
            name=f"test{i}",
            mapping=json_data("data/jsonld/ro-crate_mapping.json"),
            item_type_id=item_type[1]["item_type"].id,
            is_deleted=False
        )
        with db.session.begin_nested():
            db.session.add(obj)

        sword_mapping.append({
            "id": obj.id,
            "sword_mapping": obj,
            "name": obj.name,
            "mapping": obj.mapping,
            "item_type_id": obj.item_type_id,
            "version_id": obj.version_id,
            "is_deleted": obj.is_deleted
        })

    db.session.commit()

    return sword_mapping

@pytest.fixture
def sword_client(db, tokens, sword_mapping, workflow):
    client = tokens[0]["client"]
    sword_client1 = SwordClientModel(
        client_id=client.client_id,
        active=True,
        registration_type_id=SwordClientModel.RegistrationType.DIRECT,
        mapping_id=sword_mapping[0]["sword_mapping"].id,
        duplicate_check=False,
        meta_data_api=[],
    )
    client = tokens[1]["client"]
    sword_client2 = SwordClientModel(
        client_id=client.client_id,
        active=True,
        registration_type_id=SwordClientModel.RegistrationType.WORKFLOW,
        mapping_id=sword_mapping[1]["sword_mapping"].id,
        workflow_id=workflow[1]["workflow"].id,
        duplicate_check=True,
        meta_data_api=[],
    )
    client = tokens[2]["client"]
    sword_client3 = SwordClientModel(
        client_id=client.client_id,
        active=False,
        registration_type_id=SwordClientModel.RegistrationType.DIRECT,
        mapping_id=sword_mapping[0]["sword_mapping"].id,
        duplicate_check=False,
        meta_data_api=[],
    )

    with db.session.begin_nested():
        db.session.add(sword_client1)
        db.session.add(sword_client2)
        db.session.add(sword_client3)
    db.session.commit()

    return [
        {"sword_client": sword_client1},
        {"sword_client": sword_client2},
        {"sword_client": sword_client3}
    ]
>>>>>>> 200885a5
<|MERGE_RESOLUTION|>--- conflicted
+++ resolved
@@ -66,14 +66,6 @@
 from weko_admin.models import AdminSettings, Identifier,SessionLifetime
 from weko_authors import WekoAuthors
 from weko_deposit import WekoDeposit
-<<<<<<< HEAD
-from weko_index_tree.ext import WekoIndexTree
-from weko_index_tree.models import Index
-from weko_items_ui.ext import WekoItemsUI
-from weko_records.models import ItemTypeName, ItemType,ItemTypeMapping
-from weko_schema_ui.ext import WekoSchemaUI
-from weko_search_ui import WekoSearchUI
-=======
 from weko_deposit.api import WekoIndexer
 from weko_index_tree.ext import WekoIndexTree
 from weko_index_tree.models import Index
@@ -82,16 +74,12 @@
 from weko_schema_ui.ext import WekoSchemaUI
 from weko_search_ui import WekoSearchUI
 from weko_swordserver.models import SwordClientModel
->>>>>>> 200885a5
 from weko_theme.ext import WekoTheme
 from weko_workflow import WekoWorkflow
 from weko_workflow.models import Action, ActionStatus, FlowAction, FlowDefine, WorkFlow
 from weko_swordserver import WekoSWORDServer
 from weko_swordserver.views import blueprint as weko_swordserver_blueprint
-<<<<<<< HEAD
-=======
 from weko_logging.audit import WekoLoggingUserActivity
->>>>>>> 200885a5
 
 from .helpers import json_data, create_record
 
@@ -185,18 +173,10 @@
     WekoItemsUI(app_)
     WekoSchemaUI(app_)
     WekoTheme(app_)
-<<<<<<< HEAD
+    WekoLoggingUserActivity(app_)
 
     # InvenioCommunities(app_)
     app_.register_blueprint(invenio_communities_blueprint)
-    WekoSWORDServer(app_)
-    app_.register_blueprint(weko_swordserver_blueprint)
-=======
-    WekoLoggingUserActivity(app_)
-
-    # InvenioCommunities(app_)
-    app_.register_blueprint(invenio_communities_blueprint)
->>>>>>> 200885a5
 
     current_assets = LocalProxy(lambda: app_.extensions["invenio-assets"])
     current_assets.collect.collect()
@@ -670,8 +650,6 @@
     return factory
 
 @pytest.fixture()
-<<<<<<< HEAD
-=======
 def make_crate():
     def factory():
         temp_dir = tempfile.mkdtemp()
@@ -700,14 +678,10 @@
     return factory
 
 @pytest.fixture()
->>>>>>> 200885a5
 def install_node_module(app):
     current_path = os.getcwd()
     os.chdir(app.instance_path+'/static')
     assert subprocess.call('npm install bootstrap-sass@3.3.5 font-awesome@4.4.0 angular@1.4.9 angular-gettext angular-loading-bar@0.9.0 bootstrap-datepicker@1.7.1 almond@0.3.1 jquery@1.9.1 d3@3.5.17 invenio-search-js@1.3.1', shell=True) == 0
-<<<<<<< HEAD
-    os.chdir(current_path)
-=======
     os.chdir(current_path)
 
 @pytest.yield_fixture()
@@ -1011,5 +985,4 @@
         {"sword_client": sword_client1},
         {"sword_client": sword_client2},
         {"sword_client": sword_client3}
-    ]
->>>>>>> 200885a5
+    ]