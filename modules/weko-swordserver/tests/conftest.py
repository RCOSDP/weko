# -*- coding: utf-8 -*-
#
# Copyright (C) 2022 National Institute of Informatics.
#
# WEKO-SWORDServer is free software; you can redistribute it and/or modify it
# under the terms of the MIT License; see LICENSE file for more details.

"""Pytest configuration.

See https://pytest-invenio.readthedocs.io/ for documentation on which test
fixtures are available.
"""

from __future__ import absolute_import, print_function

import shutil
import json
import subprocess
import tempfile
import os
import uuid
from os.path import join, dirname
from io import BytesIO
import uuid
from zipfile import ZipFile, ZIP_DEFLATED
from datetime import datetime, timedelta

from invenio_theme import InvenioTheme
import pytest
from flask import Flask
from flask_babelex import Babel
from flask_mail import Mail
from flask_menu import Menu
from sqlalchemy_utils.functions import create_database, database_exists
from werkzeug.local import LocalProxy

from invenio_access import InvenioAccess
from invenio_access.models import ActionUsers,ActionRoles
from invenio_accounts import InvenioAccounts
from invenio_accounts.models import User, Role
from invenio_accounts.utils import jwt_create_token
from invenio_accounts.testutils import create_test_user
from invenio_admin import InvenioAdmin
from invenio_assets import InvenioAssets
from invenio_cache import InvenioCache
from invenio_communities.ext import InvenioCommunities
from invenio_communities.models import Community
from invenio_communities.views.ui import blueprint as invenio_communities_blueprint
from invenio_deposit import InvenioDeposit
from invenio_db import InvenioDB
from invenio_db import db as db_
from invenio_files_rest import InvenioFilesREST
from invenio_files_rest.models import Bucket, Location
from invenio_pidrelations import InvenioPIDRelations
from invenio_pidstore import InvenioPIDStore
from invenio_i18n import InvenioI18N
from invenio_jsonschemas import InvenioJSONSchemas
from invenio_oauth2server import InvenioOAuth2Server
from invenio_oauth2server.models import Client, Token
from invenio_records import InvenioRecords
from invenio_records_ui import InvenioRecordsUI
from invenio_search import InvenioSearch, current_search_client

from weko_admin import WekoAdmin
from weko_admin.models import AdminSettings, Identifier,SessionLifetime
from weko_authors import WekoAuthors
from weko_deposit import WekoDeposit
from weko_deposit.api import WekoIndexer
from weko_index_tree.ext import WekoIndexTree
from weko_index_tree.models import Index
from weko_items_ui.ext import WekoItemsUI
from weko_records.models import ItemTypeName, ItemType,ItemTypeMapping
from weko_schema_ui.ext import WekoSchemaUI
from weko_search_ui import WekoSearchUI
from weko_swordserver.models import SwordClientModel, SwordItemTypeMappingModel
from weko_theme.ext import WekoTheme
from weko_workflow import WekoWorkflow
from weko_workflow.models import (
    Action,
    ActionStatus,
    FlowAction,
    FlowDefine,
    WorkFlow,
)

from weko_swordserver import WekoSWORDServer
from weko_swordserver.views import blueprint as weko_swordserver_blueprint

from tests.helpers import json_data, create_record
from weko_workflow.models import Action, ActionStatus, FlowAction, FlowDefine, WorkFlow

@pytest.yield_fixture()
def instance_path():
    """Temporary instance path."""
    path = tempfile.mkdtemp()
    yield path
    shutil.rmtree(path)

@pytest.fixture()
def base_app(instance_path):
    """Flask application fixture."""
    app_ = Flask(
        "testapp",
        instance_path=instance_path,
        static_folder=join(instance_path, "static")
    )
    app_.config.update(
        TESTING=True,
        SECRET_KEY='testing_key',
        SERVER_NAME='TEST_SERVER.localdomain',
        SQLALCHEMY_DATABASE_URI=os.getenv(
            'SQLALCHEMY_DATABASE_URI',
            'postgresql+psycopg2://invenio:dbpass123@postgresql:5432/wekotest'),
        OAUTH2_CACHE_TYPE='simple',
        OAUTHLIB_INSECURE_TRANSPORT=True,
        SEARCH_ELASTIC_HOSTS=os.environ.get("SEARCH_ELASTIC_HOSTS", "elasticsearch"),
        CACHE_TYPE="redis",
        CACHE_REDIS_URL="redis://redis:6379/0",
        CACHE_REDIS_DB="0",
        CACHE_REDIS_HOST="redis",
        REDIS_PORT="6379",
        WEKO_BUCKET_QUOTA_SIZE = 50 * 1024 * 1024 * 1024,
        WEKO_MAX_FILE_SIZE=50 * 1024 * 1024 * 1024,
        WEKO_MAX_FILE_SIZE_FOR_ES = 1 * 1024 * 1024,
        DEPOSIT_DEFAULT_JSONSCHEMA = 'deposits/deposit-v1.0.0.json',
        SEARCH_UI_SEARCH_INDEX="test-weko",
        INDEXER_DEFAULT_DOCTYPE="item-v1.0.0",
        INDEXER_FILE_DOC_TYPE="content",
        INDEXER_DEFAULT_INDEX="{}-weko-item-v1.0.0".format("test"),
        WEKO_SCHEMA_JPCOAR_V1_SCHEMA_NAME = 'jpcoar_v1_mapping',
        WEKO_SCHEMA_JPCOAR_V2_SCHEMA_NAME='jpcoar_mapping',
        WEKO_SCHEMA_DDI_SCHEMA_NAME='ddi_mapping',
        WEKO_SCHEMA_JPCOAR_V2_NAMEIDSCHEME_REPLACE = {'e-Rad':'e-Rad_Researcher'},
        WEKO_SCHEMA_JPCOAR_V2_RESOURCE_TYPE_REPLACE={
            'periodical':'journal',
            'interview':'other',
            'internal report':'other',
            'report part':'other',
        },
        THEME_SITEURL="https://localhost",
        WEKO_ITEMS_UI_INDEX_PATH_SPLIT="///",
        WEKO_MIMETYPE_WHITELIST_FOR_ES = [
            'text/plain',
            'application/msword',
            'application/vnd.openxmlformats-officedocument.wordprocessingml.document',
            'application/vnd.ms-excel',
            'application/vnd.openxmlformats-officedocument.spreadsheetml.sheet',
            'application/vnd.ms-powerpoint',
            'application/vnd.openxmlformats-officedocument.presentationml.presentation',
            'application/pdf',
        ]
    )
    Babel(app_)
    Mail(app_)
    # Menu(app_)
    InvenioDB(app_)
    InvenioI18N(app_)
    InvenioAccess(app_)
    InvenioAccounts(app_)
    InvenioAdmin(app_)
    InvenioAssets(app_)
    InvenioCache(app_)
    InvenioDeposit(app_)
    InvenioFilesREST(app_)
    InvenioJSONSchemas(app_)
    InvenioOAuth2Server(app_)
    InvenioRecords(app_)
    InvenioSearch(app_)
    InvenioTheme(app_)
    InvenioPIDRelations(app_)
    InvenioPIDStore(app_)
    WekoSearchUI(app_)
    WekoWorkflow(app_)
    WekoAdmin(app_)
    WekoAuthors(app_)
    WekoDeposit(app_)
    WekoIndexTree(app_)
    WekoItemsUI(app_)
    WekoSchemaUI(app_)
    WekoTheme(app_)

    # InvenioCommunities(app_)
    app_.register_blueprint(invenio_communities_blueprint)

    current_assets = LocalProxy(lambda: app_.extensions["invenio-assets"])
    current_assets.collect.collect()

    yield app_

@pytest.yield_fixture()
def app(base_app):
    """Flask application"""
    WekoSWORDServer(base_app)
    base_app.register_blueprint(weko_swordserver_blueprint)
    with base_app.app_context():
        yield base_app

@pytest.yield_fixture()
def client(app):
    with app.test_client() as client:
        yield client

@pytest.yield_fixture()
def esindex(app):
    app.config.update(
        WEKO_AUTHORS_ES_INDEX_NAME="test-weko-author"
    )
    current_search_client.indices.delete(index="test-*")
    mapping_author = json_data("data/author-v1.0.0.json")
<<<<<<< HEAD
    try:
        current_search_client.indices.create(
            app.config["WEKO_AUTHORS_ES_INDEX_NAME"], body=mapping_author
        )
        current_search_client.indices.put_alias(
            index=app.config["WEKO_AUTHORS_ES_INDEX_NAME"],name="test-weko-authors"
        )
    except:
        current_search_client.indices.create("test-weko-author", body=mapping_author)
        current_search_client.indices.put_alias(
            index="test-weko-author", name="test-weko-authors"
        )

    mapping_item = json_data("data/item-v1.0.0.json")
    try:
        current_search_client.indices.create(
            app.config["INDEXER_DEFAULT_INDEX"], body=mapping_item
        )
        current_search_client.indices.put_alias(
            index=app.config["INDEXER_DEFAULT_INDEX"], name="test-weko"
        )
    except:
        current_search_client.indices.create("test-weko-item-v1.0.0", body=mapping_item)
        current_search_client.indices.put_alias(
            index="test-weko-item-v1.0.0", name="test-weko"
        )

    try:
        yield current_search_client
    finally:
        current_search_client.indices.delete(index="test-*")
=======
    current_search_client.indices.create(
        app.config["WEKO_AUTHORS_ES_INDEX_NAME"], body=mapping_author
    )
    current_search_client.indices.put_alias(
        index=app.config["WEKO_AUTHORS_ES_INDEX_NAME"],name="test-weko-authors"
    )

    mapping_item = json_data("data/item-v1.0.0.json")
    current_search_client.indices.create(
        app.config["INDEXER_DEFAULT_INDEX"], body=mapping_item
    )
    current_search_client.indices.put_alias(
        index=app.config["INDEXER_DEFAULT_INDEX"], name="test-weko"
    )

    yield current_search_client

    current_search_client.indices.delete(index="test-*")
>>>>>>> 426b7ab2


@pytest.yield_fixture
def db(app):
    """Database fixture."""
    if not database_exists(str(db_.engine.url)):
        create_database(str(db_.engine.url))
    db_.create_all()
    yield db_
    db_.session.remove()
    db_.drop_all()
    # drop_database(str(db_.engine.url))

@pytest.fixture
def tokens(app,users,db):
<<<<<<< HEAD
    user = str(users[0]["id"])
    test_client = Client(client_id="dev",
                    client_secret="dev",
                    name="Test name",
                    description="test description",
                    is_confidential=False,
                    user_id=user,
                    _default_scopes="deposit:write")
    test_token = Token(client=test_client,
                  user_id=user,
                  token_type="bearer",
                  access_token=jwt_create_token(user_id=user),
                  expires=datetime.datetime.now() + datetime.timedelta(hours=10),
                  is_personal=False,
                  is_internal=True,
                  _scopes="deposit:write")
    import_token = Token(client=test_client,
                  user_id=user,
                  token_type="bearer",
                  access_token=jwt_create_token(user_id=user),
                  expires=datetime.datetime.now() + datetime.timedelta(hours=10),
                  is_personal=False,
                  is_internal=True,
                  _scopes="deposit:write user:activity")
    db.session.add(test_client)
    db.session.add(test_token)
    db.session.add(import_token)
    db.session.commit()
    return {"token":test_token, "import_token": import_token, "client":test_client}
=======
    scopes = [
        "deposit:write deposit:actions",
        "deposit:write deposit:actions user:activity",
        "deposit:write user:activity",
        ""
    ]
    tokens = []

    for i, scope in enumerate(scopes):
        user = users[i]
        user_id = str(user["id"])

        test_client = Client(
            client_id=f"dev{user_id}",
            client_secret=f"dev{user_id}",
            name="Test name",
            description="test description",
            is_confidential=False,
            user_id=user_id,
            _default_scopes="deposit:write"
        )
        test_token = Token(
            client=test_client,
            user_id=user_id,
            token_type="bearer",
            access_token=jwt_create_token(user_id=user_id),
            expires=datetime.now() + timedelta(hours=10),
            is_personal=False,
            is_internal=True,
            _scopes=scope
        )

        db.session.add(test_client)
        db.session.add(test_token)

        tokens.append({"token":test_token, "client":test_client, "scope":scope})

    db.session.commit()

    return tokens

>>>>>>> 426b7ab2

@pytest.fixture()
def users(app, db):
    """Create users."""
    ds = app.extensions['invenio-accounts'].datastore
    user_count = User.query.filter_by(email='user@test.org').count()
    if user_count != 1:
        user = create_test_user(email='user@test.org')
        contributor = create_test_user(email='contributor@test.org')
        comadmin = create_test_user(email='comadmin@test.org')
        repoadmin = create_test_user(email='repoadmin@test.org')
        sysadmin = create_test_user(email='sysadmin@test.org')
        generaluser = create_test_user(email='generaluser@test.org')
        originalroleuser = create_test_user(email='originalroleuser@test.org')
        originalroleuser2 = create_test_user(email='originalroleuser2@test.org')
        student = create_test_user(email='student@test.org')
    else:
        user = User.query.filter_by(email='user@test.org').first()
        contributor = User.query.filter_by(email='contributor@test.org').first()
        comadmin = User.query.filter_by(email='comadmin@test.org').first()
        repoadmin = User.query.filter_by(email='repoadmin@test.org').first()
        sysadmin = User.query.filter_by(email='sysadmin@test.org').first()
        generaluser = User.query.filter_by(email='generaluser@test.org')
        originalroleuser = create_test_user(email='originalroleuser@test.org')
        originalroleuser2 = create_test_user(email='originalroleuser2@test.org')
        student = User.query.filter_by(email='student@test.org').first()

    role_count = Role.query.filter_by(name='System Administrator').count()
    if role_count != 1:
        sysadmin_role = ds.create_role(name='System Administrator')
        repoadmin_role = ds.create_role(name='Repository Administrator')
        contributor_role = ds.create_role(name='Contributor')
        comadmin_role = ds.create_role(name='Community Administrator')
        general_role = ds.create_role(name='General')
        originalrole = ds.create_role(name='Original Role')
        studentrole = ds.create_role(name='Student')
    else:
        sysadmin_role = Role.query.filter_by(name='System Administrator').first()
        repoadmin_role = Role.query.filter_by(name='Repository Administrator').first()
        contributor_role = Role.query.filter_by(name='Contributor').first()
        comadmin_role = Role.query.filter_by(name='Community Administrator').first()
        general_role = Role.query.filter_by(name='General').first()
        originalrole = Role.query.filter_by(name='Original Role').first()
        studentrole = Role.query.filter_by(name='Student').first()

    ds.add_role_to_user(sysadmin, sysadmin_role)
    ds.add_role_to_user(repoadmin, repoadmin_role)
    ds.add_role_to_user(contributor, contributor_role)
    ds.add_role_to_user(comadmin, comadmin_role)
    ds.add_role_to_user(generaluser, general_role)
    ds.add_role_to_user(originalroleuser, originalrole)
    ds.add_role_to_user(originalroleuser2, originalrole)
    ds.add_role_to_user(originalroleuser2, repoadmin_role)
    ds.add_role_to_user(student,studentrole)

    # Assign access authorization
    with db.session.begin_nested():
        action_users = [
            ActionUsers(action='superuser-access', user=sysadmin),
        ]
        db.session.add_all(action_users)
        action_roles = [
            ActionRoles(action='superuser-access', role=sysadmin_role),
            ActionRoles(action='admin-access', role=repoadmin_role),
            ActionRoles(action='schema-access', role=repoadmin_role),
            ActionRoles(action='index-tree-access', role=repoadmin_role),
            ActionRoles(action='indextree-journal-access', role=repoadmin_role),
            ActionRoles(action='item-type-access', role=repoadmin_role),
            ActionRoles(action='item-access', role=repoadmin_role),
            ActionRoles(action='files-rest-bucket-update', role=repoadmin_role),
            ActionRoles(action='files-rest-object-delete', role=repoadmin_role),
            ActionRoles(action='files-rest-object-delete-version', role=repoadmin_role),
            ActionRoles(action='files-rest-object-read', role=repoadmin_role),
            ActionRoles(action='search-access', role=repoadmin_role),
            ActionRoles(action='detail-page-acces', role=repoadmin_role),
            ActionRoles(action='download-original-pdf-access', role=repoadmin_role),
            ActionRoles(action='author-access', role=repoadmin_role),
            ActionRoles(action='items-autofill', role=repoadmin_role),
            ActionRoles(action='stats-api-access', role=repoadmin_role),
            ActionRoles(action='read-style-action', role=repoadmin_role),
            ActionRoles(action='update-style-action', role=repoadmin_role),
            ActionRoles(action='detail-page-acces', role=repoadmin_role),

            ActionRoles(action='admin-access', role=comadmin_role),
            ActionRoles(action='index-tree-access', role=comadmin_role),
            ActionRoles(action='indextree-journal-access', role=comadmin_role),
            ActionRoles(action='item-access', role=comadmin_role),
            ActionRoles(action='files-rest-bucket-update', role=comadmin_role),
            ActionRoles(action='files-rest-object-delete', role=comadmin_role),
            ActionRoles(action='files-rest-object-delete-version', role=comadmin_role),
            ActionRoles(action='files-rest-object-read', role=comadmin_role),
            ActionRoles(action='search-access', role=comadmin_role),
            ActionRoles(action='detail-page-acces', role=comadmin_role),
            ActionRoles(action='download-original-pdf-access', role=comadmin_role),
            ActionRoles(action='author-access', role=comadmin_role),
            ActionRoles(action='items-autofill', role=comadmin_role),
            ActionRoles(action='detail-page-acces', role=comadmin_role),
            ActionRoles(action='detail-page-acces', role=comadmin_role),

            ActionRoles(action='item-access', role=contributor_role),
            ActionRoles(action='files-rest-bucket-update', role=contributor_role),
            ActionRoles(action='files-rest-object-delete', role=contributor_role),
            ActionRoles(action='files-rest-object-delete-version', role=contributor_role),
            ActionRoles(action='files-rest-object-read', role=contributor_role),
            ActionRoles(action='search-access', role=contributor_role),
            ActionRoles(action='detail-page-acces', role=contributor_role),
            ActionRoles(action='download-original-pdf-access', role=contributor_role),
            ActionRoles(action='author-access', role=contributor_role),
            ActionRoles(action='items-autofill', role=contributor_role),
            ActionRoles(action='detail-page-acces', role=contributor_role),
            ActionRoles(action='detail-page-acces', role=contributor_role),
        ]
        db.session.add_all(action_roles)
    db.session.commit()
    index = Index()
    db.session.add(index)
    db.session.commit()
    comm = Community.create(community_id="comm01", role_id=sysadmin_role.id,
                            id_user=sysadmin.id, title="test community",
                            description=("this is test community"),
                            root_node_id=index.id)
    db.session.commit()
    return [
        {'email': sysadmin.email, 'id': sysadmin.id, 'obj': sysadmin},
        {'email': repoadmin.email, 'id': repoadmin.id, 'obj': repoadmin},
        {'email': comadmin.email, 'id': comadmin.id, 'obj': comadmin},
        {'email': contributor.email, 'id': contributor.id, 'obj': contributor},
        {'email': generaluser.email, 'id': generaluser.id, 'obj': generaluser},
        {'email': originalroleuser.email, 'id': originalroleuser.id, 'obj': originalroleuser},
        {'email': originalroleuser2.email, 'id': originalroleuser2.id, 'obj': originalroleuser2},
        {'email': user.email, 'id': user.id, 'obj': user},
        {'email': student.email,'id': student.id, 'obj': student}
    ]

@pytest.fixture()
def item_type(app, db):

    item_type_name = ItemTypeName(id=1,
        name="デフォルトアイテムタイプ（フル）", has_site_license=True, is_active=True
    )

    item_type = ItemType(
        id=1,
        name_id=1,
        harvesting_type=True,
        schema=json_data("data/item_type/schema_1.json"),
        form=json_data("data/item_type/form_1.json"),
        render=json_data("data/item_type/render_1.json"),
        tag=1,
        version_id=1,
        is_deleted=False,
    )
    item_type_mapping = ItemTypeMapping(
        id=1,
        item_type_id=1,
        mapping=json_data("data/item_type/mapping_1.json")
    )

    item_type_name_2 = ItemTypeName(id=2,
        name="デフォルトアイテムタイプ（SWORD）", has_site_license=True, is_active=True
    )

    item_type_2 = ItemType(
        id=2,
        name_id=2,
        harvesting_type=True,
        schema=json_data("data/item_type/schema_2.json"),
        form=json_data("data/item_type/form_2.json"),
        render=json_data("data/item_type/render_2.json"),
        tag=2,
        version_id=1,
        is_deleted=False,
    )
    item_type_mapping_2 = ItemTypeMapping(
        id=2,
        item_type_id=2,
        mapping=json_data("data/item_type/mapping_2.json")
    )

    with db.session.begin_nested():
        db.session.add(item_type_name)
        db.session.add(item_type)
        db.session.add(item_type_mapping)
        db.session.add(item_type_name_2)
        db.session.add(item_type_2)
        db.session.add(item_type_mapping_2)

    db.session.commit()

    return [
        {"item_type_name": item_type_name, "item_type": item_type, "item_type_mapping":item_type_mapping},
        {"item_type_name": item_type_name_2, "item_type": item_type_2, "item_type_mapping":None}
    ]

@pytest.fixture()
def doi_identifier(app, db):
    identifier = Identifier(
        id=1,
        repository="Root Index",
        jalc_flag=True,
        jalc_crossref_flag=True,
        jalc_datacite_flag=True,
        ndl_jalc_flag=True,
        jalc_doi="1234",
        jalc_crossref_doi="2345",
        jalc_datacite_doi="3456",
        ndl_jalc_doi="4567",
        created_userId=1,
        created_date=datetime.now(),
        updated_userId=1,
        updated_date=datetime.now()
    )
    db.session.add(identifier)
    db.session.commit()
    return identifier


@pytest.fixture()
def index(app, db):
    index_1 = Index(
        id=1234567891011,
        parent=0,
        position=11,
        index_name="test_index",
        index_name_english="test_index",
        index_link_name_english="New Index",
        index_link_enabled=False,
        more_check=False,
        display_no=5,
        harvest_public_state=True,
        image_name="",
        public_state=False,
    )
    index_2 = Index(
        id=1623632832836,
        parent=0,
        position=12,
        index_name="test_index_ld",
        index_name_english="test_index_ld",
        index_link_name_english="New Index LD",
        index_link_enabled=False,
        more_check=False,
        display_no=5,
        harvest_public_state=True,
        image_name="",
        public_state=False,
    )
    db.session.add(index_1)
    db.session.add(index_2)
    db.session.commit()

@pytest.fixture()
def location(app,db):
    """Create default location."""
    tmppath = tempfile.mkdtemp()
    with db.session.begin_nested():
        Location.query.delete()
        loc = Location(name='local', uri=tmppath, default=True)
        db.session.add(loc)
    db.session.commit()
    return loc

@pytest.fixture()
def records(db,location):
    record_data = json_data("data/records/test_records.json")
    item_data = json_data("data/records/test_items.json")
    record_num = len(record_data)
    result = []
    for d in range(record_num):
        result.append(create_record(record_data[d], item_data[d]))
        db.session.commit()
    return result

@pytest.fixture()
def workflow(db, users, item_type):
    action_datas = dict()
    with open("tests/data/workflow_data/actions.json", "r") as f:
        action_datas = json.load(f)
    actions_db = list()
    with db.session.begin_nested():
        for data in action_datas:
            actions_db.append(Action(**data))
        db.session.add_all(actions_db)

    actionstatus_datas = dict()
    with open("tests/data/workflow_data/action_status.json", 'r') as f:
        actionstatus_datas = json.load(f)
    actionstatus_db = list()
    with db.session.begin_nested():
        for data in actionstatus_datas:
            actionstatus_db.append(ActionStatus(**data))
        db.session.add_all(actionstatus_db)

    flow_id = uuid.uuid4()
    sys_user = users[0]['obj']
    flow_define = FlowDefine(id=1, flow_id=flow_id, flow_name="Registration Flow", flow_user=sys_user.id, flow_status="A")
    flow_action1 = FlowAction(
        status="N",
        flow_id=flow_id,
        action_id=1,
        action_version="1.0.0",
        action_order=1,
        action_condition="",
        action_status="A",
        action_date=datetime.datetime.strptime("2018/07/28 0:00:00", "%Y/%m/%d %H:%M:%S"),
        send_mail_setting={},
    )
    flow_action2 = FlowAction(
        status="N",
        flow_id=flow_id,
        action_id=3,
        action_version="1.0.0",
        action_order=2,
        action_condition="",
        action_status="A",
        action_date=datetime.datetime.strptime("2018/07/28 0:00:00", "%Y/%m/%d %H:%M:%S"),
        send_mail_setting={},
    )
    flow_action3 = FlowAction(
        status="N",
        flow_id=flow_id,
        action_id=5,
        action_version="1.0.0",
        action_order=3,
        action_condition="",
        action_status="A",
        action_date=datetime.datetime.strptime("2018/07/28 0:00:00", "%Y/%m/%d %H:%M:%S"),
        send_mail_setting={},
    )
    def_workflow = WorkFlow(
        id=-1,
        flows_id=flow_id,
        flows_name="test workflow1",
        itemtype_id=item_type["item_type"].id,
        index_tree_id=None,
        flow_id=flow_define.id,
        is_deleted=False,
        open_restricted=False,
        location_id=None,
        is_gakuninrdm=False,
    )

    with db.session.begin_nested():
        db.session.add(flow_define)
        db.session.add(flow_action1)
        db.session.add(flow_action2)
        db.session.add(flow_action3)
        db.session.add(def_workflow)

    return def_workflow


@pytest.fixture()
def admin_settings(db):
    settings = list()
    settings.append(AdminSettings(id=1,name='items_display_settings',settings={"items_display_email": False, "items_search_author": "name", "item_display_open_date": False}))
    settings.append(AdminSettings(id=2,name='storage_check_settings',settings={"day": 0, "cycle": "weekly", "threshold_rate": 80}))
    settings.append(AdminSettings(id=3,name='site_license_mail_settings',settings={"auto_send_flag": False}))
    settings.append(AdminSettings(id=4,name='default_properties_settings',settings={"show_flag": True}))
    settings.append(AdminSettings(id=5,name='item_export_settings',settings={"allow_item_exporting": True, "enable_contents_exporting": True}))
    settings.append(AdminSettings(id=6,name="restricted_access",settings={"content_file_download": {"expiration_date": 30,"expiration_date_unlimited_chk": False,"download_limit": 10,"download_limit_unlimited_chk": False,},"usage_report_workflow_access": {"expiration_date_access": 500,"expiration_date_access_unlimited_chk": False,},"terms_and_conditions": []}))
    settings.append(AdminSettings(id=7,name="display_stats_settings",settings={"display_stats":False}))
    settings.append(AdminSettings(id=8,name='convert_pdf_settings',settings={"path":"/tmp/file","pdf_ttl":1800}))
    settings.append(AdminSettings(id=9,name="elastic_reindex_settings",settings={"has_errored": False}))
    settings.append(AdminSettings(id=10,name="sword_api_setting",settings={"data_format": {"TSV": {"item_type": "15", "register_format": "Direct"}, "XML": {"workflow": "-1", "item_type": "15", "register_format": "Workflow"}}, "default_format": "TSV"}))
    db.session.add_all(settings)
    db.session.commit()
    return settings


@pytest.fixture()
def bucket(app, db, location):
    bucket = Bucket.create()
    return bucket

@pytest.fixture()
def es_records(app, esindex, records):
    for recid, depid, record, item, parent, doi, deposit in records:
        esindex.index(
            index=app.config["INDEXER_DEFAULT_INDEX"],
            doc_type="item-v1.0.0",
            id=record.id,
            body=record,
            refresh="true"
        )
    return records

@pytest.fixture()
def sessionlifetime(app, db):
    session_lifetime = SessionLifetime(lifetime=60, is_delete=False)
    with db.session.begin_nested():
        db.session.add(session_lifetime)

@pytest.fixture()
def make_zip():
    def factory():
        fp = BytesIO()
        with ZipFile(fp, 'w', compression=ZIP_DEFLATED) as new_zip:
            for dir, subdirs, files in os.walk("tests/data/zip_data/data"):
                new_zip.write(dir,dir.split("/")[-1])
                for file in files:
                    new_zip.write(os.path.join(dir, file),os.path.join(dir.split("/")[-1],file))
        fp.seek(0)
        return fp
    return factory

# @pytest.fixture()
# def make_crate():
#     def factory():
#         fp = BytesIO()
#         with ZipFile(fp, 'w', compression=ZIP_DEFLATED) as new_zip:
#             for dir, subdirs, files in os.walk("tests/data/zip_crate/"):
#                 new_zip.write(dir,dir.split("/")[-1])
#                 for file in files:
#                     new_zip.write(os.path.join(dir, file),os.path.join(dir.split("/")[-1],file))
#         fp.seek(0)
#         return fp
#     return factory

@pytest.fixture()
def make_crate():
    def factory():
        temp_dir = tempfile.mkdtemp()
        zip_path = os.path.join(temp_dir, "crate.zip")
        shutil.make_archive(zip_path.replace(".zip", ""), 'zip', "tests/data/zip_crate/")
        file_size = os.path.getsize(zip_path)
        with open(zip_path, 'rb') as f:
            fp = BytesIO(f.read())
        shutil.rmtree(temp_dir)
        fp.seek(0)
        return fp, file_size
    return factory

@pytest.fixture()
def install_node_module(app):
    current_path = os.getcwd()
    os.chdir(app.instance_path+'/static')
    assert subprocess.call('npm install bootstrap-sass@3.3.5 font-awesome@4.4.0 angular@1.4.9 angular-gettext angular-loading-bar@0.9.0 bootstrap-datepicker@1.7.1 almond@0.3.1 jquery@1.9.1 d3@3.5.17 invenio-search-js@1.3.1', shell=True) == 0
    os.chdir(current_path)

<<<<<<< HEAD
@pytest.yield_fixture()
def indexer(app):
    """Create a record indexer."""
    InvenioRecordsUI(app)
    WekoIndexer(app)
    # before_record_index.connect(record_indexer_receiver, sender=app)
    app.extensions['invenio-indexer'] = WekoIndexer()
    yield WekoIndexer()
=======

@pytest.fixture()
def action_data(db):
    action_datas={}
    with open('tests/data/actions.json', 'r') as f:
        action_datas = json.load(f)
    actions_db = []
    with db.session.begin_nested():
        for data in action_datas:
            actions_db.append(Action(**data))
        db.session.add_all(actions_db)
    db.session.commit()

    actionstatus_datas = {}
    with open('tests/data/action_status.json') as f:
        actionstatus_datas = json.load(f)
    actionstatus_db = []
    with db.session.begin_nested():
        for data in actionstatus_datas:
            actionstatus_db.append(ActionStatus(**data))
        db.session.add_all(actionstatus_db)
    db.session.commit()
    return actions_db, actionstatus_db


@pytest.fixture()
def workflow(app, db, item_type, action_data, users):
    flow_define = FlowDefine(
        id=1,flow_id=uuid.uuid4(),
        flow_name='Registration Flow',
        flow_user=1)
    with db.session.begin_nested():
        db.session.add(flow_define)
    db.session.commit()

    # setting flow action(start, item register, oa policy, item link, identifier grant, approval, end)
    flow_actions = []
    # start
    flow_actions.append(FlowAction(
        status='N',
        flow_id=flow_define.flow_id,
        action_id=1,
        action_version='1.0.0',
        action_order=1,
        action_condition='',
        action_status='A',
        action_date=datetime.strptime('2018/07/28 0:00:00','%Y/%m/%d %H:%M:%S'),
        send_mail_setting={}
    ))
    # item register
    flow_actions.append(FlowAction(
        status='N',
        flow_id=flow_define.flow_id,
        action_id=3,
        action_version='1.0.0',
        action_order=2,
        action_condition='',
        action_status='A',
        action_date=datetime.strptime('2018/07/28 0:00:00','%Y/%m/%d %H:%M:%S'),
        send_mail_setting={}
    ))
    # oa policy
    flow_actions.append(FlowAction(
        status='N',
        flow_id=flow_define.flow_id,
        action_id=6,
        action_version='1.0.0',
        action_order=3,
        action_condition='',
        action_status='A',
        action_date=datetime.strptime('2018/07/28 0:00:00','%Y/%m/%d %H:%M:%S'),
        send_mail_setting={}
    ))
    # item link
    flow_actions.append(FlowAction(
        status='N',
        flow_id=flow_define.flow_id,
        action_id=5,
        action_version='1.0.0',
        action_order=4,
        action_condition='',
        action_status='A',
        action_date=datetime.strptime('2018/07/28 0:00:00','%Y/%m/%d %H:%M:%S'),
        send_mail_setting={}
    ))
    # identifier grant
    flow_actions.append(FlowAction(
        status='N',
        flow_id=flow_define.flow_id,
        action_id=7,
        action_version='1.0.0',
        action_order=5,
        action_condition='',
        action_status='A',
        action_date=datetime.strptime('2018/07/28 0:00:00','%Y/%m/%d %H:%M:%S'),
        send_mail_setting={}
    ))
    # approval
    flow_actions.append(FlowAction(
        status='N',
        flow_id=flow_define.flow_id,
        action_id=4,
        action_version='1.0.0',
        action_order=6,
        action_condition='',
        action_status='A',
        action_date=datetime.strptime('2018/07/28 0:00:00','%Y/%m/%d %H:%M:%S'),
        send_mail_setting={}
    ))
    # end
    flow_actions.append(FlowAction(
        status='N',
        flow_id=flow_define.flow_id,
        action_id=2,
        action_version='1.0.0',
        action_order=7,
        action_condition='',
        action_status='A',
        action_date=datetime.strptime('2018/07/28 0:00:00','%Y/%m/%d %H:%M:%S'),
        send_mail_setting={}
    ))
    with db.session.begin_nested():
        db.session.add_all(flow_actions)
    db.session.commit()
    workflow = WorkFlow(
        flows_id=uuid.uuid4(),
        flows_name='test workflow01',
        itemtype_id=item_type[1]["item_type"].id,
        index_tree_id=None,
        flow_id=1,
        is_deleted=False,
        open_restricted=False,
        location_id=None,
        is_gakuninrdm=False
    )
    with db.session.begin_nested():
        db.session.add(workflow)
    db.session.commit()

    return {
        "flow": flow_define,
        "flow_action": flow_actions,
        "workflow": workflow
    }


@pytest.fixture
def sword_mapping(db, item_type):
    sword_mapping = []
    for i in range(1, 4):
        obj = SwordItemTypeMappingModel(
            name=f"test{i}",
            mapping=json_data("data/item_type/sword_mapping_2.json"),
            item_type_id=item_type[1]["item_type"].id,
            is_deleted=False
        )
        with db.session.begin_nested():
            db.session.add(obj)

        sword_mapping.append({
            "id": obj.id,
            "sword_mapping": obj,
            "name": obj.name,
            "mapping": obj.mapping,
            "item_type_id": obj.item_type_id,
            "version_id": obj.version_id,
            "is_deleted": obj.is_deleted
        })

    db.session.commit()

    return sword_mapping

@pytest.fixture
def sword_client(db, tokens, sword_mapping, workflow):
    client = tokens[0]["client"]
    sword_client1 = SwordClientModel(
        client_id=client.client_id,
        registration_type_id=SwordClientModel.RegistrationType.DIRECT,
        mapping_id=sword_mapping[0]["sword_mapping"].id,
    )
    client = tokens[1]["client"]
    sword_client2 = SwordClientModel(
        client_id=client.client_id,
        registration_type_id=SwordClientModel.RegistrationType.WORKFLOW,
        mapping_id=sword_mapping[1]["sword_mapping"].id,
        workflow_id=workflow["workflow"].id,
    )
    client = tokens[2]["client"]
    sword_client3 = SwordClientModel(
        client_id=client.client_id,
        registration_type_id=SwordClientModel.RegistrationType.DIRECT,
        mapping_id=sword_mapping[0]["sword_mapping"].id,
    )

    with db.session.begin_nested():
        db.session.add(sword_client1)
        db.session.add(sword_client2)
        db.session.add(sword_client3)
    db.session.commit()

    return [
        {"sword_client": sword_client1},
        {"sword_client": sword_client2},
        {"sword_client": sword_client3}
        ]
>>>>>>> 426b7ab2
<|MERGE_RESOLUTION|>--- conflicted
+++ resolved
@@ -1,6 +1,6 @@
 # -*- coding: utf-8 -*-
 #
-# Copyright (C) 2022 National Institute of Informatics.
+# Copyright (C) 2024 National Institute of Informatics.
 #
 # WEKO-SWORDServer is free software; you can redistribute it and/or modify it
 # under the terms of the MIT License; see LICENSE file for more details.
@@ -207,7 +207,6 @@
     )
     current_search_client.indices.delete(index="test-*")
     mapping_author = json_data("data/author-v1.0.0.json")
-<<<<<<< HEAD
     try:
         current_search_client.indices.create(
             app.config["WEKO_AUTHORS_ES_INDEX_NAME"], body=mapping_author
@@ -239,26 +238,6 @@
         yield current_search_client
     finally:
         current_search_client.indices.delete(index="test-*")
-=======
-    current_search_client.indices.create(
-        app.config["WEKO_AUTHORS_ES_INDEX_NAME"], body=mapping_author
-    )
-    current_search_client.indices.put_alias(
-        index=app.config["WEKO_AUTHORS_ES_INDEX_NAME"],name="test-weko-authors"
-    )
-
-    mapping_item = json_data("data/item-v1.0.0.json")
-    current_search_client.indices.create(
-        app.config["INDEXER_DEFAULT_INDEX"], body=mapping_item
-    )
-    current_search_client.indices.put_alias(
-        index=app.config["INDEXER_DEFAULT_INDEX"], name="test-weko"
-    )
-
-    yield current_search_client
-
-    current_search_client.indices.delete(index="test-*")
->>>>>>> 426b7ab2
 
 
 @pytest.yield_fixture
@@ -274,37 +253,6 @@
 
 @pytest.fixture
 def tokens(app,users,db):
-<<<<<<< HEAD
-    user = str(users[0]["id"])
-    test_client = Client(client_id="dev",
-                    client_secret="dev",
-                    name="Test name",
-                    description="test description",
-                    is_confidential=False,
-                    user_id=user,
-                    _default_scopes="deposit:write")
-    test_token = Token(client=test_client,
-                  user_id=user,
-                  token_type="bearer",
-                  access_token=jwt_create_token(user_id=user),
-                  expires=datetime.datetime.now() + datetime.timedelta(hours=10),
-                  is_personal=False,
-                  is_internal=True,
-                  _scopes="deposit:write")
-    import_token = Token(client=test_client,
-                  user_id=user,
-                  token_type="bearer",
-                  access_token=jwt_create_token(user_id=user),
-                  expires=datetime.datetime.now() + datetime.timedelta(hours=10),
-                  is_personal=False,
-                  is_internal=True,
-                  _scopes="deposit:write user:activity")
-    db.session.add(test_client)
-    db.session.add(test_token)
-    db.session.add(import_token)
-    db.session.commit()
-    return {"token":test_token, "import_token": import_token, "client":test_client}
-=======
     scopes = [
         "deposit:write deposit:actions",
         "deposit:write deposit:actions user:activity",
@@ -346,7 +294,6 @@
 
     return tokens
 
->>>>>>> 426b7ab2
 
 @pytest.fixture()
 def users(app, db):
@@ -621,85 +568,6 @@
     return result
 
 @pytest.fixture()
-def workflow(db, users, item_type):
-    action_datas = dict()
-    with open("tests/data/workflow_data/actions.json", "r") as f:
-        action_datas = json.load(f)
-    actions_db = list()
-    with db.session.begin_nested():
-        for data in action_datas:
-            actions_db.append(Action(**data))
-        db.session.add_all(actions_db)
-
-    actionstatus_datas = dict()
-    with open("tests/data/workflow_data/action_status.json", 'r') as f:
-        actionstatus_datas = json.load(f)
-    actionstatus_db = list()
-    with db.session.begin_nested():
-        for data in actionstatus_datas:
-            actionstatus_db.append(ActionStatus(**data))
-        db.session.add_all(actionstatus_db)
-
-    flow_id = uuid.uuid4()
-    sys_user = users[0]['obj']
-    flow_define = FlowDefine(id=1, flow_id=flow_id, flow_name="Registration Flow", flow_user=sys_user.id, flow_status="A")
-    flow_action1 = FlowAction(
-        status="N",
-        flow_id=flow_id,
-        action_id=1,
-        action_version="1.0.0",
-        action_order=1,
-        action_condition="",
-        action_status="A",
-        action_date=datetime.datetime.strptime("2018/07/28 0:00:00", "%Y/%m/%d %H:%M:%S"),
-        send_mail_setting={},
-    )
-    flow_action2 = FlowAction(
-        status="N",
-        flow_id=flow_id,
-        action_id=3,
-        action_version="1.0.0",
-        action_order=2,
-        action_condition="",
-        action_status="A",
-        action_date=datetime.datetime.strptime("2018/07/28 0:00:00", "%Y/%m/%d %H:%M:%S"),
-        send_mail_setting={},
-    )
-    flow_action3 = FlowAction(
-        status="N",
-        flow_id=flow_id,
-        action_id=5,
-        action_version="1.0.0",
-        action_order=3,
-        action_condition="",
-        action_status="A",
-        action_date=datetime.datetime.strptime("2018/07/28 0:00:00", "%Y/%m/%d %H:%M:%S"),
-        send_mail_setting={},
-    )
-    def_workflow = WorkFlow(
-        id=-1,
-        flows_id=flow_id,
-        flows_name="test workflow1",
-        itemtype_id=item_type["item_type"].id,
-        index_tree_id=None,
-        flow_id=flow_define.id,
-        is_deleted=False,
-        open_restricted=False,
-        location_id=None,
-        is_gakuninrdm=False,
-    )
-
-    with db.session.begin_nested():
-        db.session.add(flow_define)
-        db.session.add(flow_action1)
-        db.session.add(flow_action2)
-        db.session.add(flow_action3)
-        db.session.add(def_workflow)
-
-    return def_workflow
-
-
-@pytest.fixture()
 def admin_settings(db):
     settings = list()
     settings.append(AdminSettings(id=1,name='items_display_settings',settings={"items_display_email": False, "items_search_author": "name", "item_display_open_date": False}))
@@ -787,7 +655,6 @@
     assert subprocess.call('npm install bootstrap-sass@3.3.5 font-awesome@4.4.0 angular@1.4.9 angular-gettext angular-loading-bar@0.9.0 bootstrap-datepicker@1.7.1 almond@0.3.1 jquery@1.9.1 d3@3.5.17 invenio-search-js@1.3.1', shell=True) == 0
     os.chdir(current_path)
 
-<<<<<<< HEAD
 @pytest.yield_fixture()
 def indexer(app):
     """Create a record indexer."""
@@ -796,7 +663,6 @@
     # before_record_index.connect(record_indexer_receiver, sender=app)
     app.extensions['invenio-indexer'] = WekoIndexer()
     yield WekoIndexer()
-=======
 
 @pytest.fixture()
 def action_data(db):
@@ -1002,5 +868,4 @@
         {"sword_client": sword_client1},
         {"sword_client": sword_client2},
         {"sword_client": sword_client3}
-        ]
->>>>>>> 426b7ab2
+        ]