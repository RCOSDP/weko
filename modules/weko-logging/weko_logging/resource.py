--- conflicted
+++ resolved
@@ -30,10 +30,7 @@
     },
     'WEKO_COMMON_IF_ENTER': {
         'msgid': 'WEKO_COMMON_D_0005',
-<<<<<<< HEAD
         'msgstr': "Enter IF: {branch}",
-=======
-        'msgstr': "Enter IF: {line}",
         'msglvl': 'DEBUG',
     },
     'WEKO_COMMON_INIT_APP': {
@@ -44,7 +41,6 @@
     'WEKO_COMMON_INIT_CONFIG': {
         'msgid': 'WEKO_COMMON_D_0007',
         'msgstr': "Init config: {key}={value}",
->>>>>>> ad2c3031
         'msglvl': 'DEBUG',
     },
     'WEKO_COMMON_FAILED_DBCONNECTION': {
@@ -57,15 +53,9 @@
         'msgstr': "NOT found object: {object}",
         'msglvl': 'ERROR',
     },
-<<<<<<< HEAD
     'WEKO_COMMON_DB_SOME_ERROR': {
         'msgid': 'WEKO_COMMON_E_0003',
         'msgstr': "Some errors in the DB.",
-=======
-    'WEKO_COMMON_DB_OTHER_ERROR': {
-        'msgid': 'WEKO_COMMON_E_0003',
-        'msgstr': "Other errors in the DB.",
->>>>>>> ad2c3031
         'msglvl': 'ERROR',
     },
     'WEKO_COMMON_ERROR_UNEXPECTED': {
@@ -73,7 +63,6 @@
         'msgstr': "Unexpected error.",
         'msglvl': 'ERROR',
     },
-<<<<<<< HEAD
     'WEKO_COMMON_ERROR_ELASTICSEARCH': {
         'msgid': 'WEKO_COMMON_E_0005',
         'msgstr': "ERROR in Elasticsearch.",
@@ -89,8 +78,6 @@
         'msgstr': "FAILED to get pid.",
         'msglvl': 'ERROR',
     },
-=======
->>>>>>> ad2c3031
     'WEKO_COMMON_CALLED_ARGUMENT': {
         'msgid': 'WEKO_COMMON_I_0001',
         'msgstr': "Called with arg: arg={arg}",
@@ -101,14 +88,11 @@
         'msgstr': "Unauthorised access by guest user.",
         'msglvl': 'INFO',
     },
-<<<<<<< HEAD
-=======
     'WEKO_COMMON_CALLED_KW_ARGUMENT': {
         'msgid': 'WEKO_COMMON_I_0003',
         'msgstr': "Called with kwarg: kwarg={kwarg}",
         'msglvl': 'INFO',
     },
->>>>>>> ad2c3031
     'WEKO_COMMON_DBCONNECTION_RETRY': {
         'msgid': 'WEKO_COMMON_W_0001',
         'msgstr': "Retry connection count {count}",
