--- conflicted
+++ resolved
@@ -1,8 +1,4 @@
-<<<<<<< HEAD
 name: Unit Tests (Smart Image Build)
-=======
-name: Unit Tests (Docker Matrix)
->>>>>>> d4c3c30e
 
 on: [push, pull_request]
 
@@ -11,13 +7,8 @@
 
 jobs:
   test:
-<<<<<<< HEAD
     runs-on: ubuntu-latest
     timeout-minutes: 60
-=======
-    name: Test ${{ matrix.module }} in Docker Compose
-    runs-on: ubuntu-24.04
->>>>>>> d4c3c30e
     strategy:
       fail-fast: false
       max-parallel: 4
@@ -69,7 +60,6 @@
           - weko-workflow
 
     steps:
-<<<<<<< HEAD
     - name: Checkout code
       uses: actions/checkout@v4
 
@@ -155,48 +145,4 @@
         docker compose -f docker-compose2.yml down -v
         docker system prune -f
       
-      
-=======
-      - name: Checkout
-        uses: actions/checkout@v4
-
-      - name: Set up Docker Buildx
-        uses: docker/setup-buildx-action@v3
-
-      - name: Ensure docker compose v2
-        run: |
-          docker compose version || {
-            DOCKER_CONFIG=${DOCKER_CONFIG:-$HOME/.docker}
-            mkdir -p $DOCKER_CONFIG/cli-plugins
-            curl -SL https://github.com/docker/compose/releases/latest/download/docker-compose-linux-x86_64 \
-              -o $DOCKER_CONFIG/cli-plugins/docker-compose
-            chmod +x $DOCKER_CONFIG/cli-plugins/docker-compose
-            docker compose version
-          }
-
-      - name: Build containers
-        run: docker compose build
-
-      - name: Start containers
-        run: docker compose up -d
-
-      - name: Wait for services to be healthy
-        run: |
-          sleep 15  # 必要に応じて待機時間を調整
-
-      - name: Install test dependencies in container
-        run: |
-          docker compose exec -T web bash -c "pip install --upgrade pip && pip install tox tox-setuptools-version pytest-timeout"
-
-      - name: Run tox in module
-        run: |
-          docker compose exec -T web bash -c "cd modules/${{ matrix.module }} && tox"
-
-      - name: Show logs (for debug)
-        if: failure()
-        run: docker compose logs
-
-      - name: Stop and remove containers
-        if: always()
-        run: docker compose down
->>>>>>> d4c3c30e
+      