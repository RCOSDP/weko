--- conflicted
+++ resolved
@@ -81,11 +81,7 @@
 combined-pdfs/*
 !.gitkeep
 
-<<<<<<< HEAD
-# resync
-=======
 #resync
->>>>>>> f336567a
 .resync-client-status.cfg
 
 # pyenv
