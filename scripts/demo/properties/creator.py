# coding:utf-8
"""Definition of creator property."""
from .property_func import (
    get_property_schema,
    get_property_form,
    set_post_data,
    get_select_value,
    make_title_map,
)
from . import property_config as config

property_id = config.CREATOR
multiple_flag = True
name_ja = "作成者"
name_en = "Creator"
mapping = {
    "display_lang_type": "",
    "jpcoar_v1_mapping": {
        "creator": {
            "affiliation": {
                "affiliationName": {
                    "@attributes": {
                        "xml:lang": "creatorAffiliations."
                        "affiliationNames."
                        "affiliationNameLang"
                    },
                    "@value": "creatorAffiliations."
                    "affiliationNames."
                    "affiliationName",
                },
                "nameIdentifier": {
                    "@attributes": {
                        "nameIdentifierScheme": "creatorAffiliations."
                        "affiliationNameIdentifiers."
                        "affiliationNameIdentifierScheme",
                        "nameIdentifierURI": "creatorAffiliations."
                        "affiliationNameIdentifiers."
                        "affiliationNameIdentifierURI",
                    },
                    "@value": "creatorAffiliations."
                    "affiliationNameIdentifiers."
                    "affiliationNameIdentifier",
                },
            },
            "creatorAlternative": {
                "@attributes": {
                    "xml:lang": "creatorAlternatives.creatorAlternativeLang"
                },
                "@value": "creatorAlternatives.creatorAlternative",
            },
            "creatorName": {
                "@attributes": {"xml:lang": "creatorNames.creatorNameLang"},
                "@value": "creatorNames.creatorName",
            },
            "familyName": {
                "@attributes": {"xml:lang": "familyNames.familyNameLang"},
                "@value": "familyNames.familyName",
            },
            "givenName": {
                "@attributes": {"xml:lang": "givenNames.givenNameLang"},
                "@value": "givenNames.givenName",
            },
            "nameIdentifier": {
                "@attributes": {
                    "nameIdentifierScheme": "nameIdentifiers.nameIdentifierScheme",
                    "nameIdentifierURI": "nameIdentifiers.nameIdentifierURI",
                },
                "@value": "nameIdentifiers.nameIdentifier",
            },
        }
    },
    "jpcoar_mapping": {
        "creator": {
            "@attributes": {"creatorType": "creatorType"},
            "affiliation": {
                "affiliationName": {
                    "@attributes": {
                        "xml:lang": "creatorAffiliations."
                        "affiliationNames."
                        "affiliationNameLang"
                    },
                    "@value": "creatorAffiliations."
                    "affiliationNames."
                    "affiliationName",
                },
                "nameIdentifier": {
                    "@attributes": {
                        "nameIdentifierScheme": "creatorAffiliations."
                        "affiliationNameIdentifiers."
                        "affiliationNameIdentifierScheme",
                        "nameIdentifierURI": "creatorAffiliations."
                        "affiliationNameIdentifiers."
                        "affiliationNameIdentifierURI",
                    },
                    "@value": "creatorAffiliations."
                    "affiliationNameIdentifiers."
                    "affiliationNameIdentifier",
                },
            },
            "creatorAlternative": {
                "@attributes": {
                    "xml:lang": "creatorAlternatives.creatorAlternativeLang"
                },
                "@value": "creatorAlternatives.creatorAlternative",
            },
            "creatorName": {
                "@attributes": {
                    "xml:lang": "creatorNames.creatorNameLang",
                    "nameType": "creatorNames.creatorNameType",
                },
                "@value": "creatorNames.creatorName",
            },
            "familyName": {
                "@attributes": {"xml:lang": "familyNames.familyNameLang"},
                "@value": "familyNames.familyName",
            },
            "givenName": {
                "@attributes": {"xml:lang": "givenNames.givenNameLang"},
                "@value": "givenNames.givenName",
            },
            "nameIdentifier": {
                "@attributes": {
                    "nameIdentifierScheme": "nameIdentifiers.nameIdentifierScheme",
                    "nameIdentifierURI": "nameIdentifiers.nameIdentifierURI",
                },
                "@value": "nameIdentifiers.nameIdentifier",
            },
        }
    },
    "junii2_mapping": "",
    "lido_mapping": "",
    "lom_mapping": "",
    "oai_dc_mapping": {
        "creator": {"@value": "creatorNames.creatorName,nameIdentifiers.nameIdentifier"}
    },
    "spase_mapping": "",
}


def add(post_data, key, **kwargs):
    """Add to a item type."""
    option = kwargs.pop("option")
    set_post_data(post_data, property_id, name_ja, key, option, form, schema, **kwargs)

    if kwargs.pop("mapping", True):
        post_data["table_row_map"]["mapping"][key] = mapping
    else:
        post_data["table_row_map"]["mapping"][key] = config.DEFAULT_MAPPING


def schema(title="", multi_flag=multiple_flag):
    """Get schema text of item type."""

    def _schema():
        """Schema text."""
        _d = {
            "system_prop": True,
            "type": "object",
            "properties": {
                "iscreator": {"format": "text", "title": "iscreator", "type": "string"},
                "creatorType": {
                    "type": "string",
                    "format": "text",
                    "title": "作成者タイプ",
                    "title_i18n": {"en": "Creator Type", "ja": "作成者タイプ"},
                },
                "creatorAlternatives": {
                    "type": "array",
                    "format": "array",
                    "items": {
                        "type": "object",
                        "format": "object",
                        "properties": {
                            "creatorAlternativeLang": {
                                "editAble": True,
                                "type": ["null", "string"],
                                "format": "select",
                                "enum": config.LANGUAGE_VAL2_1,
                                "currentEnum": (config.LANGUAGE_VAL2_1)[1:],
                                "title": "言語",
                                "title_i18n": {"en": "Language", "ja": "言語"},
                            },
                            "creatorAlternative": {
                                "format": "text",
                                "title": "別名",
                                "title_i18n": {"en": "Alternative Name", "ja": "別名"},
                                "type": "string",
                            },
                        },
                    },
                    "title": "作成者別名",
                },
                "creatorNames": {
                    "type": "array",
                    "format": "array",
                    "items": {
                        "type": "object",
                        "format": "object",
                        "properties": {
                            "creatorNameLang": {
                                "editAble": True,
                                "type": ["null", "string"],
                                "format": "select",
                                "enum": config.LANGUAGE_VAL2_1,
                                "currentEnum": (config.LANGUAGE_VAL2_1)[1:],
                                "title": "言語",
                                "title_i18n": {"en": "Language", "ja": "言語"},
                            },
                            "creatorNameType": {
                                "type": ["null", "string"],
                                "format": "select",
                                "enum": config.NAME_TYPE_VAL,
                                "currentEnum": (config.NAME_TYPE_VAL)[1:],
                                "title": "名前タイプ",
                                "title_i18n": {"en": "Name Type", "ja": "名前タイプ"},
                            },
                            "creatorName": {
                                "format": "text",
                                "title": "姓名",
                                "type": "string",
                                "title_i18n": {"en": "Name", "ja": "姓名"},
                            },
                        },
                    },
                    "title": "作成者姓名",
                },
                "nameIdentifiers": {
                    "type": "array",
                    "format": "array",
                    "items": {
                        "type": "object",
                        "format": "object",
                        "properties": {
                            "nameIdentifierScheme": {
                                "type": ["null", "string"],
                                "format": "select",
<<<<<<< HEAD
                                "enum": [],
                                # "currentEnum": [],
                                # "enum": config.CREATOR_IDENTIFIER_SCHEMA_VAL,
                                # "currentEnum": (
                                #                 config.CREATOR_IDENTIFIER_SCHEMA_VAL
                                #             )[1:],
=======
                                "enum": config.CREATOR_IDENTIFIER_SCHEMA_VAL,
                                "currentEnum": (
                                                config.CREATOR_IDENTIFIER_SCHEMA_VAL
                                            )[1:],
>>>>>>> 426b7ab2
                                "title": "作成者識別子Scheme",
                                "title_i18n": {
                                    "en": "IdentifierScheme",
                                    "ja": "作成者識別子Scheme",
                                },
                            },
                            "nameIdentifier": {
                                "format": "text",
                                "title": "作成者識別子",
                                "title_i18n": {
                                    "en": "Creator Name Identifier",
                                    "ja": "作成者識別子",
                                },
                                "type": "string",
                            },
                            "nameIdentifierURI": {
                                "format": "text",
                                "title": "作成者識別子URI",
                                "title_i18n": {
                                    "en": "Creator Name Identifier URI",
                                    "ja": "作成者識別子URI",
                                },
                                "type": "string",
                            },
                        },
                    },
                    "title": "作成者識別子",
                },
                "creatorAffiliations": {
                    "type": "array",
                    "format": "array",
                    "items": {
                        "type": "object",
                        "format": "object",
                        "properties": {
                            "affiliationNameIdentifiers": {
                                "type": "array",
                                "format": "array",
                                "items": {
                                    "type": "object",
                                    "format": "object",
                                    "properties": {
                                        "affiliationNameIdentifierScheme": {
                                            "type": ["null", "string"],
                                            "format": "select",
                                            # "enum": [],
                                            # "currentEnum": [],
                                            "enum": config.AFFILIATION_SCHEME_VAL,
                                            "currentEnum": (
                                                config.AFFILIATION_SCHEME_VAL
                                            )[1:],
                                            "title": "所属機関識別子Scheme",
                                            "title_i18n": {
                                                "en": "Affiliation Name Identifier Scheme",
                                                "ja": "所属機関識別子Scheme",
                                            },
                                        },
                                        "affiliationNameIdentifier": {
                                            "format": "text",
                                            "title": "所属機関識別子",
                                            "title_i18n": {
                                                "en": "Affiliation Name Identifier",
                                                "ja": "所属機関識別子",
                                            },
                                            "type": "string",
                                        },
                                        "affiliationNameIdentifierURI": {
                                            "format": "text",
                                            "title": "所属機関識別子URI",
                                            "title_i18n": {
                                                "en": "Affiliation Name Identifier URI",
                                                "ja": "所属機関識別子URI",
                                            },
                                            "type": "string",
                                        },
                                    },
                                },
                                "title": "所属機関識別子",
                            },
                            "affiliationNames": {
                                "type": "array",
                                "format": "array",
                                "items": {
                                    "type": "object",
                                    "format": "object",
                                    "properties": {
                                        "affiliationName": {
                                            "format": "text",
                                            "title": "所属機関名",
                                            "title_i18n": {
                                                "en": "Affiliation Name",
                                                "ja": "所属機関名",
                                            },
                                            "type": "string",
                                        },
                                        "affiliationNameLang": {
                                            "editAble": True,
                                            "type": ["null", "string"],
                                            "format": "select",
                                            "enum": config.LANGUAGE_VAL2_1,
                                            "currentEnum": (config.LANGUAGE_VAL2_1)[1:],
                                            "title": "言語",
                                            "title_i18n": {
                                                "en": "Language",
                                                "ja": "言語",
                                            },
                                        },
                                    },
                                },
                                "title": "所属機関名",
                            },
                        },
                    },
                    "title": "作成者所属",
                },
                "creatorMails": {
                    "type": "array",
                    "format": "array",
                    "items": {
                        "type": "object",
                        "format": "object",
                        "properties": {
                            "creatorMail": {
                                "format": "text",
                                "title": "メールアドレス",
                                "title_i18n": {"en": "Email Address", "ja": "メールアドレス"},
                                "type": "string",
                            }
                        },
                    },
                    "title": "作成者メールアドレス",
                },
                "givenNames": {
                    "type": "array",
                    "format": "array",
                    "items": {
                        "type": "object",
                        "format": "object",
                        "properties": {
                            "givenNameLang": {
                                "editAble": True,
                                "type": ["null", "string"],
                                "format": "select",
                                "enum": config.LANGUAGE_VAL2_1,
                                "currentEnum": (config.LANGUAGE_VAL2_1)[1:],
                                "title": "言語",
                                "title_i18n": {"en": "Language", "ja": "言語"},
                            },
                            "givenName": {
                                "format": "text",
                                "title": "名",
                                "title_i18n": {"en": "Given Name", "ja": "名"},
                                "type": "string",
                            },
                        },
                    },
                    "title": "作成者名",
                },
                "familyNames": {
                    "type": "array",
                    "format": "array",
                    "items": {
                        "type": "object",
                        "format": "object",
                        "properties": {
                            "familyNameLang": {
                                "editAble": True,
                                "type": ["null", "string"],
                                "format": "select",
                                "currentEnum": (config.LANGUAGE_VAL2_1)[1:],
                                "enum": config.LANGUAGE_VAL2_1,
                                "title": "言語",
                                "title_i18n": {"en": "Language", "ja": "言語"},
                            },
                            "familyName": {
                                "format": "text",
                                "title": "姓",
                                "type": "string",
                                "title_i18n": {"en": "Family Name", "ja": "姓"},
                            },
                        },
                    },
                    "title": "作成者姓",
                },
            },
        }
        return _d

    return get_property_schema(title, _schema, multi_flag)


def form(
    key="", title="", title_ja=name_ja, title_en=name_en, multi_flag=multiple_flag
):
    """Get form text of item type."""

    def _form(key):
        """Form text."""
        _d = {
            "items": [
                {
                    "key": "{}.creatorType".format(key),
                    "type": "text",
                    "title": "作成者タイプ",
                    "title_i18n": {"en": "Creator Type", "ja": "作成者タイプ"},
                },
                {
                    "add": "New",
                    "items": [
                        {
                            "key": "{}.nameIdentifiers[].nameIdentifierScheme".format(
                                key
                            ),
                            "title": "作成者識別子Scheme",
                            "title_i18n": {
                                "en": "Creator Name Identifier Scheme",
                                "ja": "作成者識別子Scheme",
                            },
<<<<<<< HEAD
                            "titleMap": [], # make_title_map(config.CREATOR_IDENTIFIER_SCHEMA_LBL, config.CREATOR_IDENTIFIER_SCHEMA_VAL),
=======
                            "titleMap": make_title_map(config.CREATOR_IDENTIFIER_SCHEMA_LBL, config.CREATOR_IDENTIFIER_SCHEMA_VAL),
>>>>>>> 426b7ab2
                            "type": "select",
                        },
                        {
                            "key": "{}.nameIdentifiers[].nameIdentifierURI".format(key),
                            "title": "作成者識別子URI",
                            "title_i18n": {
                                "en": "Creator Name Identifier URI",
                                "ja": "作成者識別子URI",
                            },
                            "type": "text",
                        },
                        {
                            "key": "{}.nameIdentifiers[].nameIdentifier".format(key),
                            "title": "作成者識別子",
                            "title_i18n": {
                                "en": "Creator Name Identifier",
                                "ja": "作成者識別子",
                            },
                            "type": "text",
                        },
                    ],
                    "key": "{}.nameIdentifiers".format(key),
                    "style": {"add": "btn-success"},
                    "title": "作成者識別子",
                    "title_i18n": {"en": "Creator Name Identifier", "ja": "作成者識別子"},
                },
                {
                    "add": "New",
                    "items": [
                        {
                            "key": "{}.creatorNames[].creatorName".format(key),
                            "title": "姓名",
                            "title_i18n": {"en": "Name", "ja": "姓名"},
                            "type": "text",
                        },
                        {
                            "key": "{}.creatorNames[].creatorNameLang".format(key),
                            "title": "言語",
                            "title_i18n": {"en": "Language", "ja": "言語"},
                            "titleMap": get_select_value(config.LANGUAGE_VAL2_1),
                            "type": "select",
                        },
                        {
                            "key": "{}.creatorNames[].creatorNameType".format(key),
                            "title": "名前タイプ",
                            "title_i18n": {"en": "Name Type", "ja": "名前タイプ"},
                            "titleMap": get_select_value(config.NAME_TYPE_VAL),
                            "type": "select",
                        },
                    ],
                    "key": "{}.creatorNames".format(key),
                    "style": {"add": "btn-success"},
                    "title": "作成者姓名",
                    "title_i18n": {"en": "Creator Name", "ja": "作成者姓名"},
                },
                {
                    "add": "New",
                    "items": [
                        {
                            "key": "{}.familyNames[].familyName".format(key),
                            "title": "姓",
                            "title_i18n": {"en": "Family Name", "ja": "姓"},
                            "type": "text",
                        },
                        {
                            "key": "{}.familyNames[].familyNameLang".format(key),
                            "title": "言語",
                            "title_i18n": {"en": "Language", "ja": "言語"},
                            "titleMap": get_select_value(config.LANGUAGE_VAL2_1),
                            "type": "select",
                        },
                    ],
                    "key": "{}.familyNames".format(key),
                    "style": {"add": "btn-success"},
                    "title": "作成者姓",
                    "title_i18n": {"en": "Creator Family Name", "ja": "作成者姓"},
                },
                {
                    "add": "New",
                    "items": [
                        {
                            "key": "{}.givenNames[].givenName".format(key),
                            "title": "名",
                            "title_i18n": {"en": "Given Name", "ja": "名"},
                            "type": "text",
                        },
                        {
                            "key": "{}.givenNames[].givenNameLang".format(key),
                            "title": "言語",
                            "title_i18n": {"en": "Language", "ja": "言語"},
                            "titleMap": get_select_value(config.LANGUAGE_VAL2_1),
                            "type": "select",
                        },
                    ],
                    "key": "{}.givenNames".format(key),
                    "style": {"add": "btn-success"},
                    "title": "作成者名",
                    "title_i18n": {"en": "Creator Given Name", "ja": "作成者名"},
                },
                {
                    "add": "New",
                    "items": [
                        {
                            "key": "{}.creatorAlternatives[].creatorAlternative".format(
                                key
                            ),
                            "title": "別名",
                            "title_i18n": {"en": "Alternative Name", "ja": "別名"},
                            "type": "text",
                        },
                        {
                            "key": "{}.creatorAlternatives[].creatorAlternativeLang".format(
                                key
                            ),
                            "title": "言語",
                            "title_i18n": {"en": "Language", "ja": "言語"},
                            "titleMap": get_select_value(config.LANGUAGE_VAL2_1),
                            "type": "select",
                        },
                    ],
                    "key": "{}.creatorAlternatives".format(key),
                    "style": {"add": "btn-success"},
                    "title": "作成者別名",
                    "title_i18n": {"en": "Creator Alternative Name", "ja": "作成者別名"},
                },
                {
                    "add": "New",
                    "items": [
                        {
                            "add": "New",
                            "items": [
                                {
                                    "key": "{}.creatorAffiliations[].affiliationNameIdentifiers[].affiliationNameIdentifier".format(
                                        key
                                    ),
                                    "title": "所属機関識別子",
                                    "title_i18n": {
                                        "en": "Affiliation Name Identifier",
                                        "ja": "所属機関識別子",
                                    },
                                    "type": "text",
                                },
                                {
                                    "key": "{}.creatorAffiliations[].affiliationNameIdentifiers[].affiliationNameIdentifierScheme".format(
                                        key
                                    ),
                                    "title": "所属機関識別子Scheme",
                                    "title_i18n": {
                                        "en": "Affiliation Name Identifier Scheme",
                                        "ja": "所属機関識別子Scheme",
                                    },
                                    "titleMap": make_title_map(
                                        config.AFFILIATION_SCHEME_LBL,config.AFFILIATION_SCHEME_VAL
                                    ),
                                    "type": "select",
                                },
                                {
                                    "key": "{}.creatorAffiliations[].affiliationNameIdentifiers[].affiliationNameIdentifierURI".format(
                                        key
                                    ),
                                    "title": "所属機関識別子URI",
                                    "title_i18n": {
                                        "en": "Affiliation Name Identifier URI",
                                        "ja": "所属機関識別子URI",
                                    },
                                    "type": "text",
                                },
                            ],
                            "key": "{}.creatorAffiliations[].affiliationNameIdentifiers".format(
                                key
                            ),
                            "style": {"add": "btn-success"},
                            "title": "所属機関識別子",
                            "title_i18n": {
                                "en": "Affiliation Name Identifiers",
                                "ja": "所属機関識別子",
                            },
                        },
                        {
                            "add": "New",
                            "items": [
                                {
                                    "key": "{}.creatorAffiliations[].affiliationNames[].affiliationName".format(
                                        key
                                    ),
                                    "title": "所属機関名",
                                    "title_i18n": {
                                        "en": "Affiliation Name",
                                        "ja": "所属機関名",
                                    },
                                    "type": "text",
                                },
                                {
                                    "key": "{}.creatorAffiliations[].affiliationNames[].affiliationNameLang".format(
                                        key
                                    ),
                                    "title": "言語",
                                    "title_i18n": {"en": "Language", "ja": "言語"},
                                    "titleMap": get_select_value(
                                        config.LANGUAGE_VAL2_1
                                    ),
                                    "type": "select",
                                },
                            ],
                            "key": "{}.creatorAffiliations[].affiliationNames".format(
                                key
                            ),
                            "style": {"add": "btn-success"},
                            "title": "所属機関名",
                            "title_i18n": {"en": "Affiliation Names", "ja": "所属機関名"},
                        },
                    ],
                    "key": "{}.creatorAffiliations".format(key),
                    "style": {"add": "btn-success"},
                    "title": "作成者所属",
                    "title_i18n": {"en": "Affiliation", "ja": "作成者所属"},
                },
                {
                    "add": "New",
                    "items": [
                        {
                            "key": "{}.creatorMails[].creatorMail".format(key),
                            "title": "メールアドレス",
                            "title_i18n": {"en": "Email Address", "ja": "メールアドレス"},
                            "type": "text",
                        }
                    ],
                    "key": "{}.creatorMails".format(key),
                    "style": {"add": "btn-success"},
                    "title": "作成者メールアドレス",
                    "title_i18n": {"en": "Creator Email Address", "ja": "作成者メールアドレス"},
                },
                {
                    "icon": "glyphicon glyphicon-search",
                    "key": "{}.authorInputButton".format(key),
                    "onClick": "searchAuthor('{}', true, form)".format(
                        key.replace("[]", "")
                    ),
                    "style": "btn-default pull-right m-top-5",
                    "title": "著者DBから入力",
                    "title_i18n": {"en": "Enter from DB", "ja": "著者DBから入力"},
                    "type": "button",
                },
            ],
            "key": key.replace("[]", ""),
        }
        return _d

    return get_property_form(key, title, title_ja, title_en, multi_flag, _form)<|MERGE_RESOLUTION|>--- conflicted
+++ resolved
@@ -234,19 +234,12 @@
                             "nameIdentifierScheme": {
                                 "type": ["null", "string"],
                                 "format": "select",
-<<<<<<< HEAD
                                 "enum": [],
                                 # "currentEnum": [],
                                 # "enum": config.CREATOR_IDENTIFIER_SCHEMA_VAL,
                                 # "currentEnum": (
                                 #                 config.CREATOR_IDENTIFIER_SCHEMA_VAL
                                 #             )[1:],
-=======
-                                "enum": config.CREATOR_IDENTIFIER_SCHEMA_VAL,
-                                "currentEnum": (
-                                                config.CREATOR_IDENTIFIER_SCHEMA_VAL
-                                            )[1:],
->>>>>>> 426b7ab2
                                 "title": "作成者識別子Scheme",
                                 "title_i18n": {
                                     "en": "IdentifierScheme",
@@ -465,11 +458,7 @@
                                 "en": "Creator Name Identifier Scheme",
                                 "ja": "作成者識別子Scheme",
                             },
-<<<<<<< HEAD
                             "titleMap": [], # make_title_map(config.CREATOR_IDENTIFIER_SCHEMA_LBL, config.CREATOR_IDENTIFIER_SCHEMA_VAL),
-=======
-                            "titleMap": make_title_map(config.CREATOR_IDENTIFIER_SCHEMA_LBL, config.CREATOR_IDENTIFIER_SCHEMA_VAL),
->>>>>>> 426b7ab2
                             "type": "select",
                         },
                         {
@@ -623,6 +612,8 @@
                                     },
                                     "titleMap": make_title_map(
                                         config.AFFILIATION_SCHEME_LBL,config.AFFILIATION_SCHEME_VAL
+                                    "titleMap": make_title_map(
+                                        config.AFFILIATION_SCHEME_LBL,config.AFFILIATION_SCHEME_VAL
                                     ),
                                     "type": "select",
                                 },
