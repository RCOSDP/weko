--- conflicted
+++ resolved
@@ -51,17 +51,10 @@
             "title": "original_language",
             "properties": {
                 "original_language": {
-<<<<<<< HEAD
                     "type": ["null", "string"],
                     "format": "select",
                     "title": "Original Language",
                     "enum": config.LANGUAGE_VAL3
-=======
-                    "type": "string",
-                    "format": "text",
-                    "title": "Original Language",
-                    "title_i18n": {"ja": "原文の言語", "en": "Volume Title"},
->>>>>>> 744140e0
                 },
             },
         }
