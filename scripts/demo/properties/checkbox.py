--- conflicted
+++ resolved
@@ -73,12 +73,8 @@
                 },
                 {
                     "key": "{}.subitem_checkbox_item".format(key),
-<<<<<<< HEAD
-                    "type": "checkboxes",
-=======
                     "type": "template",
                     "templateUrl": "/static/templates/weko_deposit/checkboxes.html",
->>>>>>> a02de07e
                     "title": "値",
                     "titleMap": [],
                     "title_i18n": {"en": "Value", "ja": "値"},
