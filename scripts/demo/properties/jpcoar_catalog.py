--- conflicted
+++ resolved
@@ -160,14 +160,8 @@
                             "contributor_type": {
                                 "type": ["null", "string"],
                                 "format": "select",
-<<<<<<< HEAD
-                                "enum": ["HostingInstitution"],
-                                "currentEnum": ["HostingInstitution"],
+                                "enum": contributorType,
                                 "title": "Hosting Institution Type",
-=======
-                                "enum": contributorType,
-                                "title": "Contributor Type",
->>>>>>> 744140e0
                                 "title_i18n": {
                                     "ja": "提供機関タイプ",
                                     "en": "Hosting Institution Type",
@@ -267,11 +261,7 @@
                         "properties": {
                             "catalog_description": {
                                 "type": "string",
-<<<<<<< HEAD
-                                "format": "text",
-=======
                                 "format": "textarea",
->>>>>>> 744140e0
                                 "title": "Description",
                                 "title_i18n": {"ja": "内容記述", "en": "Description"},
                             },
@@ -279,34 +269,10 @@
                                 "type": "string",
                                 "format": "select",
                                 "enum": config.LANGUAGE_VAL2_1,
-<<<<<<< HEAD
-                                "currentEnum": config.LANGUAGE_VAL2_1,
-=======
->>>>>>> 744140e0
                                 "title": "Language",
                                 "title_i18n": {"ja": "言語", "en": "Language"},
                             },
                             "catalog_description_type": {
-<<<<<<< HEAD
-                                "type": "string",
-                                "format": "select",
-                                "enum": [
-                                    "Abstract",
-                                    "Methods",
-                                    "TableOfContents",
-                                    "TechnicalInfo",
-                                    "Other",
-                                ],
-                                "currentEnum": [
-                                    "Abstract",
-                                    "Methods",
-                                    "TableOfContents",
-                                    "TechnicalInfo",
-                                    "Other",
-                                ],
-                                "title": "Description Type",
-                                "title_i18n": {"ja": "内容記述タイプ", "en": "Description Type"},
-=======
                                 "type": ["null", "string"],
                                 "format": "select",
                                 "enum": description_type,
@@ -315,7 +281,6 @@
                                     "ja": "内容記述タイプ",
                                     "en": "Description Type",
                                 },
->>>>>>> 744140e0
                             },
                         },
                     },
@@ -511,13 +476,8 @@
             "items": [
                 {
                     "key": "{}.catalog_contributors".format(key),
-<<<<<<< HEAD
                     "title": "Hosting Institution",
                     "title_i18n": {"ja": "提供機関", "en": "Hosting Institution"},
-=======
-                    "title": "Contributor",
-                    "title_i18n": {"en": "Contributor", "ja": "提供機関"},
->>>>>>> 744140e0
                     "add": "New",
                     "items": [
                         {
@@ -525,23 +485,9 @@
                                 key
                             ),
                             "type": "select",
-<<<<<<< HEAD
                             "title": "Hosting Institution Type",
                             "title_i18n": {"ja": "提供機関タイプ", "en": "Hosting Institution Type"},
-                            "titleMap": [
-                                {
-                                    "value": "HostingInstitution",
-                                    "name": "HostingInstitution",
-                                }
-                            ],
-=======
-                            "title": "Contributor Type",
-                            "title_i18n": {
-                                "ja": "提供機関タイプ",
-                                "en": "Contributor Type",
-                            },
                             "titleMap": get_select_value(contributorType),
->>>>>>> 744140e0
                         },
                         {
                             "key": "{}.catalog_contributors[].contributor_names".format(
@@ -634,12 +580,8 @@
                 },
                 {
                     "key": "{}.catalog_descriptions".format(key),
-<<<<<<< HEAD
                     "title": "Description",
                     "title_i18n": {"ja": "内容記述", "en": "Description"},
-=======
-                    "title": "Descriptions",
->>>>>>> 744140e0
                     "add": "New",
                     "style": {"add": "btn-success"},
                     "items": [
