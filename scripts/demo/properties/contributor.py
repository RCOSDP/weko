--- conflicted
+++ resolved
@@ -212,12 +212,7 @@
                                     "ja": "寄与者識別子Scheme",
                                 },
                                 "type": ["null", "string"],
-<<<<<<< HEAD
                                 "enum": [],
-=======
-                                "enum": config.CREATOR_IDENTIFIER_SCHEMA_VAL,
-                                "currentEnum": config.CREATOR_IDENTIFIER_SCHEMA_VAL[1:],
->>>>>>> 744140e0
                             },
                             "nameIdentifierURI": {
                                 "format": "text",
