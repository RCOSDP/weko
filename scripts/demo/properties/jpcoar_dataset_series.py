--- conflicted
+++ resolved
@@ -45,26 +45,18 @@
         """Schema text."""
         _d = {
             "type": "object",
-<<<<<<< HEAD
+            "title": "データセットシリーズ",
             "format": "object",
-=======
-            "title": "データセットシリーズ",
->>>>>>> 744140e0
             "properties": {
                 "jpcoar_dataset_series": {
                     "type": ["null", "string"],
                     "format": "select",
-<<<<<<< HEAD
-                    "enum": [None, "True", "False"],
-                    "title": "Dataset Series",
-=======
                     "enum": series,
                     "title": "Dataset Series",
                     "title_i18n": {
                         "ja": "データセットシリーズ",
                         "en": "Dataset Series",
                     },
->>>>>>> 744140e0
                 }
             },
         }
@@ -103,12 +95,9 @@
                 },
             ],
             "key": key.replace("[]", ""),
-<<<<<<< HEAD
-=======
             "type": "fieldset",
             "title": "データセットシリーズ",
             "title_i18n": {"en": "", "ja": "データセットシリーズ"},
->>>>>>> 744140e0
         }
         return _d
 
