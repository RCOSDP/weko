--- conflicted
+++ resolved
@@ -122,14 +122,11 @@
                             "format": "select",
                             "enum": config.FUNDER_IDENTIFIER_TYPE_VAL,
                             "title": "助成機関識別子タイプ",
-<<<<<<< HEAD
-=======
                         },
                         "subitem_funder_identifier_type_uri": {
                             "format": "text",
                             "title": "助成機関識別子タイプURI",
                             "type": "string",
->>>>>>> 744140e0
                         },
                         "subitem_funder_identifier": {
                             "format": "text",
@@ -369,17 +366,21 @@
                             "key": "{}.subitem_funding_stream_identifiers.subitem_funding_stream_identifier_type_uri".format(
                                 key
                             ),
-<<<<<<< HEAD
+                            "title": "プログラム情報識別子タイプURI",
+                            "title_i18n": {
+                                "en": "Funding Stream Identifier Type URI",
+                                "ja": "プログラム情報識別子タイプURI",
+                            },
+                            "type": "text",
+                        },
+                        {
+                            "key": "{}.subitem_funding_stream_identifiers.subitem_funding_stream_identifier".format(
+                                key
+                            ),
                             "title": "プログラム情報識別子",
                             "title_i18n": {
                                 "en": "Funding Stream Identifier",
                                 "ja": "プログラム情報識別子",
-=======
-                            "title": "プログラム情報識別子タイプURI",
-                            "title_i18n": {
-                                "en": "Funding Stream Identifier Type URI",
-                                "ja": "プログラム情報識別子タイプURI",
->>>>>>> 744140e0
                             },
                             "type": "text",
                         },
@@ -395,7 +396,6 @@
                     "add": "New",
                     "items": [
                         {
-<<<<<<< HEAD
                             "key": "{}.subitem_funding_streams[].subitem_funding_stream_language".format(
                                 key
                             ),
@@ -406,9 +406,6 @@
                         },
                         {
                             "key": "{}.subitem_funding_streams[].subitem_funding_stream".format(
-=======
-                            "key": "{}.subitem_funding_streams.subitem_funding_stream".format(
->>>>>>> 744140e0
                                 key
                             ),
                             "title": "プログラム情報",
@@ -417,16 +414,7 @@
                                 "ja": "プログラム情報",
                             },
                             "type": "text",
-                        },
-                        {
-                            "key": "{}.subitem_funding_streams[].subitem_funding_stream_language".format(
-                                key
-                            ),
-                            "title": "言語",
-                            "title_i18n": {"en": "Language", "ja": "言語"},
-                            "titleMap": get_select_value(config.LANGUAGE_VAL2_1),
-                            "type": "select",
-                        },
+                        }
                     ],
                     "key": "{}.subitem_funding_streams".format(key),
                     "style": {"add": "btn-success"},
