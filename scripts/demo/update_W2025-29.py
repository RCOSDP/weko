import logging
import sys
import time
import traceback

from flask import current_app
from invenio_db import db
import properties
from properties import property_config
from register_properties import del_properties, get_properties_id, register_properties_from_folder
from tools import updateRestrictedRecords, update_weko_links
from fix_metadata_53602 import main as fix_metadata_53602_main
from invenio_files_rest.models import (
    timestamp_before_update as ifr_timestamp_before_update,
    Timestamp as ifr_Timestamp
)
from invenio_mail.models import (
    timestamp_before_update as im_timestamp_before_update,
    Timestamp as im_Timestamp
)
from invenio_records.models import (
    timestamp_before_update as ir_timestamp_before_update,
    Timestamp as ir_Timestamp
)
from weko_records.api import ItemTypes
from fix_issue_47128_newbuild import main as fix_issue_47128_newbuild_main
from update_itemtype_multiple import main as update_itemtype_multiple_main
from weko_records.models import (
    ItemTypeName, ItemType,
    timestamp_before_update as weko_timestamp_before_update,
    Timestamp as Weko_Timestamp,
)

from scripts.demo import (
    update_feedback_mail_list_to_db, add_peer_reviewed_to_version_type_property
)

def main(restricted_item_type_id, start_time, batch_size=500):
    """Main context.
    Args:
        restricted_item_type_id: int
            restricted item type id
        start_time: float
            script start time
        batch_size: int
            number of items to process at once
    """
    # for logging set to info level
    format = '[%(asctime)s,%(msecs)03d][%(levelname)s] \033[32mweko\033[0m - '\
            '%(message)s [file %(pathname)s line %(lineno)d in %(funcName)s]'
    datefmt = '%Y-%m-%d %H:%M:%S'
    formatter = logging.Formatter(fmt=format, datefmt=datefmt)

    current_app.logger.setLevel("INFO")
    if current_app.logger.handlers:
        # if app.logger has handlers, set level and formatter
        for h in current_app.logger.handlers:
            h.setLevel("INFO")
            h.setFormatter(formatter)

    try:
        get_update_item_info_W2025_29_sql() # SQLベースの処理で更新されたID一覧を取得
        current_app.logger.info("run updateRestrictedRecords")
        updateRestrictedRecords.main(restricted_item_type_id, batch_size=batch_size) # 制限公開用のアイテムタイプ変更。全アイテムの代理投稿者変更
        current_time = show_exec_time(start_time, "update_restricted_records")
        register_properties_only_specified() # propertiesディレクトリ以下にしたがってプロパティの更新
        current_time = show_exec_time(current_time, "register_properties_only_specified")
        renew_all_item_types() # 更新されたプロパティを使用してアイテムタイプの更新
        current_time = show_exec_time(current_time, "renew_all_item_types")
        update_weko_links.main(batch_size=batch_size)
        current_time = show_exec_time(current_time, "update_weko_links")
        current_app.logger.info("run update_feedback_mail_list_to_db")
        update_feedback_mail_list_to_db.main() # 著者DBのweko idの変更。それに伴うメタデータの変更
        current_time = show_exec_time(current_time, "update_feedback_mail_list_to_db")
<<<<<<< HEAD
        update_itemtype_multiple_main()# Multipleという名前のアイテムタイプを修正（アイテムの変更なし)
        current_time = show_exec_time(current_time, "update_itemtype_multiple_main")
        fix_issue_47128_newbuild_main() # harvesting_type=Trueかつitemtype_id=12の修正＋アイテムの修正
        current_time = show_exec_time(current_time, "fix_issue_47128_newbuild_main")
        fix_metadata_53602_main() # プロパティ変更を全アイテムのメタデータに適用
        current_time = show_exec_time(current_time, "fix_metadata_53602_main")
        
=======
        add_peer_reviewed_to_version_type_property.main()
        current_time = show_exec_time(current_time, "add_peer_reviewed_to_version_type_property")
>>>>>>> ee3f9594
        current_app.logger.info("All updates completed successfully.")
    except Exception as ex:
        current_app.logger.error(ex)
        current_app.logger.error(traceback.format_exc())
        db.session.rollback()


def register_properties_only_specified():
    exclusion_list = [int(x) for x in property_config.EXCLUSION_LIST]
    try:
        current_app.logger.info("Start register_properties_only_specified")
        specified_list = property_config.SPECIFIED_LIST
        del_properties(specified_list)
        exclusion_list += get_properties_id()
        register_properties_from_folder(exclusion_list, specified_list)
        db.session.commit()
        current_app.logger.info("End register_properties_only_specified")
    except Exception as ex:
        current_app.logger.error(ex)
        current_app.logger.error(traceback.format_exc())
        db.session.rollback()

def get_properties_mapping():
    mapping = {}
    for i in dir(properties):
        prop = getattr(properties, i)
        if getattr(prop, 'property_id', None) and prop.property_id:
            mapping[int(prop.property_id)] = prop.mapping
    return mapping

def renew_all_item_types():
    try:
        fix_ids = []
        current_app.logger.info("Start renew_all_item_types")
        query = db.session.query(ItemType.id).statement
        results = db.engine.execution_options(stream_results=True).execute(query)
        item_type_ids = [r[0] for r in results]
        current_app.logger.info("target item_type count: " + str(len(item_type_ids)))
        mapping = get_properties_mapping()
        for item_type_id in item_type_ids:
            ret = ItemTypes.reload(item_type_id, mapping)
            if ret.get("code") != 0:
                current_app.logger.error("Failed to renew item_type_id:{}".format(item_type_id))
                current_app.logger.error(ret.get("msg"))
                continue
            item_type_name = ItemTypeName.query.get(item_type_id)
            name = item_type_name.name if item_type_name else "No Name"
            current_app.logger.info("itemtype id:{}, itemtype name:{}".format(item_type_id, name))
            is_fix_mapping = False
            if "mapping" in ret.get("msg",""):
                is_fix_mapping = True
            else:
                is_fix_mapping = False
            fix_ids.append((item_type_id, is_fix_mapping))
        db.session.commit()

        for (itemtype_id, is_fix_mapping) in fix_ids:
            print(f"[FIX][renew_all_item_types]item_type:{itemtype_id}")
            if is_fix_mapping:
                print(f"[FIX][renew_all_item_types]item_type_mapping:{itemtype_id}(item_type_id)")
        current_app.logger.info("End renew_all_item_types")
    except Exception as ex:
        current_app.logger.error(ex)
        current_app.logger.error(traceback.format_exc())
        db.session.rollback()


def show_exec_time(start_time, process_name):
    """Show elapsed time for each process.
    Args:
        start_time: float
            start time of the process
        process_name: str
            name of the process
    Returns:
        end_time: float
            end time of the process
    """
    end_time = time.perf_counter()
    elapsed_time = end_time - start_time
    current_app.logger.info(
        f"{process_name} elapsed time: {elapsed_time:.2f} seconds"
    )
    return end_time

def get_update_item_info_W2025_29_sql():
    """Retrieve a list of IDs that are updated by SQL-based processes.

    Some update operations in this script are performed directly via SQL.
    This function is intended to obtain the list of IDs affected by those SQL updates.
    """
    from sqlalchemy import text
    # Get data containing owner in json column from records_metadata
    r_query = text("""
        SELECT id
        FROM records_metadata
        WHERE json::text LIKE '%"owner"%'
    """)
    r_result = db.engine.execute(r_query)
    r_ids = [row[0] for row in r_result]
    for id in r_ids:
        print(f"[FIX][W2025-29.sql]records_metadata:{id}")
    # Get all data in item_metadata (no conditions)
    i_query = text("""
        SELECT id
        FROM item_metadata
    """)

    i_result = db.engine.execute(i_query)
    i_ids = [row[0] for row in i_result]

    for id in i_ids:
        print(f"[FIX][W2025-29.sql]item_metadata:{id}")



if __name__ == "__main__":
    # Log start time
    current_app.logger.info("Start update_W2025-29.py")
    start_time = time.perf_counter()

    args = sys.argv
    db.event.remove(ifr_Timestamp, 'before_update', ifr_timestamp_before_update)
    db.event.remove(im_Timestamp, 'before_update', im_timestamp_before_update)
    db.event.remove(ir_Timestamp, 'before_update', ir_timestamp_before_update)
    db.event.remove(Weko_Timestamp, 'before_update', weko_timestamp_before_update)
    try:
        if len(args) == 2:
            restricted_item_type_id = int(args[1])
            main(restricted_item_type_id, start_time)
        elif len(args) == 3:
            restricted_item_type_id = int(args[1])
            batch_size = int(args[2])
            main(restricted_item_type_id, start_time, batch_size=batch_size)
        else:
            print("Please provide restricted_item_type_id as an argument.")
            sys.exit(1)
    finally:
        db.event.listen(
            ifr_Timestamp, "before_update",
            ifr_timestamp_before_update, propagate=True
        )
        db.event.listen(
            im_Timestamp, "before_update",
            im_timestamp_before_update, propagate=True
        )
        db.event.listen(
            ir_Timestamp, "before_update",
            ir_timestamp_before_update, propagate=True
        )
        db.event.listen(
            Weko_Timestamp, "before_update",
            weko_timestamp_before_update, propagate=True
        )

    # Log end time
    end_time = time.perf_counter()
    elapsed_time = end_time - start_time
    current_app.logger.info(
        f"End update_W2025-29.py, elapsed time: {elapsed_time:.2f} seconds"
    )<|MERGE_RESOLUTION|>--- conflicted
+++ resolved
@@ -72,18 +72,14 @@
         current_app.logger.info("run update_feedback_mail_list_to_db")
         update_feedback_mail_list_to_db.main() # 著者DBのweko idの変更。それに伴うメタデータの変更
         current_time = show_exec_time(current_time, "update_feedback_mail_list_to_db")
-<<<<<<< HEAD
         update_itemtype_multiple_main()# Multipleという名前のアイテムタイプを修正（アイテムの変更なし)
         current_time = show_exec_time(current_time, "update_itemtype_multiple_main")
         fix_issue_47128_newbuild_main() # harvesting_type=Trueかつitemtype_id=12の修正＋アイテムの修正
         current_time = show_exec_time(current_time, "fix_issue_47128_newbuild_main")
         fix_metadata_53602_main() # プロパティ変更を全アイテムのメタデータに適用
         current_time = show_exec_time(current_time, "fix_metadata_53602_main")
-        
-=======
         add_peer_reviewed_to_version_type_property.main()
         current_time = show_exec_time(current_time, "add_peer_reviewed_to_version_type_property")
->>>>>>> ee3f9594
         current_app.logger.info("All updates completed successfully.")
     except Exception as ex:
         current_app.logger.error(ex)
