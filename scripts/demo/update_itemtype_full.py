from invenio_db import db
from flask import current_app
from sqlalchemy.orm.attributes import flag_modified
from weko_records.models import ItemTypeMapping
from sqlalchemy import desc
from weko_records.api import (
    ItemsMetadata,
    ItemTypeEditHistory,
    ItemTypeNames,
    ItemTypeProps,
    ItemTypes,
    Mapping,
)
from weko_workflow.api import WorkFlow
import traceback
import copy
import pickle
import argparse
import time
from datetime import datetime
import json

from properties import (
    jpcoar_catalog,
    jpcoar_dataset_series,
    jpcoar_holding_agent,
    jpcoar_format,
    dcterms_extent,
    dcndl_original_language,
    dcndl_volume_title,
    dcndl_edition,
    date_literal,
    publisher_info,
)


def checkRegisterdProperty(itemType, new_prop_ids):
    meta_list = itemType.render.get("meta_list", {})
    old_prop_ids = []
    for k in meta_list.keys():
        for id in new_prop_ids:
            if "cus_{}".format(id) in itemType.render["meta_list"][k]["input_type"]:
                print("cus_{} is already updated.".format(id))
                old_prop_ids.append(id)

    return list(set(new_prop_ids) - set(old_prop_ids))


def main():

    new_prop_ids = [
        publisher_info.property_id,
        jpcoar_catalog.property_id,
        jpcoar_dataset_series.property_id,
        jpcoar_holding_agent.property_id,
        jpcoar_format.property_id,
        dcterms_extent.property_id,
        dcndl_original_language.property_id,
        dcndl_volume_title.property_id,
        dcndl_edition.property_id,
        date_literal.property_id,
    ]
    
    new_prop_mapping = {
        publisher_info.property_id:publisher_info.mapping,
        jpcoar_catalog.property_id:jpcoar_catalog.mapping,
        jpcoar_dataset_series.property_id:jpcoar_dataset_series.mapping,
        jpcoar_holding_agent.property_id:jpcoar_holding_agent.mapping,
        jpcoar_format.property_id:jpcoar_format.mapping,
        dcterms_extent.property_id:dcterms_extent.mapping,
        dcndl_original_language.property_id:dcndl_original_language.mapping,
        dcndl_volume_title.property_id:dcndl_volume_title.mapping,
        dcndl_edition.property_id:dcndl_edition.mapping,
        date_literal.property_id:date_literal.mapping,
    }

    try:
        i = 1
        with db.session.begin_nested():
            # itemType = ItemTypes.get_by_name('デフォルトアイテムタイプ（フル）')
            itemType = ItemTypes.get_by_id(30002,with_deleted=True)
            if itemType is None:
                itemType = ItemTypes.get_by_id(15,with_deleted=True)
                if itemType is None:
                    raise Exception("itemType is not found.")
            if itemType:
                cur_prop_ids = checkRegisterdProperty(itemType, new_prop_ids)
                _render = pickle.loads(pickle.dumps(itemType.render, -1))
<<<<<<< HEAD
                _mapping = Mapping.get_record(itemType.id)
=======
                _mapping = (
                    ItemTypeMapping.query.filter(ItemTypeMapping.item_type_id == itemType.id)
                    .order_by(desc(ItemTypeMapping.created))
                    .first()
                )
>>>>>>> 200885a5
                for id in cur_prop_ids:
                    _prop = ItemTypeProps.get_record(id)
                    _prop_id = "item_{}".format(int(datetime(2023,10,30,0,0).strftime('%s')) + i)
                    i = i + 1
                    if _prop:
                        _render["meta_list"][_prop_id] = json.loads(
                            '{"input_maxItems": "9999","input_minItems": "1","input_type": "cus_'
                            + str(id)
                            + '","input_value": "","option": {"crtf": false,"hidden": false,"multiple": true,"required": false,"showlist": false},"title": "'
                            + _prop.name
                            + '","title_i18n": {"en": "", "ja": "'
                            + _prop.name
                            + '"}}'
                        )
                        _render["schemaeditor"]["schema"][_prop_id] = _prop.schema
                        _render["table_row_map"]["schema"]["properties"][
                            _prop_id
                        ] = _prop.schema
                        _form = json.loads(
                            json.dumps(_prop.form).replace("parentkey", _prop_id)
                        )
                        _render["table_row_map"]["form"].append(_form)
                        _render["table_row_map"]["mapping"][_prop_id] = pickle.loads(pickle.dumps(new_prop_mapping.get(str(id),""),-1))
<<<<<<< HEAD
                        _render["table_row"].append(_prop_id)
                        _mapping[_prop_id] = pickle.loads(pickle.dumps(_render["table_row_map"]["mapping"][_prop_id],-1))
=======
                        _mapping.mapping[_prop_id] = pickle.loads(pickle.dumps(new_prop_mapping.get(str(id),""),-1))
                        _render["table_row"].append(_prop_id)
                        if _prop_id in _mapping.mapping and _mapping.mapping[_prop_id] and "=" not in _mapping.mapping[_prop_id]:
                            _mapping.mapping[_prop_id] = pickle.loads(pickle.dumps(_render["table_row_map"]["mapping"][_prop_id],-1))
>>>>>>> 200885a5
                        print("property cus_{} has been registerd.".format(id))

                if len(cur_prop_ids) > 0:
                    from weko_itemtypes_ui.utils import (
                        fix_json_schema,
                        update_required_schema_not_exist_in_form,
                        update_text_and_textarea,
                    )

                    table_row_map = _render.get("table_row_map")
                    json_schema = fix_json_schema(table_row_map.get("schema"))
                    json_form = table_row_map.get("form")
                    json_schema = update_required_schema_not_exist_in_form(
                        json_schema, json_form
                    )
                    json_schema, json_form = update_text_and_textarea(
                        itemType.id, json_schema, json_form
                    )

                    itemType.schema = json_schema
                    itemType.form = json_form
                    itemType.render = _render

                    flag_modified(itemType, "schema")
                    flag_modified(itemType, "form")
                    flag_modified(itemType, "render")
                    db.session.merge(itemType)
<<<<<<< HEAD
                    db.session.merge(_mapping.model)
                    Mapping.create(item_type_id=itemType.id,
                               mapping=_mapping)
=======
                    
                    flag_modified(_mapping, 'mapping')
                    db.session.merge(_mapping)
                    Mapping.create(item_type_id=itemType.id,
                               mapping=_mapping.mapping)
>>>>>>> 200885a5
                    print("session merged.")

        db.session.commit()
        
        
        print("session commited.")
    except Exception as e:
        print(traceback.format_exc())
        db.session.rollback()


if __name__ == "__main__":
    main()<|MERGE_RESOLUTION|>--- conflicted
+++ resolved
@@ -86,15 +86,11 @@
             if itemType:
                 cur_prop_ids = checkRegisterdProperty(itemType, new_prop_ids)
                 _render = pickle.loads(pickle.dumps(itemType.render, -1))
-<<<<<<< HEAD
-                _mapping = Mapping.get_record(itemType.id)
-=======
                 _mapping = (
                     ItemTypeMapping.query.filter(ItemTypeMapping.item_type_id == itemType.id)
                     .order_by(desc(ItemTypeMapping.created))
                     .first()
                 )
->>>>>>> 200885a5
                 for id in cur_prop_ids:
                     _prop = ItemTypeProps.get_record(id)
                     _prop_id = "item_{}".format(int(datetime(2023,10,30,0,0).strftime('%s')) + i)
@@ -118,15 +114,10 @@
                         )
                         _render["table_row_map"]["form"].append(_form)
                         _render["table_row_map"]["mapping"][_prop_id] = pickle.loads(pickle.dumps(new_prop_mapping.get(str(id),""),-1))
-<<<<<<< HEAD
-                        _render["table_row"].append(_prop_id)
-                        _mapping[_prop_id] = pickle.loads(pickle.dumps(_render["table_row_map"]["mapping"][_prop_id],-1))
-=======
                         _mapping.mapping[_prop_id] = pickle.loads(pickle.dumps(new_prop_mapping.get(str(id),""),-1))
                         _render["table_row"].append(_prop_id)
                         if _prop_id in _mapping.mapping and _mapping.mapping[_prop_id] and "=" not in _mapping.mapping[_prop_id]:
                             _mapping.mapping[_prop_id] = pickle.loads(pickle.dumps(_render["table_row_map"]["mapping"][_prop_id],-1))
->>>>>>> 200885a5
                         print("property cus_{} has been registerd.".format(id))
 
                 if len(cur_prop_ids) > 0:
@@ -154,17 +145,11 @@
                     flag_modified(itemType, "form")
                     flag_modified(itemType, "render")
                     db.session.merge(itemType)
-<<<<<<< HEAD
-                    db.session.merge(_mapping.model)
-                    Mapping.create(item_type_id=itemType.id,
-                               mapping=_mapping)
-=======
-                    
+
                     flag_modified(_mapping, 'mapping')
                     db.session.merge(_mapping)
                     Mapping.create(item_type_id=itemType.id,
                                mapping=_mapping.mapping)
->>>>>>> 200885a5
                     print("session merged.")
 
         db.session.commit()
