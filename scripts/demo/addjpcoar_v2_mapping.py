<<<<<<< HEAD
from weko_records.models import ItemType,ItemTypeMapping
=======
from weko_records.models import ItemType, ItemTypeMapping
>>>>>>> 200885a5
from weko_records.api import Mapping, ItemTypes
from sqlalchemy.sql import func
from sqlalchemy.orm.attributes import flag_modified
from sqlalchemy import desc
from invenio_db import db
import pickle
import traceback

from properties import (
    property_config,
    creator,
    contributor,
    funding_reference,
    jpcoar_catalog,
    jpcoar_dataset_series,
    jpcoar_holding_agent,
    jpcoar_format,
    dcterms_extent,
    dcndl_original_language,
    dcndl_volume_title,
    dcndl_edition,
    date_literal,
    publisher_info,
)


def main():
    try:
        res = db.session.query(ItemType.id).all()
        for _id in list(res):
            with db.session.begin_nested():
                # itemtypemappingはversion_idがあるにもかかわらず、idが優先される。
                item_type_mapping = (
                    ItemTypeMapping.query.filter(ItemTypeMapping.item_type_id == _id)
<<<<<<< HEAD
                    .order_by(desc(ItemTypeMapping.id))
                    .first()
                )
                if item_type_mapping is not None:
                    print("processing... item type id({}) mapping id({})".format(_id,item_type_mapping.id))
                    mapping = pickle.loads(pickle.dumps(item_type_mapping.mapping, -1))
                    for key in list(mapping.keys()):
                        if "jpcoar_mapping" in mapping[key]: 
=======
                    .order_by(desc(ItemTypeMapping.created))
                    .first()
                )
                if item_type_mapping is not None:
                    print(
                        "processing... item type id({}) mapping id({})".format(
                            _id, item_type_mapping.id
                        )
                    )
                    mapping = pickle.loads(pickle.dumps(item_type_mapping.mapping, -1))
                    for key in list(mapping.keys()):
                        if "jpcoar_mapping" in mapping[key]:
>>>>>>> 200885a5
                            if "catalog" in mapping[key]["jpcoar_mapping"]:
                                continue
                            elif "datasetSeries" in mapping[key]["jpcoar_mapping"]:
                                continue
                            elif "holdingAgent" in mapping[key]["jpcoar_mapping"]:
                                continue
                            elif "format" in mapping[key]["jpcoar_mapping"]:
                                continue
                            elif "extent" in mapping[key]["jpcoar_mapping"]:
                                continue
                            elif "originalLanguage" in mapping[key]["jpcoar_mapping"]:
                                continue
                            elif "volumeTitle" in mapping[key]["jpcoar_mapping"]:
                                continue
                            elif "edition" in mapping[key]["jpcoar_mapping"]:
                                continue
                            elif "date_dcterms" in mapping[key]["jpcoar_mapping"]:
                                continue
                            elif "publisher_jpcoar" in mapping[key]["jpcoar_mapping"]:
                                continue
<<<<<<< HEAD
                            elif "jpcoar_v1_mapping" in mapping[key]:
                                mapping[key]["jpcoar_mapping"] =  item_type_mapping.mapping[key][
                                    "jpcoar_v1_mapping"
                                ]
                            else:
                                mapping[key]["jpcoar_v1_mapping"] = ""
                        else:
                            if "jpcoar_v1_mapping" in mapping[key]:
                                mapping[key]["jpcoar_mapping"] = item_type_mapping.mapping[key][
                                    "jpcoar_v1_mapping"
                                ]
                            else:
                                mapping[key]["jpcoar_v1_mapping"] = ""
                                mapping[key]["jpcoar_mapping"] = ""
                        
                    item_type_mapping.mapping = pickle.loads(pickle.dumps(mapping, -1))
                    flag_modified(item_type_mapping,"mapping")
                    db.session.merge(item_type_mapping)
=======
                            # elif "=" in str(mapping[key]["jpcoar_mapping"]):
                            #     continue
                            elif "jpcoar_v1_mapping" in mapping[key]:
                                mapping[key][
                                    "jpcoar_mapping"
                                ] = item_type_mapping.mapping[key]["jpcoar_v1_mapping"]
                        else:
                            if "jpcoar_v1_mapping" in mapping[key]:
                                mapping[key][
                                    "jpcoar_mapping"
                                ] = item_type_mapping.mapping[key]["jpcoar_v1_mapping"]
                            else:
                                mapping[key] = {
                                    "display_lang_type": "",
                                    "jpcoar_v1_mapping": "",
                                    "jpcoar_mapping": "",
                                    "junii2_mapping": "",
                                    "lido_mapping": "",
                                    "lom_mapping": "",
                                    "oai_dc_mapping": "",
                                    "spase_mapping": "",
                                }

                    item_type_mapping.mapping = pickle.loads(pickle.dumps(mapping, -1))
                    flag_modified(item_type_mapping, "mapping")
                    db.session.merge(item_type_mapping)
                    item_type = ItemTypes.get_by_id(_id,with_deleted=True)
                    if item_type is not None:
                        item_type.render['table_row_map']['mapping']=pickle.loads(pickle.dumps(mapping, -1))
                        flag_modified(item_type, "render")
                        db.session.merge(item_type)

>>>>>>> 200885a5
                else:
                    print("No mapping: {}".format(_id))
        db.session.commit()
    except Exception as ex:
        print(traceback.format_exc())
        db.session.rollback()


if __name__ == "__main__":
    """Main context."""
    main()<|MERGE_RESOLUTION|>--- conflicted
+++ resolved
@@ -1,8 +1,4 @@
-<<<<<<< HEAD
-from weko_records.models import ItemType,ItemTypeMapping
-=======
 from weko_records.models import ItemType, ItemTypeMapping
->>>>>>> 200885a5
 from weko_records.api import Mapping, ItemTypes
 from sqlalchemy.sql import func
 from sqlalchemy.orm.attributes import flag_modified
@@ -37,16 +33,6 @@
                 # itemtypemappingはversion_idがあるにもかかわらず、idが優先される。
                 item_type_mapping = (
                     ItemTypeMapping.query.filter(ItemTypeMapping.item_type_id == _id)
-<<<<<<< HEAD
-                    .order_by(desc(ItemTypeMapping.id))
-                    .first()
-                )
-                if item_type_mapping is not None:
-                    print("processing... item type id({}) mapping id({})".format(_id,item_type_mapping.id))
-                    mapping = pickle.loads(pickle.dumps(item_type_mapping.mapping, -1))
-                    for key in list(mapping.keys()):
-                        if "jpcoar_mapping" in mapping[key]: 
-=======
                     .order_by(desc(ItemTypeMapping.created))
                     .first()
                 )
@@ -59,7 +45,6 @@
                     mapping = pickle.loads(pickle.dumps(item_type_mapping.mapping, -1))
                     for key in list(mapping.keys()):
                         if "jpcoar_mapping" in mapping[key]:
->>>>>>> 200885a5
                             if "catalog" in mapping[key]["jpcoar_mapping"]:
                                 continue
                             elif "datasetSeries" in mapping[key]["jpcoar_mapping"]:
@@ -80,26 +65,6 @@
                                 continue
                             elif "publisher_jpcoar" in mapping[key]["jpcoar_mapping"]:
                                 continue
-<<<<<<< HEAD
-                            elif "jpcoar_v1_mapping" in mapping[key]:
-                                mapping[key]["jpcoar_mapping"] =  item_type_mapping.mapping[key][
-                                    "jpcoar_v1_mapping"
-                                ]
-                            else:
-                                mapping[key]["jpcoar_v1_mapping"] = ""
-                        else:
-                            if "jpcoar_v1_mapping" in mapping[key]:
-                                mapping[key]["jpcoar_mapping"] = item_type_mapping.mapping[key][
-                                    "jpcoar_v1_mapping"
-                                ]
-                            else:
-                                mapping[key]["jpcoar_v1_mapping"] = ""
-                                mapping[key]["jpcoar_mapping"] = ""
-                        
-                    item_type_mapping.mapping = pickle.loads(pickle.dumps(mapping, -1))
-                    flag_modified(item_type_mapping,"mapping")
-                    db.session.merge(item_type_mapping)
-=======
                             # elif "=" in str(mapping[key]["jpcoar_mapping"]):
                             #     continue
                             elif "jpcoar_v1_mapping" in mapping[key]:
@@ -132,7 +97,6 @@
                         flag_modified(item_type, "render")
                         db.session.merge(item_type)
 
->>>>>>> 200885a5
                 else:
                     print("No mapping: {}".format(_id))
         db.session.commit()
