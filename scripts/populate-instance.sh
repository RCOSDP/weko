#!/usr/bin/env bash
#
# This file is part of WEKO3.
# Copyright (C) 2017 National Institute of Informatics.
#
# WEKO3 is free software; you can redistribute it
# and/or modify it under the terms of the GNU General Public License as
# published by the Free Software Foundation; either version 2 of the
# License, or (at your option) any later version.
#
# WEKO3 is distributed in the hope that it will be
# useful, but WITHOUT ANY WARRANTY; without even the implied warranty of
# MERCHANTABILITY or FITNESS FOR A PARTICULAR PURPOSE.  See the GNU
# General Public License for more details.
#
# You should have received a copy of the GNU General Public License
# along with WEKO3; if not, write to the
# Free Software Foundation, Inc., 59 Temple Place, Suite 330, Boston,
# MA 02111-1307, USA.

# check environment variables:
if [ "${INVENIO_WEB_HOST}" = "" ]; then
    echo "[ERROR] Please set environment variable INVENIO_WEB_HOST before runnning this script."
    echo "[ERROR] Example: export INVENIO_WEB_HOST=192.168.50.10"
    exit 1
fi
if [ "${INVENIO_WEB_INSTANCE}" = "" ]; then
    echo "[ERROR] Please set environment variable INVENIO_WEB_INSTANCE before runnning this script."
    echo "[ERROR] Example: export INVENIO_WEB_INSTANCE=invenio"
    exit 1
fi
if [ "${INVENIO_WEB_VENV}" = "" ]; then
    echo "[ERROR] Please set environment variable INVENIO_WEB_VENV before runnning this script."
    echo "[ERROR] Example: export INVENIO_WEB_VENV=invenio"
    exit 1
fi
if [ "${INVENIO_WEB_HOST_NAME}" = "" ]; then
    echo "[ERROR] Please set environment variable INVENIO_WEB_HOST_NAME before runnning this script."
    echo "[ERROR] Example: export INVENIO_WEB_HOST_NAME=invenio"
    exit 1
fi
if [ "${INVENIO_USER_EMAIL}" = "" ]; then
    echo "[ERROR] Please set environment variable INVENIO_USER_EMAIL before runnning this script."
    echo "[ERROR] Example: export INVENIO_USER_EMAIL=wekosoftware@nii.ac.jp"
    exit 1
fi
if [ "${INVENIO_USER_PASS}" = "" ]; then
    echo "[ERROR] Please set environment variable INVENIO_USER_PASS before runnning this script."
    echo "[ERROR] Example: export INVENIO_USER_PASS=uspass123"
    exit 1
fi
if [ "${INVENIO_POSTGRESQL_HOST}" = "" ]; then
    echo "[ERROR] Please set environment variable INVENIO_POSTGRESQL_HOST before runnning this script."
    echo "[ERROR] Example: export INVENIO_POSTGRESQL_HOST=192.168.50.11"
    exit 1
fi
if [ "${INVENIO_POSTGRESQL_DBNAME}" = "" ]; then
    echo "[ERROR] Please set environment variable INVENIO_POSTGRESQL_DBNAME before runnning this script."
    echo "[ERROR] Example: INVENIO_POSTGRESQL_DBNAME=invenio"
    exit 1
fi
if [ "${INVENIO_POSTGRESQL_DBUSER}" = "" ]; then
    echo "[ERROR] Please set environment variable INVENIO_POSTGRESQL_DBUSER before runnning this script."
    echo "[ERROR] Example: INVENIO_POSTGRESQL_DBUSER=invenio"
    exit 1
fi
if [ "${INVENIO_POSTGRESQL_DBPASS}" = "" ]; then
    echo "[ERROR] Please set environment variable INVENIO_POSTGRESQL_DBPASS before runnning this script."
    echo "[ERROR] Example: INVENIO_POSTGRESQL_DBPASS=dbpass123"
    exit 1
fi
if [ "${INVENIO_REDIS_HOST}" = "" ]; then
    echo "[ERROR] Please set environment variable INVENIO_REDIS_HOST before runnning this script."
    echo "[ERROR] Example: export INVENIO_REDIS_HOST=192.168.50.12"
    exit 1
fi
if [ "${INVENIO_ELASTICSEARCH_HOST}" = "" ]; then
    echo "[ERROR] Please set environment variable INVENIO_ELASTICSEARCH_HOST before runnning this script."
    echo "[ERROR] Example: export INVENIO_ELASTICSEARCH_HOST=192.168.50.13"
    exit 1
fi
if [ "${INVENIO_RABBITMQ_HOST}" = "" ]; then
    echo "[ERROR] Please set environment variable INVENIO_RABBITMQ_HOST before runnning this script."
    echo "[ERROR] Example: export INVENIO_RABBITMQ_HOST=192.168.50.14"
    exit 1
fi
if [ "${INVENIO_RABBITMQ_USER}" = "" ]; then
    echo "[ERROR] Please set environment variable INVENIO_RABBITMQ_USER before runnning this script."
    echo "[ERROR] Example: export INVENIO_RABBITMQ_USER=guest"
    exit 1
fi
if [ "${INVENIO_RABBITMQ_PASS}" = "" ]; then
    echo "[ERROR] Please set environment variable INVENIO_RABBITMQ_PASS before runnning this script."
    echo "[ERROR] Example: export INVENIO_RABBITMQ_PASS=guest"
    exit 1
fi
if [ "${INVENIO_RABBITMQ_VHOST}" = "" ]; then
    echo "[ERROR] Please set environment variable INVENIO_RABBITMQ_VHOST before runnning this script."
    echo "[ERROR] Example: export INVENIO_RABBITMQ_VHOST=/"
    exit 1
fi
if [ "${INVENIO_WORKER_HOST}" = "" ]; then
    echo "[ERROR] Please set environment variable INVENIO_WORKER_HOST before runnning this script."
    echo "[ERROR] Example: export INVENIO_WORKER_HOST=192.168.50.15"
    exit 1
fi
if [ "${SEARCH_INDEX_PREFIX}" = "" ]; then
    echo "[ERROR] Please set environment variable SEARCH_INDEX_PREFIX before runnning this script."
    echo "[ERROR] Example: export SEARCH_INDEX_PREFIX=tenant1"
    exit 1
fi

# load virtualenvrapper:
# shellcheck source=/dev/null
source "$(which virtualenvwrapper.sh)"

# switch virtual environment:
workon "${INVENIO_WEB_VENV}"

# quit on errors and unbound symbols:
set -o errexit
# set -o nounset

# sphinxdoc-create-database-begin
${INVENIO_WEB_INSTANCE} db drop --yes-i-know
${INVENIO_WEB_INSTANCE} db init
${INVENIO_WEB_INSTANCE} db create -v
${INVENIO_WEB_INSTANCE} stats partition create $(date +%Y)
${INVENIO_WEB_INSTANCE} stats partition create $(date -d 'year' +%Y)
# sphinxdoc-create-database-end

# sphinxdoc-index-initialisation-begin
# ${INVENIO_WEB_INSTANCE} index destroy --yes-i-know
${INVENIO_WEB_INSTANCE} index init
sleep 20
${INVENIO_WEB_INSTANCE} index queue init
# sphinxdoc-index-initialisation-end

# elasticsearch-ilm-setting-begin
curl -ku ${INVENIO_OPENSEARCH_USER}:${INVENIO_OPENSEARCH_PASS} -XPUT 'https://'${INVENIO_ELASTICSEARCH_HOST}':9200/_ism/policy/weko_stats_policy' -H 'Content-Type: application/json' -d '
{
  "policy":{
    "phases":{
      "hot":{
        "actions":{
          "rollover":{
            "max_size":"50gb"
          }
        }
      }
    }
  }
}'

curl -XPUT 'http://'${INVENIO_ELASTICSEARCH_HOST}':9200/'${SEARCH_INDEX_PREFIX}'-stats-index-000001' -H 'Content-Type: application/json' -d '
{
  "aliases": {
    "'${SEARCH_INDEX_PREFIX}'-stats-index": {
      "is_write_index": true
    }
  }
}'
curl -XPUT 'http://'${INVENIO_ELASTICSEARCH_HOST}':9200/'${SEARCH_INDEX_PREFIX}'-events-stats-index-000001' -H 'Content-Type: application/json' -d '
{
  "aliases": {
    "'${SEARCH_INDEX_PREFIX}'-events-stats-index": {
      "is_write_index": true
    }
  }
}'

event_list=('celery-task' 'item-create' 'top-view' 'record-view' 'file-download' 'file-preview' 'search')
for event_name in ${event_list[@]}
do
<<<<<<< HEAD
  curl -XPOST 'http://'${INVENIO_ELASTICSEARCH_HOST}':9200/_aliases' -H 'Content-Type: application/json' -d '
=======
  curl -ku ${INVENIO_OPENSEARCH_USER}:${INVENIO_OPENSEARCH_PASS} -XPUT 'https://'${INVENIO_ELASTICSEARCH_HOST}':9200/'${SEARCH_INDEX_PREFIX}'-events-stats-'${event_name}'-000001' -H 'Content-Type: application/json' -d '
  {
    "aliases": {
      "'${SEARCH_INDEX_PREFIX}'-events-stats-'${event_name}'": {
        "is_write_index": true
      }
    }
  }'
  curl -ku ${INVENIO_OPENSEARCH_USER}:${INVENIO_OPENSEARCH_PASS} -XPUT 'https://'${INVENIO_ELASTICSEARCH_HOST}':9200/'${SEARCH_INDEX_PREFIX}'-stats-'${event_name}'-000001' -H 'Content-Type: application/json' -d '
>>>>>>> ef8b00d8
  {
    "actions": [
      {
        "add": {
          "index": "'${SEARCH_INDEX_PREFIX}'-stats-index-000001",
          "alias": "'${SEARCH_INDEX_PREFIX}'-stats-'${event_name}'",
          "filter": {
            "term": {"event_type": "'${event_name}'"}
          },
          "is_write_index": true
        }
      },
      {
        "add": {
          "index": "'${SEARCH_INDEX_PREFIX}'-events-stats-index-000001",
          "alias": "'${SEARCH_INDEX_PREFIX}'-events-stats-'${event_name}'",
          "filter": {
            "term": {"event_type": "'${event_name}'"}
          },
          "is_write_index": true
        }
      }
    ]
  }'
done
# elasticsearch-ilm-setting-end

# sphinxdoc-populate-with-demo-records-begin
#${INVENIO_WEB_INSTANCE} demo init
# sphinxdoc-populate-with-demo-records-end

# sphinxdoc-create-files-location-begin
${INVENIO_WEB_INSTANCE} files location \
       "${INVENIO_FILES_LOCATION_NAME}" \
       "${INVENIO_FILES_LOCATION_URI}" \
       --default
# sphinxdoc-create-files-location-end

# sphinxdoc-create-user-account-begin
${INVENIO_WEB_INSTANCE} users create \
       "${INVENIO_USER_EMAIL}" \
       --password "${INVENIO_USER_PASS}" \
       --active
# sphinxdoc-create-user-account-end

# sphinxdoc-create-roles-begin
${INVENIO_WEB_INSTANCE} roles create "${INVENIO_ROLE_SYSTEM}"
${INVENIO_WEB_INSTANCE} roles create "${INVENIO_ROLE_REPOSITORY}"
${INVENIO_WEB_INSTANCE} roles create "${INVENIO_ROLE_CONTRIBUTOR}"
${INVENIO_WEB_INSTANCE} roles create "${INVENIO_ROLE_COMMUNITY}"
# sphinxdoc-create-roles-end

# sphinxdoc-set-user-role-begin
${INVENIO_WEB_INSTANCE} roles add \
       "${INVENIO_USER_EMAIL}" \
       "${INVENIO_ROLE_SYSTEM}"
# sphinxdoc-set-user-role-end

# sphinxdoc-set-role-access-begin
${INVENIO_WEB_INSTANCE} access \
       allow "superuser-access" \
       role "${INVENIO_ROLE_SYSTEM}"

${INVENIO_WEB_INSTANCE} access \
       allow "admin-access" \
       role "${INVENIO_ROLE_REPOSITORY}" \
       role "${INVENIO_ROLE_COMMUNITY}"

${INVENIO_WEB_INSTANCE} access \
       allow "schema-access" \
       role "${INVENIO_ROLE_REPOSITORY}"

${INVENIO_WEB_INSTANCE} access \
       allow "index-tree-access" \
       role "${INVENIO_ROLE_REPOSITORY}" \
       role "${INVENIO_ROLE_COMMUNITY}"

${INVENIO_WEB_INSTANCE} access \
       allow "indextree-journal-access" \
       role "${INVENIO_ROLE_REPOSITORY}" \
       role "${INVENIO_ROLE_COMMUNITY}"

${INVENIO_WEB_INSTANCE} access \
       allow "item-type-access" \
       role "${INVENIO_ROLE_REPOSITORY}"

${INVENIO_WEB_INSTANCE} access \
       allow "item-access" \
       role "${INVENIO_ROLE_REPOSITORY}" \
       role "${INVENIO_ROLE_COMMUNITY}" \
       role "${INVENIO_ROLE_CONTRIBUTOR}"

${INVENIO_WEB_INSTANCE} access \
       allow "files-rest-bucket-update" \
       role "${INVENIO_ROLE_REPOSITORY}" \
       role "${INVENIO_ROLE_COMMUNITY}" \
       role "${INVENIO_ROLE_CONTRIBUTOR}"

${INVENIO_WEB_INSTANCE} access \
       allow "files-rest-object-delete" \
       role "${INVENIO_ROLE_REPOSITORY}" \
       role "${INVENIO_ROLE_COMMUNITY}" \
       role "${INVENIO_ROLE_CONTRIBUTOR}"

${INVENIO_WEB_INSTANCE} access \
       allow "files-rest-object-delete-version" \
       role "${INVENIO_ROLE_REPOSITORY}" \
       role "${INVENIO_ROLE_COMMUNITY}" \
       role "${INVENIO_ROLE_CONTRIBUTOR}"

${INVENIO_WEB_INSTANCE} access \
       allow "files-rest-object-read" \
       role "${INVENIO_ROLE_REPOSITORY}" \
       role "${INVENIO_ROLE_COMMUNITY}" \
       role "${INVENIO_ROLE_CONTRIBUTOR}"

${INVENIO_WEB_INSTANCE} access \
       allow "search-access" \
       role "${INVENIO_ROLE_REPOSITORY}" \
       role "${INVENIO_ROLE_COMMUNITY}" \
       role "${INVENIO_ROLE_CONTRIBUTOR}"

${INVENIO_WEB_INSTANCE} access \
       allow "detail-page-access" \
       role "${INVENIO_ROLE_REPOSITORY}" \
       role "${INVENIO_ROLE_COMMUNITY}" \
       role "${INVENIO_ROLE_CONTRIBUTOR}"

${INVENIO_WEB_INSTANCE} access \
       allow "download-original-pdf-access" \
       role "${INVENIO_ROLE_REPOSITORY}" \
       role "${INVENIO_ROLE_COMMUNITY}" \
       role "${INVENIO_ROLE_CONTRIBUTOR}"

${INVENIO_WEB_INSTANCE} access \
       allow "author-access" \
       role "${INVENIO_ROLE_REPOSITORY}" \
       role "${INVENIO_ROLE_COMMUNITY}" \
       role "${INVENIO_ROLE_CONTRIBUTOR}"

${INVENIO_WEB_INSTANCE} access \
       allow "items-autofill" \
       role "${INVENIO_ROLE_REPOSITORY}" \
       role "${INVENIO_ROLE_COMMUNITY}" \
       role "${INVENIO_ROLE_CONTRIBUTOR}"

${INVENIO_WEB_INSTANCE} access \
       allow "stats-api-access" \
       role "${INVENIO_ROLE_REPOSITORY}"

${INVENIO_WEB_INSTANCE} access \
       allow "read-style-action" \
       role "${INVENIO_ROLE_REPOSITORY}"

${INVENIO_WEB_INSTANCE} access \
       allow "update-style-action" \
       role "${INVENIO_ROLE_REPOSITORY}"

# sphinxdoc-set-role-access-end

#### sphinxdoc-create-language-data-begin
${INVENIO_WEB_INSTANCE} language create \
        --active --registered "en" "English" 001

${INVENIO_WEB_INSTANCE} language create \
        --active "zh" "中文" 000

${INVENIO_WEB_INSTANCE} language create \
        --active "id" "Indonesia" 000

${INVENIO_WEB_INSTANCE} language create \
        --active "vi" "Tiếng Việt" 000

${INVENIO_WEB_INSTANCE} language create \
         --active "ms" "Bahasa Melayu" 000

${INVENIO_WEB_INSTANCE} language create \
         --active "fil" "Filipino (Pilipinas)" 000

${INVENIO_WEB_INSTANCE} language create \
         --active "th" "ไทย" 000

${INVENIO_WEB_INSTANCE} language create \
         --active "hi" "हिन्दी" 000

${INVENIO_WEB_INSTANCE} language create \
         --active --registered "ja" "日本語" 002
#### sphinxdoc-create-language-data-end

##### sphinxdoc-create-test-data-begin
${INVENIO_WEB_INSTANCE} users create \
       "repoadmin@example.org" \
       --password "${INVENIO_USER_PASS}" \
       --active

${INVENIO_WEB_INSTANCE} roles add \
       "repoadmin@example.org" \
       "${INVENIO_ROLE_REPOSITORY}"

${INVENIO_WEB_INSTANCE} users create \
       "contributor@example.org" \
       --password "${INVENIO_USER_PASS}" \
       --active

${INVENIO_WEB_INSTANCE} roles add \
        "contributor@example.org" \
       "${INVENIO_ROLE_CONTRIBUTOR}"

${INVENIO_WEB_INSTANCE} users create \
       "user@example.org" \
       --password "${INVENIO_USER_PASS}" \
       --active

${INVENIO_WEB_INSTANCE} users create \
      "comadmin@example.org" \
      --password "${INVENIO_USER_PASS}" \
      --active

${INVENIO_WEB_INSTANCE} roles add \
        "comadmin@example.org" \
       "${INVENIO_ROLE_COMMUNITY}"

##### sphinxdoc-create-test-data-end

# sphinxdoc-set-web-api-account-combobox-begin
${INVENIO_WEB_INSTANCE} cert insert crf CrossRef
# sphinxdoc-set-web-api-account-combobox-end

#### sphinxdoc-create-widget_type-data-begin
${INVENIO_WEB_INSTANCE} widget_type create \
        "Free description" "Free description"

${INVENIO_WEB_INSTANCE} widget_type create \
        "Access counter" "Access counter"

${INVENIO_WEB_INSTANCE} widget_type create \
        "Notice" "Notice"

${INVENIO_WEB_INSTANCE} widget_type create \
        "New arrivals" "New arrivals"

${INVENIO_WEB_INSTANCE} widget_type create \
        "Main contents" "Main contents"

${INVENIO_WEB_INSTANCE} widget_type create \
        "Menu" "Menu"
${INVENIO_WEB_INSTANCE} widget_type create \
        "Header" "Header"
${INVENIO_WEB_INSTANCE} widget_type create \
        "Footer" "Footer"
### sphinxdoc-create-widget_type-data-end

# sphinxdoc-set-report-unit-and-target-begin
${INVENIO_WEB_INSTANCE} report create_unit \
       "1" "Day"
${INVENIO_WEB_INSTANCE} report create_unit \
       "2" "Week"
${INVENIO_WEB_INSTANCE} report create_unit \
       "3" "Year"
${INVENIO_WEB_INSTANCE} report create_unit \
       "4" "Item"
${INVENIO_WEB_INSTANCE} report create_unit \
       "5" "Host"
${INVENIO_WEB_INSTANCE} report create_target \
       "1" "Item registration report" "1,2,3,5"
${INVENIO_WEB_INSTANCE} report create_target \
       "2" "Item detail view report" "1,2,3,4,5"
${INVENIO_WEB_INSTANCE} report create_target \
       "3" "Contents download report" "1,2,3,4,5"
# sphinxdoc-set-report-unit-and-target-end

${INVENIO_WEB_INSTANCE} billing create \
       --active 1

# create-admin-settings-begin
${INVENIO_WEB_INSTANCE} admin_settings create_settings \
       1 "items_display_settings" \
       "{'items_search_author': 'name', 'items_display_email': True}"
${INVENIO_WEB_INSTANCE} admin_settings create_settings \
       2 "storage_check_settings" \
       "{'threshold_rate': 80, 'cycle': 'weekly', 'day': 0}"
${INVENIO_WEB_INSTANCE} admin_settings create_settings \
       3 "site_license_mail_settings" \
       "{'auto_send_flag': False}"
${INVENIO_WEB_INSTANCE} admin_settings create_settings \
       4 "default_properties_settings" \
       "{'show_flag': True}"
${INVENIO_WEB_INSTANCE} admin_settings create_settings \
       5 "elastic_reindex_settings" \
       "{'has_errored': False}"
# create-admin-settings-end

# create-default-authors-prefix-settings-begin
${INVENIO_WEB_INSTANCE} authors_prefix default_settings \
       "WEKO" "WEKO" ""
${INVENIO_WEB_INSTANCE} authors_prefix default_settings \
       "ORCID" "ORCID" "https://orcid.org/##"
${INVENIO_WEB_INSTANCE} authors_prefix default_settings \
       "CiNii" "CiNii" "https://ci.nii.ac.jp/author/##"
${INVENIO_WEB_INSTANCE} authors_prefix default_settings \
       "KAKEN2" "KAKEN2" "https://nrid.nii.ac.jp/nrid/##"
${INVENIO_WEB_INSTANCE} authors_prefix default_settings \
       "ROR" "ROR" "https://ror.org/##"
# create-default-authors-prefix-settings-end

# create-default-authors-affiliation-settings-begin
${INVENIO_WEB_INSTANCE} authors_affiliation default_settings \
       "ISNI" "ISNI" "http://www.isni.org/isni/##"
${INVENIO_WEB_INSTANCE} authors_affiliation default_settings \
       "GRID" "GRID" "https://www.grid.ac/institutes/##"
${INVENIO_WEB_INSTANCE} authors_affiliation default_settings \
       "Ringgold" "Ringgold" ""
${INVENIO_WEB_INSTANCE} authors_affiliation default_settings \
       "kakenhi" "kakenhi" ""
# create-default-authors-affiliation-settings-end

# create-widget-bucket-begin
${INVENIO_WEB_INSTANCE} widget init
# create-widget-bucket-end

# create-facet-search-setting-begin
${INVENIO_WEB_INSTANCE} facet_search_setting create \
       "Data Language"	"デ一タの言語"	"language"	"[]"	True   SelectBox     1      True
${INVENIO_WEB_INSTANCE} facet_search_setting create \
       "Access"	"アクセス制限"	"accessRights"	"[]"	True   SelectBox     2      True
${INVENIO_WEB_INSTANCE} facet_search_setting create \
       "Location"	"地域"	"geoLocation.geoLocationPlace"	"[]"	True   SelectBox     3      True
${INVENIO_WEB_INSTANCE} facet_search_setting create \
       "Temporal"	"時間的範囲"	"temporal"	"[]"	True   SelectBox     4      True
${INVENIO_WEB_INSTANCE} facet_search_setting create \
       "Topic"	"トピック"	"subject.value"	"[]"	True   SelectBox     5      True
${INVENIO_WEB_INSTANCE} facet_search_setting create \
       "Distributor"	"配布者"	"contributor.contributorName"	"[{'agg_value': 'Distributor', 'agg_mapping': 'contributor.@attributes.contributorType'}]"	True   SelectBox     6      True
${INVENIO_WEB_INSTANCE} facet_search_setting create \
       "Data Type"	"デ一タタイプ"	"description.value"	"[{'agg_value': 'Other', 'agg_mapping': 'description.descriptionType'}]"	True   SelectBox     7      True
# create-facet-search-setting-end<|MERGE_RESOLUTION|>--- conflicted
+++ resolved
@@ -172,19 +172,7 @@
 event_list=('celery-task' 'item-create' 'top-view' 'record-view' 'file-download' 'file-preview' 'search')
 for event_name in ${event_list[@]}
 do
-<<<<<<< HEAD
-  curl -XPOST 'http://'${INVENIO_ELASTICSEARCH_HOST}':9200/_aliases' -H 'Content-Type: application/json' -d '
-=======
-  curl -ku ${INVENIO_OPENSEARCH_USER}:${INVENIO_OPENSEARCH_PASS} -XPUT 'https://'${INVENIO_ELASTICSEARCH_HOST}':9200/'${SEARCH_INDEX_PREFIX}'-events-stats-'${event_name}'-000001' -H 'Content-Type: application/json' -d '
-  {
-    "aliases": {
-      "'${SEARCH_INDEX_PREFIX}'-events-stats-'${event_name}'": {
-        "is_write_index": true
-      }
-    }
-  }'
-  curl -ku ${INVENIO_OPENSEARCH_USER}:${INVENIO_OPENSEARCH_PASS} -XPUT 'https://'${INVENIO_ELASTICSEARCH_HOST}':9200/'${SEARCH_INDEX_PREFIX}'-stats-'${event_name}'-000001' -H 'Content-Type: application/json' -d '
->>>>>>> ef8b00d8
+  curl -ku ${INVENIO_OPENSEARCH_USER}:${INVENIO_OPENSEARCH_PASS} -XPOST 'https://'${INVENIO_ELASTICSEARCH_HOST}':9200/_aliases' -H 'Content-Type: application/json' -d '
   {
     "actions": [
       {
