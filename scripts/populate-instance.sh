--- conflicted
+++ resolved
@@ -473,33 +473,23 @@
 ${INVENIO_WEB_INSTANCE} authors_prefix default_settings \
        "ROR" "ROR" "https://ror.org/##"
 ${INVENIO_WEB_INSTANCE} authors_prefix default_settings \
-<<<<<<< HEAD
-       "ISNI" "ISNI" "http://www.isni.org/isni/##"
-${INVENIO_WEB_INSTANCE} authors_prefix default_settings \
-       "VIAF" "VIAF" "https://viaf.org/viaf/##"
+       "e-Rad_Researcher" "e-Rad_Researcher" ""
+${INVENIO_WEB_INSTANCE} authors_prefix default_settings \
+       "NRID" "NRID【非推奨】" "https://nrid.nii.ac.jp/nrid/##"
+${INVENIO_WEB_INSTANCE} authors_prefix default_settings \
+       "ISNI" "ISNI" ""
+${INVENIO_WEB_INSTANCE} authors_prefix default_settings \
+       "VIAF" "VIAF" ""
 ${INVENIO_WEB_INSTANCE} authors_prefix default_settings \
        "AID" "AID" ""
 ${INVENIO_WEB_INSTANCE} authors_prefix default_settings \
-       "e-Rad_Researcher" "e-Rad_Researcher" ""
+       "kakenhi" "kakenhi【非推奨】" ""
+${INVENIO_WEB_INSTANCE} authors_prefix default_settings \
+       "Ringgold" "Ringgold" ""
+${INVENIO_WEB_INSTANCE} authors_prefix default_settings \
+       "GRID" "GRID【非推奨】" "" 
 ${INVENIO_WEB_INSTANCE} authors_prefix default_settings \
        "researchmap" "researchmap" "https://researchmap.jp/##"
-=======
-       "e-Rad_Researcher" "e-Rad_Researcher" ""
-${INVENIO_WEB_INSTANCE} authors_prefix default_settings \
-       "NRID" "NRID【非推奨】" "https://nrid.nii.ac.jp/nrid/##"
-${INVENIO_WEB_INSTANCE} authors_prefix default_settings \
-       "ISNI" "ISNI" ""
-${INVENIO_WEB_INSTANCE} authors_prefix default_settings \
-       "VIAF" "VIAF" ""
-${INVENIO_WEB_INSTANCE} authors_prefix default_settings \
-       "AID" "AID" ""
-${INVENIO_WEB_INSTANCE} authors_prefix default_settings \
-       "kakenhi" "kakenhi【非推奨】" ""
-${INVENIO_WEB_INSTANCE} authors_prefix default_settings \
-       "Ringgold" "Ringgold" ""
-${INVENIO_WEB_INSTANCE} authors_prefix default_settings \
-       "GRID" "GRID【非推奨】" "" 
->>>>>>> 744140e0
 # create-default-authors-prefix-settings-end
 
 # create-default-authors-affiliation-settings-begin
