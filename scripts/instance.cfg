--- conflicted
+++ resolved
@@ -33,12 +33,7 @@
     'stats-aggregate-events': {
         'task': 'invenio_stats.tasks.aggregate_events',
         'schedule': timedelta(minutes=1),
-<<<<<<< HEAD
-        'args': [('celery-task-agg', 'file-download-agg', 'file-preview-agg', 'item-create-agg', 'record-view-agg', 'search-agg')],
-        'args': [('celery-task-agg', 'file-download-agg', 'file-preview-agg', 'item-create-agg', 'record-view-agg')],
-=======
-        'args': [('celery-task-agg', 'file-download-agg', 'file-preview-agg', 'item-create-agg', 'record-view-agg', 'top-view-agg')],
->>>>>>> e0f7c680
+        'args': [('celery-task-agg', 'file-download-agg', 'file-preview-agg', 'item-create-agg', 'record-view-agg', 'search-agg', 'top-view-agg')],
     },
     # WEKO-indextree-journal-export
     'indextree-journal-export-journal': {
