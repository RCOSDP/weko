from datetime import timedelta
import warnings
import os

from celery.schedules import crontab
from invenio_app.config import \
    APP_DEFAULT_SECURE_HEADERS as INVENIO_APP_APP_DEFAULT_SECURE_HEADERS
from flask_babelex import lazy_gettext as _
from weko_search_ui.config import SEARCH_UI_SEARCH_INDEX


# Flask
TEMPLATES_AUTO_RELOAD = True
PERMANENT_SESSION_LIFETIME = timedelta(days=1)
WEKO_ADMIN_IMPORT_PAGE_LIFETIME = 43200
""" Session time out setting in import page, default 43200 seconds (12 hours) """

WEKO_ADMIN_RESTRICTED_ACCESS_DISPLAY_FLAG = False
"""
Restricted access feature display flag.
True: display all feature
False: only display secret url download
"""

# Database
SQLALCHEMY_DATABASE_URI = 'postgresql+psycopg2://{{ environ('INVENIO_POSTGRESQL_DBUSER') }}:{{ environ('INVENIO_POSTGRESQL_DBPASS') }}@{{ environ('INVENIO_POSTGRESQL_HOST') }}:5432/{{ environ('INVENIO_POSTGRESQL_DBNAME') }}'
#: Track modifications to objects.
SQLALCHEMY_TRACK_MODIFICATIONS = True
SQLALCHEMY_ENGINE_OPTIONS = {"pool_pre_ping": True}
# Database connection pool
DB_POOL_CLASS = '{{ environ('INVENIO_DB_POOL_CLASS') or 'QueuePool'}}'
# Statis files
COLLECT_STORAGE = 'flask_collect.storage.file'

# Request timeout for bulk update
INDEXER_BULK_REQUEST_TIMEOUT = 600

# Redis
CACHE_TYPE = OAUTH2_CACHE_TYPE =  'redis' # redis or redissentinel
CACHE_REDIS_HOST = '{{ environ('INVENIO_REDIS_HOST') }}'
CACHE_REDIS_URL = 'redis://{{ environ('INVENIO_REDIS_HOST') }}:6379/0'
ACCOUNTS_SESSION_REDIS_URL = 'redis://{{ environ('INVENIO_REDIS_HOST') }}:6379/1'
REDIS_PORT = '6379'

#sentinel
CACHE_REDIS_SENTINEL_MASTER = 'mymaster'
CACHE_REDIS_DB = '{{ environ('CACHE_REDIS_DB') }}'
ACCOUNTS_SESSION_REDIS_DB_NO = '{{ environ('ACCOUNTS_SESSION_REDIS_DB_NO') }}'
CELERY_RESULT_BACKEND_DB_NO = '{{ environ('CELERY_RESULT_BACKEND_DB_NO') }}'
SENTINEL_PORT = '26379'
CACHE_REDIS_SENTINELS = [("weko-sentinel-service.weko3re","26379")]

CRAWLER_REDIS_DB = 3
CRAWLER_REDIS_PORT = 6379
CRAWLER_REDIS_TTL = 86400

GROUP_INFO_REDIS_DB = 4 

# Celery
CELERY_GET_STATUS_TIMEOUT = 3.0

if os.environ.get('INVENIO_RABBITMQ_VHOST').endswith('/'):
  # Celery 3
  BROKER_URL = 'amqp://{{ environ('INVENIO_RABBITMQ_USER') }}:{{ environ('INVENIO_RABBITMQ_PASS') }}@{{ environ('INVENIO_RABBITMQ_HOST') }}:5672/{{ environ('INVENIO_RABBITMQ_VHOST') }}'
  # Celery 4
  CELERY_BROKER_URL = 'amqp://{{ environ('INVENIO_RABBITMQ_USER') }}:{{ environ('INVENIO_RABBITMQ_PASS') }}@{{ environ('INVENIO_RABBITMQ_HOST') }}:5672/{{ environ('INVENIO_RABBITMQ_VHOST') }}'
else:
  # Celery 3
  BROKER_URL = 'amqp://{{ environ('INVENIO_RABBITMQ_USER') }}:{{ environ('INVENIO_RABBITMQ_PASS') }}@{{ environ('INVENIO_RABBITMQ_HOST') }}:5672/{{ environ('INVENIO_RABBITMQ_VHOST') }}/'
  # Celery 4
  CELERY_BROKER_URL = 'amqp://{{ environ('INVENIO_RABBITMQ_USER') }}:{{ environ('INVENIO_RABBITMQ_PASS') }}@{{ environ('INVENIO_RABBITMQ_HOST') }}:5672/{{ environ('INVENIO_RABBITMQ_VHOST') }}/'

from kombu import Exchange, Queue
INDEXER_MQ_EXCHANGE = Exchange("indexer", type="direct")
LINKAGE_MQ_EXCHANGE = Exchange('cris_researchmap_linkage', type='direct')
"""Default exchange for message queue."""
INDEXER_MQ_QUEUE = Queue("indexer", exchange=INDEXER_MQ_EXCHANGE, routing_key="indexer",queue_arguments={"x-queue-type":"quorum"})
LINKAGE_MQ_QUEUE = Queue("cris_researchmap_linkage", exchange=LINKAGE_MQ_EXCHANGE, routing_key="cris_researchmap_linkage",queue_arguments={"x-queue-type":"quorum"})

if CACHE_TYPE == 'redis':
  CELERY_RESULT_BACKEND = 'redis://{{ environ('INVENIO_REDIS_HOST') }}:6379/'+CELERY_RESULT_BACKEND_DB_NO
else:
  CELERY_RESULT_BACKEND = 'sentinel://weko-sentinel-service.weko3re:26379/'+CELERY_RESULT_BACKEND_DB_NO
  CELERY_RESULT_BACKEND_TRANSPORT_OPTIONS = { 'master_name': 'mymaster' }
CELERY_TASK_TRACK_STARTED=True

WEKO_ITEMS_UI_CRIS_LINKAGE_RESEARCHMAP_BASE_URL="https://api-trial.researchmap.jp"
WEKO_ITEMS_UI_CRIS_LINKAGE_RESEARCHMAP_HOST = "api-trial.researchmap.jp:443"
WEKO_ITEMS_UI_CRIS_LINKAGE_RESEARCHMAP_RETRY_MAX = 5
WEKO_ITEMS_UI_CRIS_LINKAGE_RESEARCHMAP_MERGE_MODE_DEFAULT = 'similar_merge_similar_data'
WEKO_ITEMS_UI_DEFAULT_LANG = "ja"
WEKO_ITEMS_UI_CRIS_LINKAGE_RESEARCHMAP_MAPPINGS = [
        { 'type' : 'lang' , "rm_name" : 'paper_title', "jpcoar_name" : 'dc:title' , "weko_name" :"title"}
        ,{ 'type' : 'lang' , "rm_name" : 'book_title', "jpcoar_name" : 'dc:title' , "weko_name" :"title"}
        ,{ 'type' : 'lang' , "rm_name" : 'presentation_title', "jpcoar_name" : 'dc:title' , "weko_name" :"title"}
        ,{ 'type' : 'lang' , "rm_name" : 'work_title', "jpcoar_name" : 'dc:title' , "weko_name" :"title"}
        ,{ 'type' : 'lang' , "rm_name" : 'other_title', "jpcoar_name" : 'dc:title' , "weko_name" :"title"}
        
        ,{'type' : 'lang' , "rm_name" : 'description', "jpcoar_name" : 'datacite:description' , "weko_name" :"description"}
        ,{'type' : 'lang' , "rm_name" : 'publisher',   "jpcoar_name" : 'dc:publisher' , "weko_name" :"publisher"}
        ,{'type' : 'lang' , "rm_name" : 'publication_name',   "jpcoar_name" : 'jpcoar:sourceTitle' , "weko_name" :"sourceTitle"}

        ,{'type' : 'lang' , "rm_name" : 'event',   "jpcoar_name" : 'jpcoar:conference' , "weko_name" :"conference" , "child_node" : "conferenceName"}
        ,{'type' : 'lang' , "rm_name" : 'promoter',   "jpcoar_name" : 'jpcoar:conference' , "weko_name" :"conference", "child_node" : "conferenceSponsor"}
        ,{'type' : 'lang' , "rm_name" : 'location',   "jpcoar_name" : 'jpcoar:conference' , "weko_name" :"conference", "child_node" : "conferencePlace"}
        ,{'type' : 'simple' , "rm_name" : 'address_country',   "jpcoar_name" : 'jpcoar:conference' , "weko_name" :"conference", "child_node" : "conferenceCountry"}

        ,{'type' : 'authors'    ,  "rm_name" : 'authors'     , "jpcoar_name" : 'jpcoar:creator'  ,"weko_name": 'creator'}
        ,{'type' : 'authors'    ,  "rm_name" : 'creators'     , "jpcoar_name" : 'jpcoar:creator'  ,"weko_name": 'creator'}
        ,{'type' : 'authors'    ,  "rm_name" : 'originators'     , "jpcoar_name" : 'jpcoar:creator'  ,"weko_name": 'creator'}
        ,{'type' : 'authors'    ,  "rm_name" : 'presenters'     , "jpcoar_name" : 'jpcoar:creator'  ,"weko_name": 'creator'}
        ,{'type' : 'identifiers',  "rm_name" : "identifiers" , "jpcoar_name" : 'jpcoar:relation' ,"weko_name": 'relation'}
        ,{'type' : 'simple_value', "rm_name" : 'publication_date',  "jpcoar_name" :  'datacite:date' , "weko_name" : "date"}
        ,{'type' : 'simple' ,"rm_name" : 'total_page',   "jpcoar_name" : 'jpcoar:numPages', "weko_name" : "numPages"}
        ,{'type' : 'simple', "rm_name" : 'volume', "jpcoar_name" :  'jpcoar:volume' , "weko_name" : "volume"}
        ,{'type' : 'simple', "rm_name" : 'number', "jpcoar_name" :  'jpcoar:issue' , "weko_name" : "issue"}
        ,{'type' : 'simple', "rm_name" : 'starting_page', "jpcoar_name" : 'jpcoar:pageStart' , "weko_name" : "pageStart"}
        ,{'type' : 'simple', "rm_name" : 'ending_page', "jpcoar_name" :   'jpcoar:pageEnd' ,   "weko_name" : "pageEnd"}
        ,{'type' : 'simple', "rm_name" : 'languages', "jpcoar_name" :  'dc:language' , "weko_name" : "language"}
        ,{'type' :  'type', "rm_name" : 'published_paper_type'     , "jpcoar_name" :  'dc:type'     , "weko_name" : "type" ,'achievement_type' : 'published_papers'}
        ,{'type' :  'type', "rm_name" : 'misc_type'     , "jpcoar_name" :  'dc:type'     , "weko_name" : "type" , 'achievement_type' : 'misc'}
        ,{'type' :  'type', "rm_name" : 'book_type'     , "jpcoar_name" :  'dc:type'     , "weko_name" : "type" , 'achievement_type' : 'books_etc'}
        ,{'type' :  'type', "rm_name" : 'presentation_type'     , "jpcoar_name" :  'dc:type'     , "weko_name" : "type",'achievement_type' : 'presentations'}
        ,{'type' :  'type', "rm_name" : 'work_type'     , "jpcoar_name" :  'dc:type'     , "weko_name" : "type", 'achievement_type' : 'works'}
        ,{'type' :  'type', "rm_name" : 'dataset_type'     , "jpcoar_name" :  'dc:type'     , "weko_name" : "type" ,'achievement_type' : 'others'}

    ]
WEKO_ITEMS_UI_CRIS_LINKAGE_RESEARCHMAP_TYPE_MAPPINGS=\
    [{'achievement_type' : 'published_papers','detail_type_name':'','JPCOAR_resource_type':'article'}
    ,{'achievement_type' : 'published_papers','detail_type_name':'scientific_journal','JPCOAR_resource_type':'journal article'}
    ,{'achievement_type' : 'published_papers','detail_type_name':'international_conference_proceedings','JPCOAR_resource_type':'conference paper'}
    ,{'achievement_type' : 'published_papers','detail_type_name':'research_institution','JPCOAR_resource_type':'departmental bulletin paper'}
    ,{'achievement_type' : 'published_papers','detail_type_name':'symposium','JPCOAR_resource_type':'conference paper'}
    ,{'achievement_type' : 'published_papers','detail_type_name':'research_society','JPCOAR_resource_type':'article'}
    ,{'achievement_type' : 'published_papers','detail_type_name':'in_book','JPCOAR_resource_type':'article'}
    ,{'achievement_type' : 'published_papers','detail_type_name':'master_thesis','JPCOAR_resource_type':'master thesis'}
    ,{'achievement_type' : 'published_papers','detail_type_name':'others','JPCOAR_resource_type':'article'}
    ,{'achievement_type' : 'published_papers','detail_type_name':'doctoral_thesis','JPCOAR_resource_type':'doctoral thesis'}
    ,{'achievement_type' : 'misc','detail_type_name':'','JPCOAR_resource_type':'learning object'}
    ,{'achievement_type' : 'misc','detail_type_name':'report_scientific_journal','JPCOAR_resource_type':'learning object'}
    ,{'achievement_type' : 'misc','detail_type_name':'report_research_institution','JPCOAR_resource_type':'learning object'}
    ,{'achievement_type' : 'misc','detail_type_name':'summary_international_conference','JPCOAR_resource_type':'learning object'}
    ,{'achievement_type' : 'misc','detail_type_name':'summary_national_conference','JPCOAR_resource_type':'learning object'}
    ,{'achievement_type' : 'misc','detail_type_name':'technical_report','JPCOAR_resource_type':'technical report'}
    ,{'achievement_type' : 'misc','detail_type_name':'introduction_scientific_journal','JPCOAR_resource_type':'learning object'}
    ,{'achievement_type' : 'misc','detail_type_name':'introduction_international_proceedings','JPCOAR_resource_type':'learning object'}
    ,{'achievement_type' : 'misc','detail_type_name':'introduction_research_institution','JPCOAR_resource_type':'learning object'}
    ,{'achievement_type' : 'misc','detail_type_name':'introduction_commerce_magazine','JPCOAR_resource_type':'learning object'}
    ,{'achievement_type' : 'misc','detail_type_name':'introduction_other','JPCOAR_resource_type':'learning object'}
    ,{'achievement_type' : 'misc','detail_type_name':'lecture_materials','JPCOAR_resource_type':'learning object'}
    ,{'achievement_type' : 'misc','detail_type_name':'book_review','JPCOAR_resource_type':'learning object'}
    ,{'achievement_type' : 'misc','detail_type_name':'meeting_report','JPCOAR_resource_type':'learning object'}
    ,{'achievement_type' : 'misc','detail_type_name':'others','JPCOAR_resource_type':'learning object'}
    ,{'achievement_type' : 'books_etc','detail_type_name':'','JPCOAR_resource_type':'book'}
    ,{'achievement_type' : 'books_etc','detail_type_name':'scholarly_book','JPCOAR_resource_type':'book'}
    ,{'achievement_type' : 'books_etc','detail_type_name':'dictionary_or_encycropedia','JPCOAR_resource_type':'book'}
    ,{'achievement_type' : 'books_etc','detail_type_name':'textbook','JPCOAR_resource_type':'book'}
    ,{'achievement_type' : 'books_etc','detail_type_name':'report','JPCOAR_resource_type':'report'}
    ,{'achievement_type' : 'books_etc','detail_type_name':'general_book','JPCOAR_resource_type':'book'}
    ,{'achievement_type' : 'books_etc','detail_type_name':'musical_material','JPCOAR_resource_type':'musical notation'}
    ,{'achievement_type' : 'books_etc','detail_type_name':'film_or_video','JPCOAR_resource_type':'video'}
    ,{'achievement_type' : 'books_etc','detail_type_name':'image_material','JPCOAR_resource_type':'image'}
    ,{'achievement_type' : 'books_etc','detail_type_name':'phonetic_material','JPCOAR_resource_type':'sound'}
    ,{'achievement_type' : 'books_etc','detail_type_name':'map','JPCOAR_resource_type':'map'}
    ,{'achievement_type' : 'books_etc','detail_type_name':'others','JPCOAR_resource_type':'book'}
    ,{'achievement_type' : 'presentations','detail_type_name':'','JPCOAR_resource_type':'conference presentation'}
    ,{'achievement_type' : 'presentations','detail_type_name':'oral_presentation','JPCOAR_resource_type':'conference presentation'}
    ,{'achievement_type' : 'presentations','detail_type_name':'invited_oral_presentation','JPCOAR_resource_type':'conference presentation'}
    ,{'achievement_type' : 'presentations','detail_type_name':'keynote_oral_presentation','JPCOAR_resource_type':'conference presentation'}
    ,{'achievement_type' : 'presentations','detail_type_name':'poster_presentation','JPCOAR_resource_type':'conference poster'}
    ,{'achievement_type' : 'presentations','detail_type_name':'public_symposium','JPCOAR_resource_type':'conference presentation'}
    ,{'achievement_type' : 'presentations','detail_type_name':'nominated_symposium','JPCOAR_resource_type':'conference presentation'}
    ,{'achievement_type' : 'presentations','detail_type_name':'public_discourse','JPCOAR_resource_type':'conference presentation'}
    ,{'achievement_type' : 'presentations','detail_type_name':'media_report','JPCOAR_resource_type':'conference presentation'}
    ,{'achievement_type' : 'presentations','detail_type_name':'others','JPCOAR_resource_type':'conference presentation'}
    ,{'achievement_type' : 'works','detail_type_name':'','JPCOAR_resource_type':'interactive resource'}
    ,{'achievement_type' : 'works','detail_type_name':'artistic_activity','JPCOAR_resource_type':'interactive resource'}
    ,{'achievement_type' : 'works','detail_type_name':'architectural_works','JPCOAR_resource_type':'interactive resource'}
    ,{'achievement_type' : 'works','detail_type_name':'software','JPCOAR_resource_type':'software'}
    ,{'achievement_type' : 'works','detail_type_name':'database','JPCOAR_resource_type':'interactive resource'}
    ,{'achievement_type' : 'works','detail_type_name':'web_service','JPCOAR_resource_type':'interactive resource'}
    ,{'achievement_type' : 'works','detail_type_name':'educational_materials','JPCOAR_resource_type':'interactive resource'}
    ,{'achievement_type' : 'works','detail_type_name':'others','JPCOAR_resource_type':'interactive resource'}
    ,{'achievement_type' : 'others','detail_type_name':'','JPCOAR_resource_type':'other'}
    ,{'achievement_type' : 'others','detail_type_name':'preprint','JPCOAR_resource_type':'other'}
    ,{'achievement_type' : 'others','detail_type_name':'published','JPCOAR_resource_type':'other'}
    ,{'achievement_type' : 'others','detail_type_name':'experimental','JPCOAR_resource_type':'other'}
    ,{'achievement_type' : 'others','detail_type_name':'summary','JPCOAR_resource_type':'other'}
    ,{'achievement_type' : 'others','detail_type_name':'others','JPCOAR_resource_type':'other'}
    ]


#: Beat schedule
CELERY_BEAT_SCHEDULE = {
    # Stats
    'stats-process-events': {
        'task': 'invenio_stats.tasks.process_events',
        'schedule': timedelta(minutes=1),
        'args': [('celery-task', 'item-create', 'top-view', 'record-view', 'file-download', 'file-preview', 'search')],
    },
    'stats-aggregate-events': {
        'task': 'invenio_stats.tasks.aggregate_events',
        'schedule': crontab(hour={{ environ('WEKO_AGGREGATE_EVENT_HOUR') }}, minute={{ environ('WEKO_AGGREGATE_EVENT_MINUTE') }}),
        'args': [('celery-task-agg', 'file-download-agg', 'file-preview-agg', 'item-create-agg', 'record-view-agg', 'search-agg', 'top-view-agg')],
    },
    # WEKO-indextree-journal-export
    'indextree-journal-export-journal': {
        'task': 'weko_indextree_journal.tasks.export_journal_task',
        'schedule': timedelta(days=1),
        'args': [('p_path')],
    },
    'admin-send-report-emails': {
        'task': 'weko_admin.tasks.check_send_all_reports',
        'schedule': timedelta(days=1, minutes=0, hours=0),
        'args': [],
    },
    'harvest-check-schedules': {
        'task': 'invenio_oaiharvester.tasks.check_schedules_and_run',
        'schedule': crontab(hour=0, minute=0, day_of_week='*'),
        'args': [],
    },
    'send-feedback-mail-schedules': {
        'task': 'weko_admin.tasks.send_feedback_mail',
        'schedule': crontab(day_of_month='1', hour=0, minute=0),
        'args': [],
    },
    'send_storage_alert_mail': {
        'task': 'invenio_files_rest.tasks.check_send_alert_mail',
        'schedule': timedelta(days=1, minutes=0, hours=0),
        'args': [],
    },
    'send_site_access_mail': {
        'task': 'weko_admin.tasks.check_send_site_access_report',
        'schedule': timedelta(days=1, minutes=0, hours=0),
        'args': [],
    },
    'remove_preview_pdf': {
        'task': 'invenio_files_rest.tasks.check_file_storage_time',
        'schedule': timedelta(days=0, minutes=0, hours=1),
        'args': [],
    },
    'remove_author_tmp_file': {
        'task': 'weko_authors.tasks.check_tmp_file_time_for_author',
        'schedule': timedelta(days=0, minutes=0, hours=1),
        'args': [],
    },
    'update_sitemap': {
        'task': 'weko_sitemap.tasks.update_sitemap',
        'schedule': timedelta(days=3, minutes=0, hours=0),
        'args': [],
    },
    'resync': {
        'task': 'invenio_resourcesyncclient.tasks.run_sync_auto',
        'schedule': crontab(hour=0, minute=0),
    },
    # Execute cancel_usage_report_activities daily at midnight
    'cancel_usage_report_activities': {
        'task': 'weko_workflow.tasks.cancel_expired_usage_report_activities',
        'schedule': crontab(minute=0, hour=0),
    },
    'clean_temp_info': {
        'task': 'weko_admin.tasks.clean_temp_info',
        'schedule': timedelta(hours=1),
        'args': [],
    },
    'delete_log': {
        'task': 'weko_logging.tasks.delete_log',
        'schedule': crontab(hour=0, minute=0),
        'args': [],
    },
    'bulk_post_item_to_researchmap': {
        'task': 'weko_items_ui.tasks.bulk_post_item_to_researchmap',
        # 'schedule': crontab(minute='*/1'),
        'schedule': crontab(hour=0, minute=0),
        'args': [],
    },
}

# Elasticsearch
SEARCH_ELASTIC_HOSTS = '{{ environ('INVENIO_ELASTICSEARCH_HOST') }}'
SEARCH_INDEX_PREFIX = '{{ environ('SEARCH_INDEX_PREFIX') }}-'
SEARCH_CLIENT_CONFIG = dict(timeout=60, max_retries=5)

#JSON
JSON_AS_ASCII = False

# JSON Schema
JSONSCHEMAS_ENDPOINT = '/schema'
JSONSCHEMAS_HOST = '{{ environ('INVENIO_WEB_HOST') }}'

# OAI server
OAISERVER_REPOSITORY_NAME = 'WEKO'
OAISERVER_RECORD_INDEX = SEARCH_UI_SEARCH_INDEX
OAISERVER_ID_PREFIX = 'oai:{{ environ('INVENIO_WEB_HOST_NAME') }}:'

# Default Secure Headers
APP_DEFAULT_SECURE_HEADERS = INVENIO_APP_APP_DEFAULT_SECURE_HEADERS
# Disable Content Security Policy headers.
APP_DEFAULT_SECURE_HEADERS['content_security_policy'] = {}
APP_DEFAULT_SECURE_HEADERS['content_security_policy'] = {
    "default-src": ["'self'"],
    "script-src": "'self' 'unsafe-inline' 'unsafe-eval' *",
    "img-src": "'self' * data: blob:",
    "object-src": "'self' *",
    "style-src": "'self' 'unsafe-inline' 'unsafe-eval' *",
    "media-src": "'self' *",
    "child-src": "'self' *",
    "font-src": "'self' * data:",
    "connect-src": "'self' *"
}
APP_DEFAULT_SECURE_HEADERS['force_https'] = False
APP_DEFAULT_SECURE_HEADERS['session_cookie_secure'] = False

# fix same session (#14164)
SESSION_COOKIE_DOMAIN = ''
SESSION_COOKIE_SAMESITE = 'None'
SESSION_COOKIE_SECURE = True

# I18N
BABEL_DEFAULT_LOCALE = 'en'
BABEL_DEFAULT_LANGUAGE = 'en'
BABEL_DEFAULT_TIMEZONE='Asia/Tokyo'
#BABEL_DEFAULT_TIMEZONE = 'Europe/Zurich'
I18N_LANGUAGES = [('ja', 'Japanese'), ('zh', 'Chinese'), ('id', 'Indonesian'), ('vi', 'Vietnamese'),
                  ('ms', 'Malay'), ('fil', 'Filipino (Pilipinas)'), ('th', 'Thai'), ('hi', 'Hindi'), ('ar', 'Arabic')]
I18N_TRANSLATIONS_PATHS = [
    '/code/invenio/translations/invenio_access/translations',
    '/code/invenio/translations/invenio_accounts/translations',
    '/code/invenio/translations/invenio_i18n/translations',
    '/code/invenio/translations/invenio_pidstore/translations',
    '/code/invenio/translations/invenio_records/translations',
    '/code/invenio/translations/invenio_records_rest/translations',
    '/code/invenio/translations/invenio_theme/translations'
]

# TODO: Remove me once the problem with email is solved in flask-security:
# https://github.com/mattupstate/flask-security/issues/685
SECURITY_EMAIL_SENDER = 'no-reply@localhost'
# Disable password change func in user profile view
SECURITY_CHANGEABLE=False

# DEBUG Option
#MAIL_SUPPRESS_SEND=True
#MAIL_DEBUG=True
#DEBUG = True
#FLASK_DEBUG = True

# Flask Debug ToolBar Profiler
DEBUG_TB_PROFILER_ENABLED=False
DEBUG_TB_INTERCEPT_REDIRECTS=False

# For invenio-communities module
THEME_MATHJAX_CDN = '//cdnjs.cloudflare.com/ajax/libs/mathjax/2.7.4/MathJax.js?config=TeX-AMS_HTML'

# Storage Setting for Amazon S3
FILES_REST_STORAGE_FACTORY = 'invenio_s3.s3fs_storage_factory'
S3_ACCCESS_KEY_ID = None
S3_SECRET_ACCESS_KEY = None
S3_SEND_FILE_DIRECTLY = True
S3_ENDPOINT_URL = None

# Location type list
FILES_REST_LOCATION_TYPE_LIST = [('s3', 'S3 Path'), ('s3_vh', 'S3 Virtural Host')]


# Jupyterhub Config
WEKO_JUPYTERHUB_ENABLE = False
WEKO_JUPYTERHUB_URL = 'https://service.jupyterhub.rdm.nii.ac.jp/user-redirect/weko3nb/import/weko3sbd.ir.rcos.nii.ac.jp'
WEKO_RECORDS_UI_DISPLAY_ONLINE_ANALYSIS_FLG = False

# Theme
# =====
#: Default site name.
THEME_SITENAME = 'WEKO3'
#: Default site URL (used only when not in a context - e.g. like celery tasks).
THEME_SITEURL = '{{ environ('INVENIO_WEB_PROTOCOL') }}://{{ environ('INVENIO_WEB_HOST_NAME') }}'

# Location of list license's icons.
WEKO_RECORDS_UI_LICENSE_ICON_LOCATION = "/static/images/default/"

# Location of list license's icons for PDF.
WEKO_RECORDS_UI_LICENSE_ICON_PDF_LOCATION = "/static/images/creative_commons/"

# FLAG For Delete Activity log
DELETE_ACTIVITY_LOG_ENABLE = True

# List licenses
WEKO_RECORDS_UI_LICENSE_DICT = [
    {
        'name': _('write your own license'),
        'value': 'license_free',
    },
    # version 0
    {
        'name': _('Creative Commons CC0 1.0 Universal Public Domain Designation'),
        'code' : 'CC0',
        'href_ja': 'https://creativecommons.org/publicdomain/zero/1.0/deed.ja',
        'href_default': 'https://creativecommons.org/publicdomain/zero/1.0/',
        'value': 'license_12',
        'src': '88x31(0).png',
        'src_pdf': 'cc-0.png',
        'href_pdf': 'https://creativecommons.org/publicdomain/zero/1.0/'
                    'deed.ja',
        'txt': 'This work is licensed under a Public Domain Dedication '
               'International License.'
    },
    # version 3.0
    {
        'name': _('Creative Commons Attribution 3.0 Unported (CC BY 3.0)'),
        'code' : 'CC BY 3.0',
        'href_ja': 'https://creativecommons.org/licenses/by/3.0/deed.ja',
        'href_default': 'https://creativecommons.org/licenses/by/3.0/',
        'value': 'license_6',
        'src': '88x31(1).png',
        'src_pdf': 'by.png',
        'href_pdf': 'http://creativecommons.org/licenses/by/3.0/',
        'txt': 'This work is licensed under a Creative Commons Attribution'
               ' 3.0 International License.'
    },
    {
        'name': _('Creative Commons Attribution-ShareAlike 3.0 Unported (CC BY-SA 3.0)'),
        'code' : 'CC BY-SA 3.0',
        'href_ja': 'https://creativecommons.org/licenses/by-sa/3.0/deed.ja',
        'href_default': 'https://creativecommons.org/licenses/by-sa/3.0/',
        'value': 'license_7',
        'src': '88x31(2).png',
        'src_pdf': 'by-sa.png',
        'href_pdf': 'http://creativecommons.org/licenses/by-sa/3.0/',
        'txt': 'This work is licensed under a Creative Commons Attribution'
               '-ShareAlike 3.0 International License.'
    },
    {
        'name': _('Creative Commons Attribution-NoDerivs 3.0 Unported (CC BY-ND 3.0)'),
        'code' : 'CC BY-ND 3.0',
        'href_ja': 'https://creativecommons.org/licenses/by-nd/3.0/deed.ja',
        'href_default': 'https://creativecommons.org/licenses/by-nd/3.0/',
        'value': 'license_8',
        'src': '88x31(3).png',
        'src_pdf': 'by-nd.png',
        'href_pdf': 'http://creativecommons.org/licenses/by-nd/3.0/',
        'txt': 'This work is licensed under a Creative Commons Attribution'
               '-NoDerivatives 3.0 International License.'

    },
    {
        'name': _('Creative Commons Attribution-NonCommercial 3.0 Unported (CC BY-NC 3.0)'),
        'code' : 'CC BY-NC 3.0',
        'href_ja': 'https://creativecommons.org/licenses/by-nc/3.0/deed.ja',
        'href_default': 'https://creativecommons.org/licenses/by-nc/3.0/',
        'value': 'license_9',
        'src': '88x31(4).png',
        'src_pdf': 'by-nc.png',
        'href_pdf': 'http://creativecommons.org/licenses/by-nc/3.0/',
        'txt': 'This work is licensed under a Creative Commons Attribution'
               '-NonCommercial 3.0 International License.'
    },
    {
        'name': _('Creative Commons Attribution-NonCommercial-ShareAlike 3.0 Unported (CC BY-NC-SA 3.0)'),
        'code' : 'CC BY-NC-SA 3.0',
        'href_ja': 'https://creativecommons.org/licenses/by-nc-sa/3.0/deed.ja',
        'href_default': 'https://creativecommons.org/licenses/by-nc-sa/3.0/',
        'value': 'license_10',
        'src': '88x31(5).png',
        'src_pdf': 'by-nc-sa.png',
        'href_pdf': 'http://creativecommons.org/licenses/by-nc-sa/3.0/',
        'txt': 'This work is licensed under a Creative Commons Attribution'
               '-NonCommercial-ShareAlike 3.0 International License.'
    },
    {
        'name': _('Creative Commons Attribution-NonCommercial-NoDerivs 3.0 Unported (CC BY-NC-ND 3.0)'),
        'code' : 'CC BY-NC-ND 3.0',
        'href_ja': 'https://creativecommons.org/licenses/by-nc-nd/3.0/deed.ja',
        'href_default': 'https://creativecommons.org/licenses/by-nc-nd/3.0/',
        'value': 'license_11',
        'src': '88x31(6).png',
        'src_pdf': 'by-nc-nd.png',
        'href_pdf': 'http://creativecommons.org/licenses/by-nc-nd/3.0/',
        'txt': 'This work is licensed under a Creative Commons Attribution'
               '-NonCommercial-ShareAlike 3.0 International License.'
    },
    # version 4.0
    {
        'name': _('Creative Commons Attribution 4.0 International (CC BY 4.0)'),
        'code' : 'CC BY 4.0',
        'href_ja': 'https://creativecommons.org/licenses/by/4.0/deed.ja',
        'href_default': 'https://creativecommons.org/licenses/by/4.0/',
        'value': 'license_0',
        'src': '88x31(1).png',
        'src_pdf': 'by.png',
        'href_pdf': 'http://creativecommons.org/licenses/by/4.0/',
        'txt': 'This work is licensed under a Creative Commons Attribution'
               ' 4.0 International License.'
    },
    {
        'name': _('Creative Commons Attribution-ShareAlike 4.0 International (CC BY-SA 4.0)'),
        'code' : 'CC BY-SA 4.0',
        'href_ja': 'https://creativecommons.org/licenses/by-sa/4.0/deed.ja',
        'href_default': 'https://creativecommons.org/licenses/by-sa/4.0/',
        'value': 'license_1',
        'src': '88x31(2).png',
        'src_pdf': 'by-sa.png',
        'href_pdf': 'http://creativecommons.org/licenses/by-sa/4.0/',
        'txt': 'This work is licensed under a Creative Commons Attribution'
               '-ShareAlike 4.0 International License.'
    },
    {
        'name': _('Creative Commons Attribution-NoDerivatives 4.0 International (CC BY-ND 4.0)'),
        'code' : 'CC BY-ND 4.0',
        'href_ja': 'https://creativecommons.org/licenses/by-nd/4.0/deed.ja',
        'href_default': 'https://creativecommons.org/licenses/by-nd/4.0/',
        'value': 'license_2',
        'src': '88x31(3).png',
        'src_pdf': 'by-nd.png',
        'href_pdf': 'http://creativecommons.org/licenses/by-nd/4.0/',
        'txt': 'This work is licensed under a Creative Commons Attribution'
               '-NoDerivatives 4.0 International License.'
    },
    {
        'name': _('Creative Commons Attribution-NonCommercial 4.0 International (CC BY-NC 4.0)'),
        'code' : 'CC BY-NC 4.0',
        'href_ja': 'https://creativecommons.org/licenses/by-nc/4.0/deed.ja',
        'href_default': 'https://creativecommons.org/licenses/by-nc/4.0/',
        'value': 'license_3',
        'src': '88x31(4).png',
        'src_pdf': 'by-nc.png',
        'href_pdf': 'http://creativecommons.org/licenses/by-nc/4.0/',
        'txt': 'This work is licensed under a Creative Commons Attribution'
               '-NonCommercial 4.0 International License.'
    },
    {
        'name': _('Creative Commons Attribution-NonCommercial-ShareAlike 4.0 International (CC BY-NC-SA 4.0)'),
        'code' : 'CC BY-NC-SA 4.0',
        'href_ja': 'https://creativecommons.org/licenses/by-nc-sa/4.0/deed.ja',
        'href_default': 'https://creativecommons.org/licenses/by-nc-sa/4.0/',
        'value': 'license_4',
        'src': '88x31(5).png',
        'src_pdf': 'by-nc-sa.png',
        'href_pdf': 'http://creativecommons.org/licenses/by-nc-sa/4.0/',
        'txt': 'This work is licensed under a Creative Commons Attribution'
               '-NonCommercial-ShareAlike 4.0 International License.'
    },
    {
        'name': _('Creative Commons Attribution-NonCommercial-NoDerivatives 4.0 International (CC BY-NC-ND 4.0)'),
        'code' : 'CC BY-NC-ND 4.0',
        'href_ja': 'https://creativecommons.org/licenses/by-nc-nd/4.0/deed.ja',
        'href_default': 'https://creativecommons.org/licenses/by-nc-nd/4.0/',
        'value': 'license_5',
        'src': '88x31(6).png',
        'src_pdf': 'by-nc-nd.png',
        'href_pdf': 'http://creativecommons.org/licenses/by-nc-nd/4.0/',
        'txt': 'This work is licensed under a Creative Commons Attribution'
               '-NonCommercial-ShareAlike 4.0 International License.'
    },
]

# Shibboleth
# =====
# 1. WEKO login only[default]:
#  WEKO_ACCOUNTS_SHIB_LOGIN_ENABLED = False
# 2. WEKO login + Shibbolth(Idp):
#  WEKO_ACCOUNTS_SHIB_LOGIN_ENABLED = True
#  WEKO_ACCOUNTS_SHIB_IDP_LOGIN_ENABLED = True
# 3. WEKO login + Shibbolth(DS):
#  WEKO_ACCOUNTS_SHIB_LOGIN_ENABLED = True
#  WEKO_ACCOUNTS_SHIB_IDP_LOGIN_ENABLED = False
# 4. Shibbolth(Idp):
#  WEKO_ACCOUNTS_SHIB_LOGIN_ENABLED = True
#  WEKO_ACCOUNTS_SHIB_IDP_LOGIN_ENABLED = True
#  WEKO_ACCOUNTS_SHIB_INST_LOGIN_DIRECTLY_ENABLED = True
# 5. Shibbolth(DS)
#  WEKO_ACCOUNTS_SHIB_LOGIN_ENABLED = True
#  WEKO_ACCOUNTS_SHIB_IDP_LOGIN_ENABLED = False
#  WEKO_ACCOUNTS_SHIB_DP_LOGIN_DIRECTLY_ENABLED= True

# Enable Shibboleth user login system
WEKO_ACCOUNTS_SHIB_LOGIN_ENABLED = False

# Login proxy URL
WEKO_ACCOUNTS_SHIB_IDP_LOGIN_URL = '{}secure/login.py'

# IdP attribute map
WEKO_ACCOUNTS_SSO_ATTRIBUTE_MAP = {
    'SHIB_ATTR_EPPN': (False, 'shib_eppn'),
    'SHIB_ATTR_ROLE_AUTHORITY_NAME': (False, 'shib_role_authority_name'),
    'SHIB_ATTR_SITE_USER_WITHIN_IP_RANGE_FLAG': (False, 'shib_ip_range_flag'),
    'SHIB_ATTR_MAIL': (False, 'shib_mail'),
    'SHIB_ATTR_USER_NAME': (False, 'shib_user_name'),
}

# Shibboleth login pattern. (True: Shibboleth IdP(JairoCloud), False: Embedded DS-Pattern 1)
WEKO_ACCOUNTS_SHIB_IDP_LOGIN_ENABLED = False

# Enable Shibboleth login system using DP selection only.
WEKO_ACCOUNTS_SHIB_DP_LOGIN_DIRECTLY_ENABLED = False

# Enable Shibboleth login system using IdP selection only
WEKO_ACCOUNTS_SHIB_INST_LOGIN_DIRECTLY_ENABLED = False

# List of APIs for ammendment metadata.
# This list should be ordered by priority.
WEKO_ITEMS_AUTOFILL_TO_BE_USED = ['JaLC API', '医中誌 Web API', 'CrossRef', 'DataCite', 'CiNii Research', 'Original']
# Choose from the following:
#     - JaLC API
#     - 医中誌 Web API
#     - CrossRef
#     - DataCite
#     - CiNii Research
#     - Original  -->  Original metadata, not from API.

# Enable upgrade version
WEKO_ITEMTYPES_UI_UPGRADE_VERSION_ENABLED = False

# Enable CNRI handle integration
WEKO_HANDLE_ALLOW_REGISTER_CNRI = {{ environ('WEKO_HANDLE_ALLOW_REGISTER_CRNI') }}

# Enable Notification
WEKO_NOTIFICATIONS = True

# Notification Inbox Address
WEKO_NOTIFICATIONS_INBOX_ADDRESS = 'http://inbox:8080'

# Notification Inbox Endpoint
WEKO_NOTIFICATIONS_INBOX_ENDPOINT = '/inbox'

# Push Notification Template
WEKO_NOTIFICATIONS_PUSH_TEMPLATE_PATH = '/code/modules/weko-notifications/weko_notifications/templates/weko_notifications/push.json'

# Required Digest header in SWORD API
WEKO_SWORDSERVER_DIGEST_VERIFICATION = False

# Disable self sign up function
SECURITY_REGISTERABLE = False

# Google traking code
THEME_TRACKINGCODE_TEMPLATE = 'weko_theme/trackingcode.html'
GOOGLE_TRACKING_ID_SYSTEM = '{{ environ('GOOGLE_TRACKING_ID_SYSTEM') }}'
GOOGLE_TRACKING_ID_USER = '{{ environ('GOOGLE_TRACKING_ID_USER') }}'

ADDTHIS_USER_ID = '{{ environ('ADDTHIS_USER_ID') }}'

STATS_EXCLUDED_ADDRS = []
# ==== Email template configurations
#: Path of folder contains mail templates
WEKO_WORKFLOW_MAIL_TEMPLATE_FOLDER_PATH = '/code/modules/weko-workflow/weko_workflow/templates/weko_workflow/email_templates'
#: Template access the URL
WEKO_WORKFLOW_ACCESS_ACTIVITY_URL = "1"
#: Template access the URL
WEKO_WORKFLOW_USAGE_REPORT_ACTIVITY_URL = "6"
# Mail template for Done Approval
WEKO_WORKFLOW_APPROVE_DONE = 'email_pattern_approval_done.tpl'
# Mail template for Rejected Approval
WEKO_WORKFLOW_APPROVE_REJECTED = 'email_pattern_approval_rejected.tpl'
# Mail template for Requested Approval
WEKO_WORKFLOW_REQUEST_APPROVAL = 'email_pattern_request_approval.tpl'
# Mail template for Request for register Data Usage Report
WEKO_WORKFLOW_REQUEST_FOR_REGISTER_USAGE_REPORT = '7'

# Default Language for Notification emails.
WEKO_WORKFLOW_MAIL_DEFAULT_LANGUAGE = 'en'

# Usage report WF name
WEKO_WORKFLOW_USAGE_REPORT_WORKFLOW_NAME = '利用報告/Data Usage Report'

# WEKO-RecordsUI
# =============
# Secret key
WEKO_RECORDS_UI_SECRET_KEY = '{{ environ('WEKO_RECORDS_UI_SECRET_KEY') }}'
SECRET_KEY = '{{ environ('SECRET_KEY') }}'
WTF_CSRF_SECRET_KEY = '{{ environ('WTF_CSRF_SECRET_KEY') }}'



# supperess warrning
if os.environ.get('FLASK_ENV') == 'production':
  warnings.simplefilter('ignore', DeprecationWarning)
  warnings.simplefilter('ignore', UserWarning)
  # supperess urllib3 warrning
  import urllib3
  urllib3.disable_warnings(
      urllib3.exceptions.InsecureRequestWarning
  )

#from invenio_logging.sentry6 import Sentry6
LOGGING_SENTRY_CELERY=False
#LOGGING_SENTRY_CLASS=Sentry6
#SENTRY_DSN="https://8f653ea905204d8f8e86439671e4b460@o244231.ingest.sentry.io/5765981"

DEBUG_TB_ENABLED = False

#: List of item types to hide autofill metadata
WEKO_ITEMS_UI_HIDE_AUTO_FILL_METADATA=['利用申請', '二段階利用申請', '利用報告-Data Usage Report']

INVENIO_RESYNC_SAVE_PATH='{{ environ('TMPDIR') }}/resync'

WEKO_AUTHORS_EXPORT_TMP_DIR='authors_export'
WEKO_AUTHORS_IMPORT_TMP_DIR='authors_import'


# Robot txt
WEKO_SITEMAP__ROBOT_TXT = """
User-agent: Bingbot
Crawl-delay: 30

User-agent: *
Disallow: /admin/
Disallow: /api/
Disallow: /oai
Disallow: /search
Disallow: /items/ranking
Disallow: /items/export
Disallow: /login/
Disallow: /shibauthorizer
Disallow: /Shibboleth.sso
Disallow: /shibboleth-sp
Disallow: /secure/
Disallow: /weko/shib
Disallow: /ping
Disallow: /static
Disallow: /data
Disallow: /records/*/export/json
Disallow: /records/*/export/bibtex
"""

ENABLE_COOKIE_CONSENT = True
""" Enable klaro cookie consent function """

# FLAG For Delete Activity log
DELETE_ACTIVITY_LOG_ENABLE = True

<<<<<<< HEAD
# For JGSS

# 1. User-Profile
#---Default form column
WEKO_USERPROFILES_FORM_COLUMN = ["username", "fullname", "timezone", "language", "email","email_repeat", "university", "department","position", "otherPosition", "phoneNumber","instituteName", "institutePosition","instituteName2", "institutePosition2","instituteName3", "institutePosition3","instituteName4", "institutePosition4","instituteName5", "institutePosition5" ]
#---Role mapping
WEKO_USERPROFILES_ROLE_MAPPING_ENABLED = True
WEKO_USERPROFILES_ROLE_MAPPING = {"WEKO_USERPROFILES_POSITION_LIST_GENERAL": "WEKO_USERPROFILES_GENERAL_ROLE","WEKO_USERPROFILES_POSITION_LIST_GRADUATED_STUDENT": "WEKO_USERPROFILES_GRADUATED_STUDENT_ROLE","WEKO_USERPROFILES_POSITION_LIST_STUDENT": "WEKO_USERPROFILES_STUDENT_ROLE" }

#3. WEKO-WorkFlow
#--- Work flow activity columns
WEKO_WORKFLOW_COLUMNS = ['updated','application_date','approved_date','activity_id','ItemName','flows_name','action_name','StatusDesc','email']
#--- Enable auto send mail action
WEKO_WORKFLOW_ENABLE_AUTO_SEND_EMAIL = True
#--- Enable showing index selection for item type
WEKO_WORKFLOW_ENABLE_AUTO_SET_INDEX_FOR_ITEM_TYPE = True
#--- Enable showing term of use
WEKO_WORKFLOW_ENABLE_SHOWING_TERM_OF_USE = True

from weko_user_profiles.config import WEKO_USERPROFILES_GENERAL_ROLE, WEKO_USERPROFILES_GRADUATED_STUDENT_ROLE, WEKO_USERPROFILES_STUDENT_ROLE 

#4. WEKO-ItemUI
#: Item type Usage Application
WEKO_ITEMS_UI_USAGE_APPLICATION = "利用申請"
#: Item type Two stages Usage Application (Educational Purpose)
WEKO_ITEMS_UI_USAGE_APPLICATION_EDUCATIONAL_PURPOSE = "利用申請（授業利用可）"
#: Item type Two stages Usage Application (Two stages, Educational Purpose)
WEKO_ITEMS_UI_USAGE_APPLICATION_TWO_STAGES_EDUCATIONAL_PURPOSE = "二段階利用申請（授業利用可）"
#: Item type Two stages Usage Application
WEKO_ITEMS_UI_USAGE_APPLICATION_TWO_STAGES = "二段階利用申請"
#: Item type Two stages Usage Application (Guarantor)
WEKO_ITEMS_UI_USAGE_APPLICATION_TWO_STAGES_GUARANTOR = "二段階利用申請（保証人）"
#: Item type Two stages Usage Application (Advisor)
WEKO_ITEMS_UI_USAGE_APPLICATION_TWO_STAGES_ADVISOR = "二段階利用申請（指導教員）"
#: Item type Three stages Usage Application
WEKO_ITEMS_UI_USAGE_APPLICATION_THREE_STAGES = "三段階利用申請"
#--- Item type Data Registration
WEKO_ITEMS_UI_DATA_REGISTRATION = "JGSSデータ登録"
#--- Item type Application For Life
WEKO_ITEMS_UI_APPLICATION_FOR_LIFE = "ライフ利用申請"
#--- Item type Application For Accumulation
WEKO_ITEMS_UI_APPLICATION_FOR_ACCUMULATION = "累積利用申請"
#--- Item type Application For Combinational Analysis
WEKO_ITEMS_UI_APPLICATION_FOR_COMBINATIONAL_ANALYSIS = "組合せ分析利用申請"
#--- Item type Application For Perfectures
WEKO_ITEMS_UI_APPLICATION_FOR_PERFECTURES = "都道府県利用申請"
#--- Item type Application For Location Information
WEKO_ITEMS_UI_APPLICATION_FOR_LOCATION_INFORMATION = "地点情報利用申請"
#--- Item type Output Report
WEKO_ITEMS_UI_OUTPUT_REPORT = "成果物登録"
#--- Item type Usage Report
WEKO_ITEMS_UI_USAGE_REPORT = "利用報告"
#--- List of Application item types
WEKO_ITEMS_UI_APPLICATION_ITEM_TYPES_LIST = [WEKO_ITEMS_UI_USAGE_APPLICATION_EDUCATIONAL_PURPOSE,WEKO_ITEMS_UI_USAGE_APPLICATION_TWO_STAGES_EDUCATIONAL_PURPOSE,WEKO_ITEMS_UI_USAGE_APPLICATION_TWO_STAGES_GUARANTOR,WEKO_ITEMS_UI_USAGE_APPLICATION_TWO_STAGES_ADVISOR,WEKO_ITEMS_UI_USAGE_APPLICATION_THREE_STAGES,WEKO_ITEMS_UI_USAGE_APPLICATION,WEKO_ITEMS_UI_USAGE_APPLICATION_TWO_STAGES,WEKO_ITEMS_UI_APPLICATION_FOR_LIFE,WEKO_ITEMS_UI_APPLICATION_FOR_ACCUMULATION,WEKO_ITEMS_UI_APPLICATION_FOR_COMBINATIONAL_ANALYSIS,WEKO_ITEMS_UI_APPLICATION_FOR_PERFECTURES,WEKO_ITEMS_UI_APPLICATION_FOR_LOCATION_INFORMATION,WEKO_ITEMS_UI_USAGE_REPORT,WEKO_ITEMS_UI_OUTPUT_REPORT]
#--- List of Usage Application item types
WEKO_ITEMS_UI_USAGE_APPLICATION_ITEM_TYPES_LIST = [WEKO_ITEMS_UI_USAGE_APPLICATION_EDUCATIONAL_PURPOSE,WEKO_ITEMS_UI_USAGE_APPLICATION_TWO_STAGES_EDUCATIONAL_PURPOSE,WEKO_ITEMS_UI_USAGE_APPLICATION_TWO_STAGES_GUARANTOR,WEKO_ITEMS_UI_USAGE_APPLICATION_TWO_STAGES_ADVISOR,WEKO_ITEMS_UI_USAGE_APPLICATION_THREE_STAGES,WEKO_ITEMS_UI_USAGE_APPLICATION,WEKO_ITEMS_UI_USAGE_APPLICATION_TWO_STAGES,WEKO_ITEMS_UI_APPLICATION_FOR_LIFE,WEKO_ITEMS_UI_APPLICATION_FOR_ACCUMULATION,WEKO_ITEMS_UI_APPLICATION_FOR_COMBINATIONAL_ANALYSIS,WEKO_ITEMS_UI_APPLICATION_FOR_PERFECTURES,WEKO_ITEMS_UI_APPLICATION_FOR_LOCATION_INFORMATION]
#--- List of item types to show term and condition
WEKO_ITEMS_UI_SHOW_TERM_AND_CONDITION = [WEKO_ITEMS_UI_APPLICATION_FOR_LIFE,WEKO_ITEMS_UI_APPLICATION_FOR_ACCUMULATION,WEKO_ITEMS_UI_APPLICATION_FOR_COMBINATIONAL_ANALYSIS,WEKO_ITEMS_UI_APPLICATION_FOR_PERFECTURES,WEKO_ITEMS_UI_APPLICATION_FOR_LOCATION_INFORMATION]
#--- Action endpoint keys
WEKO_ITEMS_UI_ACTION_ENDPOINT_KEY = {"approval1": "approval_advisor","approval2": "approval_guarantor",}
#--- Approval mail subitem keys
WEKO_ITEMS_UI_APPROVAL_MAIL_SUBITEM_KEY = {"approval1": "subitem_advisor_mail_address","approval2": "subitem_guarantor_mail_address" }
#--- Group of Approval1 keys
WEKO_ITEMS_UI_GROUP_APPROVAL_1 = {'title_advisor','subitem_advisor_fullname','subitem_advisor_university/institution','subitem_advisor_position','subitem_advisor_mail_address','subitem_advisor_phone_number'}
#--- Group of Approval2 keys
WEKO_ITEMS_UI_GROUP_APPROVAL_2 = {'title_guarantor','subitem_guarantor_fullname','subitem_guarantor_university/institution','subitem_guarantor_position','subitem_guarantor_mail_address','subitem_guarantor_phone_number'}
#--- Group of terms keys
WEKO_ITEMS_UI_GROUP_TERMS = {'subitem_terms_and_conditions','subitem_agreement_to_terms_and_conditions'}
#--- Group of research keys
WEKO_ITEMS_UI_GROUP_RESEARCH = {'subitem_research_title','subitem_research_plan'}
#--- Group of other keys
WEKO_ITEMS_UI_GROUP_OTHER = {'subitem_user_name','subitem_mail_address','subitem_university/institution','subitem_affiliated_division/department','subitem_position','subitem_phone_number','subitem_affiliated_institution_name','subitem_affiliated_institution_position'}
#--- Group of location keys
WEKO_ITEMS_UI_GROUP_LOCATION = {'subitem_usage_location'}
#--- Group of all keys
WEKO_ITEMS_UI_GROUP_ALL = set(list(WEKO_ITEMS_UI_GROUP_TERMS) + list(WEKO_ITEMS_UI_GROUP_APPROVAL_1) +list(WEKO_ITEMS_UI_GROUP_APPROVAL_2) + list(WEKO_ITEMS_UI_GROUP_RESEARCH) +list(WEKO_ITEMS_UI_GROUP_OTHER) + list(WEKO_ITEMS_UI_GROUP_RESEARCH) +list(WEKO_ITEMS_UI_GROUP_LOCATION))
#--- Roles for Application For Life item type
WEKO_ITEMS_UI_APPLICATION_FOR_LIFE_ROLES = {WEKO_USERPROFILES_GENERAL_ROLE: set(list(WEKO_ITEMS_UI_GROUP_TERMS) + list(WEKO_ITEMS_UI_GROUP_APPROVAL_1) + list(WEKO_ITEMS_UI_GROUP_APPROVAL_2)),WEKO_USERPROFILES_GRADUATED_STUDENT_ROLE: set(list(WEKO_ITEMS_UI_GROUP_TERMS) + list(WEKO_ITEMS_UI_GROUP_APPROVAL_2)),WEKO_USERPROFILES_STUDENT_ROLE: set(list(WEKO_ITEMS_UI_GROUP_TERMS) + list(WEKO_ITEMS_UI_GROUP_APPROVAL_2))}
#--- Roles for Application For Accumulation item type
WEKO_ITEMS_UI_APPLICATION_FOR_ACCUMULATION_ROLES = {WEKO_USERPROFILES_GENERAL_ROLE: set(list(WEKO_ITEMS_UI_GROUP_TERMS) + list(WEKO_ITEMS_UI_GROUP_APPROVAL_1) + list(WEKO_ITEMS_UI_GROUP_APPROVAL_2)),WEKO_USERPROFILES_GRADUATED_STUDENT_ROLE: set(list(WEKO_ITEMS_UI_GROUP_TERMS) + list(WEKO_ITEMS_UI_GROUP_APPROVAL_2)),WEKO_USERPROFILES_STUDENT_ROLE: set(list(WEKO_ITEMS_UI_GROUP_TERMS) + list(WEKO_ITEMS_UI_GROUP_APPROVAL_2))}
#--- Roles for Application For Combinational Analysis item type
WEKO_ITEMS_UI_APPLICATION_FOR_COMBINATIONAL_ANALYSIS_ROLES = {WEKO_USERPROFILES_GENERAL_ROLE: set(list(WEKO_ITEMS_UI_GROUP_TERMS) + list(WEKO_ITEMS_UI_GROUP_APPROVAL_1) + list(WEKO_ITEMS_UI_GROUP_APPROVAL_2)),WEKO_USERPROFILES_GRADUATED_STUDENT_ROLE: set(list(WEKO_ITEMS_UI_GROUP_TERMS) + list(WEKO_ITEMS_UI_GROUP_APPROVAL_2)),WEKO_USERPROFILES_STUDENT_ROLE: set(list(WEKO_ITEMS_UI_GROUP_TERMS) + list(WEKO_ITEMS_UI_GROUP_APPROVAL_2))}
#--- Roles for Application For Perfectures item type
WEKO_ITEMS_UI_APPLICATION_FOR_PERFECTURES_ROLES = {WEKO_USERPROFILES_GENERAL_ROLE: set(list(WEKO_ITEMS_UI_GROUP_TERMS) + list(WEKO_ITEMS_UI_GROUP_APPROVAL_1)),WEKO_USERPROFILES_GRADUATED_STUDENT_ROLE: WEKO_ITEMS_UI_GROUP_TERMS,WEKO_USERPROFILES_STUDENT_ROLE: WEKO_ITEMS_UI_GROUP_ALL}
#--- Roles for Application For Location item type
WEKO_ITEMS_UI_APPLICATION_FOR_LOCATION_INFORMATION_ROLES = {WEKO_USERPROFILES_GENERAL_ROLE: set(list(WEKO_ITEMS_UI_GROUP_TERMS) + list(WEKO_ITEMS_UI_GROUP_APPROVAL_1)),WEKO_USERPROFILES_GRADUATED_STUDENT_ROLE: WEKO_ITEMS_UI_GROUP_TERMS,WEKO_USERPROFILES_STUDENT_ROLE: WEKO_ITEMS_UI_GROUP_ALL}
#--- List of Usage Application item types and its roles
WEKO_ITEMS_UI_USAGE_APPLICATION_ITEM_TYPE = {WEKO_ITEMS_UI_APPLICATION_FOR_LIFE:WEKO_ITEMS_UI_APPLICATION_FOR_LIFE_ROLES,WEKO_ITEMS_UI_APPLICATION_FOR_ACCUMULATION:WEKO_ITEMS_UI_APPLICATION_FOR_ACCUMULATION_ROLES,WEKO_ITEMS_UI_APPLICATION_FOR_COMBINATIONAL_ANALYSIS:WEKO_ITEMS_UI_APPLICATION_FOR_COMBINATIONAL_ANALYSIS_ROLES,WEKO_ITEMS_UI_APPLICATION_FOR_PERFECTURES:WEKO_ITEMS_UI_APPLICATION_FOR_PERFECTURES_ROLES,WEKO_ITEMS_UI_APPLICATION_FOR_LOCATION_INFORMATION:WEKO_ITEMS_UI_APPLICATION_FOR_LOCATION_INFORMATION_ROLES,}
#--- List of item types don't need to show agreement page
WEKO_ITEMS_UI_LIST_ITEM_TYPE_NOT_NEED_AGREE = []
#--- Perfecture and Location Information item types
WEKO_ITEMS_UI_PERFECTURE_LOCATION_ITEM_TYPES = [WEKO_ITEMS_UI_APPLICATION_FOR_PERFECTURES,WEKO_ITEMS_UI_APPLICATION_FOR_LOCATION_INFORMATION]
#--- List of item types to hide autofill metadata
WEKO_ITEMS_UI_HIDE_AUTO_FILL_METADATA = [WEKO_ITEMS_UI_APPLICATION_FOR_LIFE,WEKO_ITEMS_UI_APPLICATION_FOR_ACCUMULATION,WEKO_ITEMS_UI_APPLICATION_FOR_COMBINATIONAL_ANALYSIS,WEKO_ITEMS_UI_APPLICATION_FOR_PERFECTURES,WEKO_ITEMS_UI_APPLICATION_FOR_LOCATION_INFORMATION,WEKO_ITEMS_UI_USAGE_APPLICATION,WEKO_ITEMS_UI_USAGE_APPLICATION_TWO_STAGES,WEKO_ITEMS_UI_USAGE_REPORT]
#--- List of item types to hide publication date
WEKO_ITEMS_UI_HIDE_PUBLICATION_DATE = ["デフォルトアイテムタイプ（フル）",WEKO_ITEMS_UI_DATA_REGISTRATION,WEKO_ITEMS_UI_APPLICATION_FOR_LIFE,WEKO_ITEMS_UI_APPLICATION_FOR_ACCUMULATION,WEKO_ITEMS_UI_APPLICATION_FOR_COMBINATIONAL_ANALYSIS,WEKO_ITEMS_UI_APPLICATION_FOR_PERFECTURES,WEKO_ITEMS_UI_APPLICATION_FOR_LOCATION_INFORMATION,WEKO_ITEMS_UI_USAGE_REPORT,WEKO_ITEMS_UI_OUTPUT_REPORT]
#--- Title for Usage Application item type
WEKO_ITEMS_UI_USAGE_APPLICATION_TITLE = {"en": "Usage Application","ja": "利用申請",}
#--- Title for Usage Report item type
WEKO_ITEMS_UI_USAGE_REPORT_TITLE = {"en": "Usage Report","ja": "利用報告",}
# --- Title for Output Registration item type
WEKO_ITEMS_UI_OUTPUT_REGISTRATION_TITLE = {"en": "Output Registration","ja": "成果物",}
# --- Title key for Usage Application item type
WEKO_ITEMS_UI_USAGE_APPLICATION_TITLE_KEY = "UsageApplication"
# --- Title key for Usage Report item type
WEKO_ITEMS_UI_USAGE_REPORT_TITLE_KEY = "UsageReport"
# --- Title key for Output Registration item type
WEKO_ITEMS_UI_OUTPUT_REGISTRATION_TITLE_KEY = "OutputRegistration"
# --- Auto fill title's setting
WEKO_ITEMS_UI_AUTO_FILL_TITLE_SETTING = {WEKO_ITEMS_UI_USAGE_APPLICATION_TITLE_KEY: [WEKO_ITEMS_UI_APPLICATION_FOR_LIFE,WEKO_ITEMS_UI_APPLICATION_FOR_ACCUMULATION,WEKO_ITEMS_UI_APPLICATION_FOR_COMBINATIONAL_ANALYSIS,WEKO_ITEMS_UI_APPLICATION_FOR_PERFECTURES,WEKO_ITEMS_UI_APPLICATION_FOR_LOCATION_INFORMATION,],WEKO_ITEMS_UI_USAGE_REPORT_TITLE_KEY: [WEKO_ITEMS_UI_USAGE_REPORT],WEKO_ITEMS_UI_OUTPUT_REGISTRATION_TITLE_KEY: [WEKO_ITEMS_UI_OUTPUT_REPORT]}
# --- Auto fill title's keys and values
WEKO_ITEMS_UI_AUTO_FILL_TITLE = {WEKO_ITEMS_UI_USAGE_APPLICATION_TITLE_KEY: WEKO_ITEMS_UI_USAGE_APPLICATION_TITLE,WEKO_ITEMS_UI_USAGE_REPORT_TITLE_KEY: WEKO_ITEMS_UI_USAGE_REPORT_TITLE,WEKO_ITEMS_UI_OUTPUT_REGISTRATION_TITLE_KEY: WEKO_ITEMS_UI_OUTPUT_REGISTRATION_TITLE,}
# --- shared user can be setted by [role_id] list
WEKO_ITEMS_UI_SHARED_USER_ROLE_ID_LIST = [1,2,3]
=======
# Optional settings for JDCat
# The following settings should be used in JDCat.
# 1.WEKO_SEARCH_UI_FACET_LANG_DISP_FLG = True
# 2.DISPLAY_LOGIN = False
# 3.WEKO_RECORDS_UI_LANG_DISP_FLG = False (Identical to default setting)
# 4.WEKO_THEME_FETCH_SEARCH_FLG = True (Identical to default setting)

# Enable the Facet Search specified language display feature.
WEKO_SEARCH_UI_FACET_LANG_DISP_FLG = False
# Enable the login item display function.
DISPLAY_LOGIN = True
# Enable the specified language display function on the item detail screen.
WEKO_RECORDS_UI_LANG_DISP_FLG = False
# Enable DOM differential update functionality when searching.
WEKO_THEME_FETCH_SEARCH_FLG = True

# The API URL to obtain a token for OA. example: "<OA URL>/oauth/token"
WEKO_RECORDS_UI_OA_GET_TOKEN_URL = ""
# The API URL to update the status of an OA article. example: "<OA URL>/api/articles/{}/status"
WEKO_RECORDS_UI_OA_UPDATE_STATUS_URL = ""
# The API URL to get OA policies. example: "<OA URL>/api/archive_policies"
WEKO_RECORDS_UI_OA_GET_OA_POLICIES_URL = ""
>>>>>>> 4da1cee2
<|MERGE_RESOLUTION|>--- conflicted
+++ resolved
@@ -727,7 +727,29 @@
 # FLAG For Delete Activity log
 DELETE_ACTIVITY_LOG_ENABLE = True
 
-<<<<<<< HEAD
+# Optional settings for JDCat
+# The following settings should be used in JDCat.
+# 1.WEKO_SEARCH_UI_FACET_LANG_DISP_FLG = True
+# 2.DISPLAY_LOGIN = False
+# 3.WEKO_RECORDS_UI_LANG_DISP_FLG = False (Identical to default setting)
+# 4.WEKO_THEME_FETCH_SEARCH_FLG = True (Identical to default setting)
+
+# Enable the Facet Search specified language display feature.
+WEKO_SEARCH_UI_FACET_LANG_DISP_FLG = False
+# Enable the login item display function.
+DISPLAY_LOGIN = True
+# Enable the specified language display function on the item detail screen.
+WEKO_RECORDS_UI_LANG_DISP_FLG = False
+# Enable DOM differential update functionality when searching.
+WEKO_THEME_FETCH_SEARCH_FLG = True
+
+# The API URL to obtain a token for OA. example: "<OA URL>/oauth/token"
+WEKO_RECORDS_UI_OA_GET_TOKEN_URL = ""
+# The API URL to update the status of an OA article. example: "<OA URL>/api/articles/{}/status"
+WEKO_RECORDS_UI_OA_UPDATE_STATUS_URL = ""
+# The API URL to get OA policies. example: "<OA URL>/api/archive_policies"
+WEKO_RECORDS_UI_OA_GET_OA_POLICIES_URL = ""
+
 # For JGSS
 
 # 1. User-Profile
@@ -841,28 +863,4 @@
 # --- Auto fill title's keys and values
 WEKO_ITEMS_UI_AUTO_FILL_TITLE = {WEKO_ITEMS_UI_USAGE_APPLICATION_TITLE_KEY: WEKO_ITEMS_UI_USAGE_APPLICATION_TITLE,WEKO_ITEMS_UI_USAGE_REPORT_TITLE_KEY: WEKO_ITEMS_UI_USAGE_REPORT_TITLE,WEKO_ITEMS_UI_OUTPUT_REGISTRATION_TITLE_KEY: WEKO_ITEMS_UI_OUTPUT_REGISTRATION_TITLE,}
 # --- shared user can be setted by [role_id] list
-WEKO_ITEMS_UI_SHARED_USER_ROLE_ID_LIST = [1,2,3]
-=======
-# Optional settings for JDCat
-# The following settings should be used in JDCat.
-# 1.WEKO_SEARCH_UI_FACET_LANG_DISP_FLG = True
-# 2.DISPLAY_LOGIN = False
-# 3.WEKO_RECORDS_UI_LANG_DISP_FLG = False (Identical to default setting)
-# 4.WEKO_THEME_FETCH_SEARCH_FLG = True (Identical to default setting)
-
-# Enable the Facet Search specified language display feature.
-WEKO_SEARCH_UI_FACET_LANG_DISP_FLG = False
-# Enable the login item display function.
-DISPLAY_LOGIN = True
-# Enable the specified language display function on the item detail screen.
-WEKO_RECORDS_UI_LANG_DISP_FLG = False
-# Enable DOM differential update functionality when searching.
-WEKO_THEME_FETCH_SEARCH_FLG = True
-
-# The API URL to obtain a token for OA. example: "<OA URL>/oauth/token"
-WEKO_RECORDS_UI_OA_GET_TOKEN_URL = ""
-# The API URL to update the status of an OA article. example: "<OA URL>/api/articles/{}/status"
-WEKO_RECORDS_UI_OA_UPDATE_STATUS_URL = ""
-# The API URL to get OA policies. example: "<OA URL>/api/archive_policies"
-WEKO_RECORDS_UI_OA_GET_OA_POLICIES_URL = ""
->>>>>>> 4da1cee2
+WEKO_ITEMS_UI_SHARED_USER_ROLE_ID_LIST = [1,2,3]